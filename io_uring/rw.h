// SPDX-License-Identifier: GPL-2.0

#include <linux/io_uring_types.h>
#include <linux/pagemap.h>

struct io_meta_state {
	u32			seed;
	struct iov_iter_state	iter_meta;
};

struct io_async_rw {
	struct iou_vec			vec;
	size_t				bytes_done;
<<<<<<< HEAD
	struct iovec			*free_iovec;
=======

>>>>>>> e8a457b7
	struct_group(clear,
		struct iov_iter			iter;
		struct iov_iter_state		iter_state;
		struct iovec			fast_iov;
<<<<<<< HEAD
		int				free_iov_nr;
=======
>>>>>>> e8a457b7
		/*
		 * wpq is for buffered io, while meta fields are used with
		 * direct io
		 */
		union {
			struct wait_page_queue		wpq;
			struct {
				struct uio_meta			meta;
				struct io_meta_state		meta_state;
			};
		};
	);
};

int io_prep_read_fixed(struct io_kiocb *req, const struct io_uring_sqe *sqe);
int io_prep_write_fixed(struct io_kiocb *req, const struct io_uring_sqe *sqe);
int io_prep_readv_fixed(struct io_kiocb *req, const struct io_uring_sqe *sqe);
int io_prep_writev_fixed(struct io_kiocb *req, const struct io_uring_sqe *sqe);
int io_prep_readv(struct io_kiocb *req, const struct io_uring_sqe *sqe);
int io_prep_writev(struct io_kiocb *req, const struct io_uring_sqe *sqe);
int io_prep_read(struct io_kiocb *req, const struct io_uring_sqe *sqe);
int io_prep_write(struct io_kiocb *req, const struct io_uring_sqe *sqe);
int io_read(struct io_kiocb *req, unsigned int issue_flags);
int io_write(struct io_kiocb *req, unsigned int issue_flags);
int io_read_fixed(struct io_kiocb *req, unsigned int issue_flags);
int io_write_fixed(struct io_kiocb *req, unsigned int issue_flags);
void io_readv_writev_cleanup(struct io_kiocb *req);
void io_rw_fail(struct io_kiocb *req);
void io_req_rw_complete(struct io_kiocb *req, io_tw_token_t tw);
int io_read_mshot_prep(struct io_kiocb *req, const struct io_uring_sqe *sqe);
int io_read_mshot(struct io_kiocb *req, unsigned int issue_flags);
void io_rw_cache_free(const void *entry);<|MERGE_RESOLUTION|>--- conflicted
+++ resolved
@@ -11,19 +11,11 @@
 struct io_async_rw {
 	struct iou_vec			vec;
 	size_t				bytes_done;
-<<<<<<< HEAD
-	struct iovec			*free_iovec;
-=======
 
->>>>>>> e8a457b7
 	struct_group(clear,
 		struct iov_iter			iter;
 		struct iov_iter_state		iter_state;
 		struct iovec			fast_iov;
-<<<<<<< HEAD
-		int				free_iov_nr;
-=======
->>>>>>> e8a457b7
 		/*
 		 * wpq is for buffered io, while meta fields are used with
 		 * direct io
