// SPDX-License-Identifier: GPL-2.0
#include <linux/kernel.h>
#include <linux/errno.h>
#include <linux/file.h>
#include <linux/io_uring/cmd.h>
#include <linux/io_uring/net.h>
#include <linux/security.h>
#include <linux/nospec.h>
#include <net/sock.h>

#include <uapi/linux/io_uring.h>
#include <asm/ioctls.h>

#include "io_uring.h"
#include "alloc_cache.h"
#include "rsrc.h"
#include "uring_cmd.h"

<<<<<<< HEAD
static struct io_uring_cmd_data *io_uring_async_get(struct io_kiocb *req)
{
	struct io_ring_ctx *ctx = req->ctx;
	struct io_uring_cmd_data *cache;

	cache = io_alloc_cache_get(&ctx->uring_cache);
	if (cache) {
		cache->op_data = NULL;
		req->flags |= REQ_F_ASYNC_DATA;
		req->async_data = cache;
		return cache;
	}
	if (!io_alloc_async_data(req)) {
		cache = req->async_data;
		cache->op_data = NULL;
		return cache;
	}
	return NULL;
}

=======
>>>>>>> 561e3a0c
static void io_req_uring_cleanup(struct io_kiocb *req, unsigned int issue_flags)
{
	struct io_uring_cmd *ioucmd = io_kiocb_to_cmd(req, struct io_uring_cmd);
	struct io_uring_cmd_data *cache = req->async_data;

	if (cache->op_data) {
		kfree(cache->op_data);
		cache->op_data = NULL;
	}

	if (issue_flags & IO_URING_F_UNLOCKED)
		return;
	if (io_alloc_cache_put(&req->ctx->uring_cache, cache)) {
		ioucmd->sqe = NULL;
		req->async_data = NULL;
		req->flags &= ~REQ_F_ASYNC_DATA;
	}
}

bool io_uring_try_cancel_uring_cmd(struct io_ring_ctx *ctx,
				   struct io_uring_task *tctx, bool cancel_all)
{
	struct hlist_node *tmp;
	struct io_kiocb *req;
	bool ret = false;

	lockdep_assert_held(&ctx->uring_lock);

	hlist_for_each_entry_safe(req, tmp, &ctx->cancelable_uring_cmd,
			hash_node) {
		struct io_uring_cmd *cmd = io_kiocb_to_cmd(req,
				struct io_uring_cmd);
		struct file *file = req->file;

		if (!cancel_all && req->tctx != tctx)
			continue;

		if (cmd->flags & IORING_URING_CMD_CANCELABLE) {
			/* ->sqe isn't available if no async data */
			if (!req_has_async_data(req))
				cmd->sqe = NULL;
			file->f_op->uring_cmd(cmd, IO_URING_F_CANCEL |
						   IO_URING_F_COMPLETE_DEFER);
			ret = true;
		}
	}
	io_submit_flush_completions(ctx);
	return ret;
}

static void io_uring_cmd_del_cancelable(struct io_uring_cmd *cmd,
		unsigned int issue_flags)
{
	struct io_kiocb *req = cmd_to_io_kiocb(cmd);
	struct io_ring_ctx *ctx = req->ctx;

	if (!(cmd->flags & IORING_URING_CMD_CANCELABLE))
		return;

	cmd->flags &= ~IORING_URING_CMD_CANCELABLE;
	io_ring_submit_lock(ctx, issue_flags);
	hlist_del(&req->hash_node);
	io_ring_submit_unlock(ctx, issue_flags);
}

/*
 * Mark this command as concelable, then io_uring_try_cancel_uring_cmd()
 * will try to cancel this issued command by sending ->uring_cmd() with
 * issue_flags of IO_URING_F_CANCEL.
 *
 * The command is guaranteed to not be done when calling ->uring_cmd()
 * with IO_URING_F_CANCEL, but it is driver's responsibility to deal
 * with race between io_uring canceling and normal completion.
 */
void io_uring_cmd_mark_cancelable(struct io_uring_cmd *cmd,
		unsigned int issue_flags)
{
	struct io_kiocb *req = cmd_to_io_kiocb(cmd);
	struct io_ring_ctx *ctx = req->ctx;

	if (!(cmd->flags & IORING_URING_CMD_CANCELABLE)) {
		cmd->flags |= IORING_URING_CMD_CANCELABLE;
		io_ring_submit_lock(ctx, issue_flags);
		hlist_add_head(&req->hash_node, &ctx->cancelable_uring_cmd);
		io_ring_submit_unlock(ctx, issue_flags);
	}
}
EXPORT_SYMBOL_GPL(io_uring_cmd_mark_cancelable);

static void io_uring_cmd_work(struct io_kiocb *req, struct io_tw_state *ts)
{
	struct io_uring_cmd *ioucmd = io_kiocb_to_cmd(req, struct io_uring_cmd);
	unsigned int flags = IO_URING_F_COMPLETE_DEFER;

	if (io_should_terminate_tw())
		flags |= IO_URING_F_TASK_DEAD;

	/* task_work executor checks the deffered list completion */
	ioucmd->task_work_cb(ioucmd, flags);
}

void __io_uring_cmd_do_in_task(struct io_uring_cmd *ioucmd,
			void (*task_work_cb)(struct io_uring_cmd *, unsigned),
			unsigned flags)
{
	struct io_kiocb *req = cmd_to_io_kiocb(ioucmd);

	ioucmd->task_work_cb = task_work_cb;
	req->io_task_work.func = io_uring_cmd_work;
	__io_req_task_work_add(req, flags);
}
EXPORT_SYMBOL_GPL(__io_uring_cmd_do_in_task);

static inline void io_req_set_cqe32_extra(struct io_kiocb *req,
					  u64 extra1, u64 extra2)
{
	req->big_cqe.extra1 = extra1;
	req->big_cqe.extra2 = extra2;
}

/*
 * Called by consumers of io_uring_cmd, if they originally returned
 * -EIOCBQUEUED upon receiving the command.
 */
void io_uring_cmd_done(struct io_uring_cmd *ioucmd, ssize_t ret, u64 res2,
		       unsigned issue_flags)
{
	struct io_kiocb *req = cmd_to_io_kiocb(ioucmd);

	io_uring_cmd_del_cancelable(ioucmd, issue_flags);

	if (ret < 0)
		req_set_fail(req);

	io_req_set_res(req, ret, 0);
	if (req->ctx->flags & IORING_SETUP_CQE32)
		io_req_set_cqe32_extra(req, res2, 0);
	io_req_uring_cleanup(req, issue_flags);
	if (req->ctx->flags & IORING_SETUP_IOPOLL) {
		/* order with io_iopoll_req_issued() checking ->iopoll_complete */
		smp_store_release(&req->iopoll_completed, 1);
	} else if (issue_flags & IO_URING_F_COMPLETE_DEFER) {
		if (WARN_ON_ONCE(issue_flags & IO_URING_F_UNLOCKED))
			return;
		io_req_complete_defer(req);
	} else {
		req->io_task_work.func = io_req_task_complete;
		io_req_task_work_add(req);
	}
}
EXPORT_SYMBOL_GPL(io_uring_cmd_done);

static int io_uring_cmd_prep_setup(struct io_kiocb *req,
				   const struct io_uring_sqe *sqe)
{
	struct io_uring_cmd *ioucmd = io_kiocb_to_cmd(req, struct io_uring_cmd);
	struct io_uring_cmd_data *cache;

	cache = io_uring_alloc_async_data(&req->ctx->uring_cache, req, NULL);
	if (!cache)
		return -ENOMEM;

	if (!(req->flags & REQ_F_FORCE_ASYNC)) {
		/* defer memcpy until we need it */
		ioucmd->sqe = sqe;
		return 0;
	}

	memcpy(req->async_data, sqe, uring_sqe_size(req->ctx));
	ioucmd->sqe = req->async_data;
	return 0;
}

int io_uring_cmd_prep(struct io_kiocb *req, const struct io_uring_sqe *sqe)
{
	struct io_uring_cmd *ioucmd = io_kiocb_to_cmd(req, struct io_uring_cmd);

	if (sqe->__pad1)
		return -EINVAL;

	ioucmd->flags = READ_ONCE(sqe->uring_cmd_flags);
	if (ioucmd->flags & ~IORING_URING_CMD_MASK)
		return -EINVAL;

	if (ioucmd->flags & IORING_URING_CMD_FIXED) {
		struct io_ring_ctx *ctx = req->ctx;
		struct io_rsrc_node *node;
		u16 index = READ_ONCE(sqe->buf_index);

		node = io_rsrc_node_lookup(&ctx->buf_table, index);
		if (unlikely(!node))
			return -EFAULT;
		/*
		 * Pi node upfront, prior to io_uring_cmd_import_fixed()
		 * being called. This prevents destruction of the mapped buffer
		 * we'll need at actual import time.
		 */
		io_req_assign_buf_node(req, node);
	}
	ioucmd->cmd_op = READ_ONCE(sqe->cmd_op);

	return io_uring_cmd_prep_setup(req, sqe);
}

int io_uring_cmd(struct io_kiocb *req, unsigned int issue_flags)
{
	struct io_uring_cmd *ioucmd = io_kiocb_to_cmd(req, struct io_uring_cmd);
	struct io_ring_ctx *ctx = req->ctx;
	struct file *file = req->file;
	int ret;

	if (!file->f_op->uring_cmd)
		return -EOPNOTSUPP;

	ret = security_uring_cmd(ioucmd);
	if (ret)
		return ret;

	if (ctx->flags & IORING_SETUP_SQE128)
		issue_flags |= IO_URING_F_SQE128;
	if (ctx->flags & IORING_SETUP_CQE32)
		issue_flags |= IO_URING_F_CQE32;
	if (ctx->compat)
		issue_flags |= IO_URING_F_COMPAT;
	if (ctx->flags & IORING_SETUP_IOPOLL) {
		if (!file->f_op->uring_cmd_iopoll)
			return -EOPNOTSUPP;
		issue_flags |= IO_URING_F_IOPOLL;
		req->iopoll_completed = 0;
	}

	ret = file->f_op->uring_cmd(ioucmd, issue_flags);
	if (ret == -EAGAIN) {
		struct io_uring_cmd_data *cache = req->async_data;

		if (ioucmd->sqe != (void *) cache)
			memcpy(cache, ioucmd->sqe, uring_sqe_size(req->ctx));
		return -EAGAIN;
	} else if (ret == -EIOCBQUEUED) {
		return -EIOCBQUEUED;
	}

	if (ret < 0)
		req_set_fail(req);
	io_req_uring_cleanup(req, issue_flags);
	io_req_set_res(req, ret, 0);
	return IOU_OK;
}

int io_uring_cmd_import_fixed(u64 ubuf, unsigned long len, int rw,
			      struct iov_iter *iter, void *ioucmd)
{
	struct io_kiocb *req = cmd_to_io_kiocb(ioucmd);
	struct io_rsrc_node *node = req->buf_node;

	/* Must have had rsrc_node assigned at prep time */
	if (node)
		return io_import_fixed(rw, iter, node->buf, ubuf, len);

	return -EFAULT;
}
EXPORT_SYMBOL_GPL(io_uring_cmd_import_fixed);

void io_uring_cmd_issue_blocking(struct io_uring_cmd *ioucmd)
{
	struct io_kiocb *req = cmd_to_io_kiocb(ioucmd);

	io_req_queue_iowq(req);
}

static inline int io_uring_cmd_getsockopt(struct socket *sock,
					  struct io_uring_cmd *cmd,
					  unsigned int issue_flags)
{
	bool compat = !!(issue_flags & IO_URING_F_COMPAT);
	int optlen, optname, level, err;
	void __user *optval;

	level = READ_ONCE(cmd->sqe->level);
	if (level != SOL_SOCKET)
		return -EOPNOTSUPP;

	optval = u64_to_user_ptr(READ_ONCE(cmd->sqe->optval));
	optname = READ_ONCE(cmd->sqe->optname);
	optlen = READ_ONCE(cmd->sqe->optlen);

	err = do_sock_getsockopt(sock, compat, level, optname,
				 USER_SOCKPTR(optval),
				 KERNEL_SOCKPTR(&optlen));
	if (err)
		return err;

	/* On success, return optlen */
	return optlen;
}

static inline int io_uring_cmd_setsockopt(struct socket *sock,
					  struct io_uring_cmd *cmd,
					  unsigned int issue_flags)
{
	bool compat = !!(issue_flags & IO_URING_F_COMPAT);
	int optname, optlen, level;
	void __user *optval;
	sockptr_t optval_s;

	optval = u64_to_user_ptr(READ_ONCE(cmd->sqe->optval));
	optname = READ_ONCE(cmd->sqe->optname);
	optlen = READ_ONCE(cmd->sqe->optlen);
	level = READ_ONCE(cmd->sqe->level);
	optval_s = USER_SOCKPTR(optval);

	return do_sock_setsockopt(sock, compat, level, optname, optval_s,
				  optlen);
}

#if defined(CONFIG_NET)
int io_uring_cmd_sock(struct io_uring_cmd *cmd, unsigned int issue_flags)
{
	struct socket *sock = cmd->file->private_data;
	struct sock *sk = sock->sk;
	struct proto *prot = READ_ONCE(sk->sk_prot);
	int ret, arg = 0;

	if (!prot || !prot->ioctl)
		return -EOPNOTSUPP;

	switch (cmd->sqe->cmd_op) {
	case SOCKET_URING_OP_SIOCINQ:
		ret = prot->ioctl(sk, SIOCINQ, &arg);
		if (ret)
			return ret;
		return arg;
	case SOCKET_URING_OP_SIOCOUTQ:
		ret = prot->ioctl(sk, SIOCOUTQ, &arg);
		if (ret)
			return ret;
		return arg;
	case SOCKET_URING_OP_GETSOCKOPT:
		return io_uring_cmd_getsockopt(sock, cmd, issue_flags);
	case SOCKET_URING_OP_SETSOCKOPT:
		return io_uring_cmd_setsockopt(sock, cmd, issue_flags);
	default:
		return -EOPNOTSUPP;
	}
}
EXPORT_SYMBOL_GPL(io_uring_cmd_sock);
#endif<|MERGE_RESOLUTION|>--- conflicted
+++ resolved
@@ -16,29 +16,6 @@
 #include "rsrc.h"
 #include "uring_cmd.h"
 
-<<<<<<< HEAD
-static struct io_uring_cmd_data *io_uring_async_get(struct io_kiocb *req)
-{
-	struct io_ring_ctx *ctx = req->ctx;
-	struct io_uring_cmd_data *cache;
-
-	cache = io_alloc_cache_get(&ctx->uring_cache);
-	if (cache) {
-		cache->op_data = NULL;
-		req->flags |= REQ_F_ASYNC_DATA;
-		req->async_data = cache;
-		return cache;
-	}
-	if (!io_alloc_async_data(req)) {
-		cache = req->async_data;
-		cache->op_data = NULL;
-		return cache;
-	}
-	return NULL;
-}
-
-=======
->>>>>>> 561e3a0c
 static void io_req_uring_cleanup(struct io_kiocb *req, unsigned int issue_flags)
 {
 	struct io_uring_cmd *ioucmd = io_kiocb_to_cmd(req, struct io_uring_cmd);
@@ -191,13 +168,21 @@
 }
 EXPORT_SYMBOL_GPL(io_uring_cmd_done);
 
+static void io_uring_cmd_init_once(void *obj)
+{
+	struct io_uring_cmd_data *data = obj;
+
+	data->op_data = NULL;
+}	
+
 static int io_uring_cmd_prep_setup(struct io_kiocb *req,
 				   const struct io_uring_sqe *sqe)
 {
 	struct io_uring_cmd *ioucmd = io_kiocb_to_cmd(req, struct io_uring_cmd);
 	struct io_uring_cmd_data *cache;
 
-	cache = io_uring_alloc_async_data(&req->ctx->uring_cache, req, NULL);
+	cache = io_uring_alloc_async_data(&req->ctx->uring_cache, req,
+			io_uring_cmd_init_once);
 	if (!cache)
 		return -ENOMEM;
 
