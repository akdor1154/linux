// SPDX-License-Identifier: GPL-2.0
/*
 * Support for async notification of waitid
 */
#include <linux/kernel.h>
#include <linux/errno.h>
#include <linux/fs.h>
#include <linux/file.h>
#include <linux/compat.h>
#include <linux/io_uring.h>

#include <uapi/linux/io_uring.h>

#include "io_uring.h"
#include "cancel.h"
#include "waitid.h"
#include "../kernel/exit.h"

static void io_waitid_cb(struct io_kiocb *req, io_tw_token_t tw);

#define IO_WAITID_CANCEL_FLAG	BIT(31)
#define IO_WAITID_REF_MASK	GENMASK(30, 0)

struct io_waitid {
	struct file *file;
	int which;
	pid_t upid;
	int options;
	atomic_t refs;
	struct wait_queue_head *head;
	struct siginfo __user *infop;
	struct waitid_info info;
};

static void io_waitid_free(struct io_kiocb *req)
{
	struct io_waitid_async *iwa = req->async_data;

	put_pid(iwa->wo.wo_pid);
	kfree(req->async_data);
	req->async_data = NULL;
	req->flags &= ~REQ_F_ASYNC_DATA;
}

static bool io_waitid_compat_copy_si(struct io_waitid *iw, int signo)
{
	struct compat_siginfo __user *infop;
	bool ret;

	infop = (struct compat_siginfo __user *) iw->infop;

	if (!user_write_access_begin(infop, sizeof(*infop)))
		return false;

	unsafe_put_user(signo, &infop->si_signo, Efault);
	unsafe_put_user(0, &infop->si_errno, Efault);
	unsafe_put_user(iw->info.cause, &infop->si_code, Efault);
	unsafe_put_user(iw->info.pid, &infop->si_pid, Efault);
	unsafe_put_user(iw->info.uid, &infop->si_uid, Efault);
	unsafe_put_user(iw->info.status, &infop->si_status, Efault);
	ret = true;
done:
	user_write_access_end();
	return ret;
Efault:
	ret = false;
	goto done;
}

static bool io_waitid_copy_si(struct io_kiocb *req, int signo)
{
	struct io_waitid *iw = io_kiocb_to_cmd(req, struct io_waitid);
	bool ret;

	if (!iw->infop)
		return true;

	if (io_is_compat(req->ctx))
		return io_waitid_compat_copy_si(iw, signo);

	if (!user_write_access_begin(iw->infop, sizeof(*iw->infop)))
		return false;

	unsafe_put_user(signo, &iw->infop->si_signo, Efault);
	unsafe_put_user(0, &iw->infop->si_errno, Efault);
	unsafe_put_user(iw->info.cause, &iw->infop->si_code, Efault);
	unsafe_put_user(iw->info.pid, &iw->infop->si_pid, Efault);
	unsafe_put_user(iw->info.uid, &iw->infop->si_uid, Efault);
	unsafe_put_user(iw->info.status, &iw->infop->si_status, Efault);
	ret = true;
done:
	user_write_access_end();
	return ret;
Efault:
	ret = false;
	goto done;
}

static int io_waitid_finish(struct io_kiocb *req, int ret)
{
	int signo = 0;

	if (ret > 0) {
		signo = SIGCHLD;
		ret = 0;
	}

	if (!io_waitid_copy_si(req, signo))
		ret = -EFAULT;
	io_waitid_free(req);
	return ret;
}

static void io_waitid_complete(struct io_kiocb *req, int ret)
{
	struct io_waitid *iw = io_kiocb_to_cmd(req, struct io_waitid);

	/* anyone completing better be holding a reference */
	WARN_ON_ONCE(!(atomic_read(&iw->refs) & IO_WAITID_REF_MASK));

	lockdep_assert_held(&req->ctx->uring_lock);

	hlist_del_init(&req->hash_node);

	ret = io_waitid_finish(req, ret);
	if (ret < 0)
		req_set_fail(req);
	io_req_set_res(req, ret, 0);
}

static bool __io_waitid_cancel(struct io_kiocb *req)
{
	struct io_waitid *iw = io_kiocb_to_cmd(req, struct io_waitid);
	struct io_waitid_async *iwa = req->async_data;

	/*
	 * Mark us canceled regardless of ownership. This will prevent a
	 * potential retry from a spurious wakeup.
	 */
	atomic_or(IO_WAITID_CANCEL_FLAG, &iw->refs);

	/* claim ownership */
	if (atomic_fetch_inc(&iw->refs) & IO_WAITID_REF_MASK)
		return false;

	spin_lock_irq(&iw->head->lock);
	list_del_init(&iwa->wo.child_wait.entry);
	spin_unlock_irq(&iw->head->lock);
	io_waitid_complete(req, -ECANCELED);
	io_req_queue_tw_complete(req, -ECANCELED);
	return true;
}

int io_waitid_cancel(struct io_ring_ctx *ctx, struct io_cancel_data *cd,
		     unsigned int issue_flags)
{
	return io_cancel_remove(ctx, cd, issue_flags, &ctx->waitid_list, __io_waitid_cancel);
}

bool io_waitid_remove_all(struct io_ring_ctx *ctx, struct io_uring_task *tctx,
			  bool cancel_all)
{
	return io_cancel_remove_all(ctx, tctx, &ctx->waitid_list, cancel_all, __io_waitid_cancel);
}

static inline bool io_waitid_drop_issue_ref(struct io_kiocb *req)
{
	struct io_waitid *iw = io_kiocb_to_cmd(req, struct io_waitid);
	struct io_waitid_async *iwa = req->async_data;

	if (!atomic_sub_return(1, &iw->refs))
		return false;

	/*
	 * Wakeup triggered, racing with us. It was prevented from
	 * completing because of that, queue up the tw to do that.
	 */
	req->io_task_work.func = io_waitid_cb;
	io_req_task_work_add(req);
	remove_wait_queue(iw->head, &iwa->wo.child_wait);
	return true;
}

static void io_waitid_cb(struct io_kiocb *req, io_tw_token_t tw)
{
	struct io_waitid_async *iwa = req->async_data;
	struct io_ring_ctx *ctx = req->ctx;
	int ret;

	io_tw_lock(ctx, tw);

	ret = __do_wait(&iwa->wo);

	/*
	 * If we get -ERESTARTSYS here, we need to re-arm and check again
	 * to ensure we get another callback. If the retry works, then we can
	 * just remove ourselves from the waitqueue again and finish the
	 * request.
	 */
	if (unlikely(ret == -ERESTARTSYS)) {
		struct io_waitid *iw = io_kiocb_to_cmd(req, struct io_waitid);

		/* Don't retry if cancel found it meanwhile */
		ret = -ECANCELED;
		if (!(atomic_read(&iw->refs) & IO_WAITID_CANCEL_FLAG)) {
			iw->head = &current->signal->wait_chldexit;
			add_wait_queue(iw->head, &iwa->wo.child_wait);
			ret = __do_wait(&iwa->wo);
			if (ret == -ERESTARTSYS) {
				/* retry armed, drop our ref */
				io_waitid_drop_issue_ref(req);
				return;
			}

			remove_wait_queue(iw->head, &iwa->wo.child_wait);
		}
	}

	io_waitid_complete(req, ret);
	io_req_task_complete(req, tw);
}

static int io_waitid_wait(struct wait_queue_entry *wait, unsigned mode,
			  int sync, void *key)
{
	struct wait_opts *wo = container_of(wait, struct wait_opts, child_wait);
	struct io_waitid_async *iwa = container_of(wo, struct io_waitid_async, wo);
	struct io_kiocb *req = iwa->req;
	struct io_waitid *iw = io_kiocb_to_cmd(req, struct io_waitid);
	struct task_struct *p = key;

	if (!pid_child_should_wake(wo, p))
		return 0;

	/* cancel is in progress */
	if (atomic_fetch_inc(&iw->refs) & IO_WAITID_REF_MASK)
		return 1;

	req->io_task_work.func = io_waitid_cb;
	io_req_task_work_add(req);
	list_del_init(&wait->entry);
	return 1;
}

int io_waitid_prep(struct io_kiocb *req, const struct io_uring_sqe *sqe)
{
	struct io_waitid *iw = io_kiocb_to_cmd(req, struct io_waitid);
	struct io_waitid_async *iwa;

	if (sqe->addr || sqe->buf_index || sqe->addr3 || sqe->waitid_flags)
		return -EINVAL;

	iwa = io_uring_alloc_async_data(NULL, req);
	if (!unlikely(iwa))
		return -ENOMEM;
	iwa->req = req;

	iw->which = READ_ONCE(sqe->len);
	iw->upid = READ_ONCE(sqe->fd);
	iw->options = READ_ONCE(sqe->file_index);
	iw->infop = u64_to_user_ptr(READ_ONCE(sqe->addr2));
	return 0;
}

int io_waitid(struct io_kiocb *req, unsigned int issue_flags)
{
	struct io_waitid *iw = io_kiocb_to_cmd(req, struct io_waitid);
	struct io_waitid_async *iwa = req->async_data;
	struct io_ring_ctx *ctx = req->ctx;
	int ret;

<<<<<<< HEAD
	iwa = io_uring_alloc_async_data(NULL, req);
	if (!iwa)
		return -ENOMEM;

	iwa->req = req;

=======
>>>>>>> e8a457b7
	ret = kernel_waitid_prepare(&iwa->wo, iw->which, iw->upid, &iw->info,
					iw->options, NULL);
	if (ret)
		goto done;

	/*
	 * Mark the request as busy upfront, in case we're racing with the
	 * wakeup. If we are, then we'll notice when we drop this initial
	 * reference again after arming.
	 */
	atomic_set(&iw->refs, 1);

	/*
	 * Cancel must hold the ctx lock, so there's no risk of cancelation
	 * finding us until a) we remain on the list, and b) the lock is
	 * dropped. We only need to worry about racing with the wakeup
	 * callback.
	 */
	io_ring_submit_lock(ctx, issue_flags);
	hlist_add_head(&req->hash_node, &ctx->waitid_list);

	init_waitqueue_func_entry(&iwa->wo.child_wait, io_waitid_wait);
	iwa->wo.child_wait.private = req->tctx->task;
	iw->head = &current->signal->wait_chldexit;
	add_wait_queue(iw->head, &iwa->wo.child_wait);

	ret = __do_wait(&iwa->wo);
	if (ret == -ERESTARTSYS) {
		/*
		 * Nobody else grabbed a reference, it'll complete when we get
		 * a waitqueue callback, or if someone cancels it.
		 */
		if (!io_waitid_drop_issue_ref(req)) {
			io_ring_submit_unlock(ctx, issue_flags);
			return IOU_ISSUE_SKIP_COMPLETE;
		}

		/*
		 * Wakeup triggered, racing with us. It was prevented from
		 * completing because of that, queue up the tw to do that.
		 */
		io_ring_submit_unlock(ctx, issue_flags);
		return IOU_ISSUE_SKIP_COMPLETE;
	}

	hlist_del_init(&req->hash_node);
	remove_wait_queue(iw->head, &iwa->wo.child_wait);
	ret = io_waitid_finish(req, ret);

	io_ring_submit_unlock(ctx, issue_flags);
done:
	if (ret < 0)
		req_set_fail(req);
	io_req_set_res(req, ret, 0);
	return IOU_OK;
}<|MERGE_RESOLUTION|>--- conflicted
+++ resolved
@@ -269,15 +269,6 @@
 	struct io_ring_ctx *ctx = req->ctx;
 	int ret;
 
-<<<<<<< HEAD
-	iwa = io_uring_alloc_async_data(NULL, req);
-	if (!iwa)
-		return -ENOMEM;
-
-	iwa->req = req;
-
-=======
->>>>>>> e8a457b7
 	ret = kernel_waitid_prepare(&iwa->wo, iw->which, iw->upid, &iw->info,
 					iw->options, NULL);
 	if (ret)
