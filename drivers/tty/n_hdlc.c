// SPDX-License-Identifier: GPL-1.0+
/* generic HDLC line discipline for Linux
 *
 * Written by Paul Fulghum paulkf@microgate.com
 * for Microgate Corporation
 *
 * Microgate and SyncLink are registered trademarks of Microgate Corporation
 *
 * Adapted from ppp.c, written by Michael Callahan <callahan@maths.ox.ac.uk>,
 *	Al Longyear <longyear@netcom.com>,
 *	Paul Mackerras <Paul.Mackerras@cs.anu.edu.au>
 *
 * Original release 01/11/99
 *
 * This module implements the tty line discipline N_HDLC for use with
 * tty device drivers that support bit-synchronous HDLC communications.
 *
 * All HDLC data is frame oriented which means:
 *
 * 1. tty write calls represent one complete transmit frame of data
 *    The device driver should accept the complete frame or none of
 *    the frame (busy) in the write method. Each write call should have
 *    a byte count in the range of 2-65535 bytes (2 is min HDLC frame
 *    with 1 addr byte and 1 ctrl byte). The max byte count of 65535
 *    should include any crc bytes required. For example, when using
 *    CCITT CRC32, 4 crc bytes are required, so the maximum size frame
 *    the application may transmit is limited to 65531 bytes. For CCITT
 *    CRC16, the maximum application frame size would be 65533.
 *
 *
 * 2. receive callbacks from the device driver represents
 *    one received frame. The device driver should bypass
 *    the tty flip buffer and call the line discipline receive
 *    callback directly to avoid fragmenting or concatenating
 *    multiple frames into a single receive callback.
 *
 *    The HDLC line discipline queues the receive frames in separate
 *    buffers so complete receive frames can be returned by the
 *    tty read calls.
 *
 * 3. tty read calls returns an entire frame of data or nothing.
 *
 * 4. all send and receive data is considered raw. No processing
 *    or translation is performed by the line discipline, regardless
 *    of the tty flags
 *
 * 5. When line discipline is queried for the amount of receive
 *    data available (FIOC), 0 is returned if no data available,
 *    otherwise the count of the next available frame is returned.
 *    (instead of the sum of all received frame counts).
 *
 * These conventions allow the standard tty programming interface
 * to be used for synchronous HDLC applications when used with
 * this line discipline (or another line discipline that is frame
 * oriented such as N_PPP).
 *
 * The SyncLink driver (synclink.c) implements both asynchronous
 * (using standard line discipline N_TTY) and synchronous HDLC
 * (using N_HDLC) communications, with the latter using the above
 * conventions.
 *
 * This implementation is very basic and does not maintain
 * any statistics. The main point is to enforce the raw data
 * and frame orientation of HDLC communications.
 *
 * THIS SOFTWARE IS PROVIDED ``AS IS'' AND ANY EXPRESS OR IMPLIED
 * WARRANTIES, INCLUDING, BUT NOT LIMITED TO, THE IMPLIED WARRANTIES
 * OF MERCHANTABILITY AND FITNESS FOR A PARTICULAR PURPOSE ARE
 * DISCLAIMED.  IN NO EVENT SHALL THE AUTHOR BE LIABLE FOR ANY DIRECT,
 * INDIRECT, INCIDENTAL, SPECIAL, EXEMPLARY, OR CONSEQUENTIAL DAMAGES
 * (INCLUDING, BUT NOT LIMITED TO, PROCUREMENT OF SUBSTITUTE GOODS OR
 * SERVICES; LOSS OF USE, DATA, OR PROFITS; OR BUSINESS INTERRUPTION)
 * HOWEVER CAUSED AND ON ANY THEORY OF LIABILITY, WHETHER IN CONTRACT,
 * STRICT LIABILITY, OR TORT (INCLUDING NEGLIGENCE OR OTHERWISE)
 * ARISING IN ANY WAY OUT OF THE USE OF THIS SOFTWARE, EVEN IF ADVISED
 * OF THE POSSIBILITY OF SUCH DAMAGE.
 */

#define HDLC_MAGIC 0x239e

#include <linux/module.h>
#include <linux/init.h>
#include <linux/kernel.h>
#include <linux/sched.h>
#include <linux/types.h>
#include <linux/fcntl.h>
#include <linux/interrupt.h>
#include <linux/ptrace.h>

#include <linux/poll.h>
#include <linux/in.h>
#include <linux/ioctl.h>
#include <linux/slab.h>
#include <linux/tty.h>
#include <linux/errno.h>
#include <linux/string.h>	/* used in new tty drivers */
#include <linux/signal.h>	/* used in new tty drivers */
#include <linux/if.h>
#include <linux/bitops.h>

#include <asm/termios.h>
#include <linux/uaccess.h>

/*
 * Buffers for individual HDLC frames
 */
#define MAX_HDLC_FRAME_SIZE 65535
#define DEFAULT_RX_BUF_COUNT 10
#define MAX_RX_BUF_COUNT 60
#define DEFAULT_TX_BUF_COUNT 3

struct n_hdlc_buf {
	struct list_head  list_item;
	int		  count;
	char		  buf[];
};

struct n_hdlc_buf_list {
	struct list_head  list;
	int		  count;
	spinlock_t	  spinlock;
};

/**
 * struct n_hdlc - per device instance data structure
 * @magic - magic value for structure
 * @tbusy - reentrancy flag for tx wakeup code
 * @woke_up - tx wakeup needs to be run again as it was called while @tbusy
 * @tx_buf_list - list of pending transmit frame buffers
 * @rx_buf_list - list of received frame buffers
 * @tx_free_buf_list - list unused transmit frame buffers
 * @rx_free_buf_list - list unused received frame buffers
 */
struct n_hdlc {
	int			magic;
	bool			tbusy;
	bool			woke_up;
	struct n_hdlc_buf_list	tx_buf_list;
	struct n_hdlc_buf_list	rx_buf_list;
	struct n_hdlc_buf_list	tx_free_buf_list;
	struct n_hdlc_buf_list	rx_free_buf_list;
};

/*
 * HDLC buffer list manipulation functions
 */
static void n_hdlc_buf_return(struct n_hdlc_buf_list *buf_list,
						struct n_hdlc_buf *buf);
static void n_hdlc_buf_put(struct n_hdlc_buf_list *list,
			   struct n_hdlc_buf *buf);
static struct n_hdlc_buf *n_hdlc_buf_get(struct n_hdlc_buf_list *list);

/* Local functions */

static struct n_hdlc *n_hdlc_alloc(void);

/* max frame size for memory allocations */
static int maxframe = 4096;

static void flush_rx_queue(struct tty_struct *tty)
{
	struct n_hdlc *n_hdlc = tty->disc_data;
	struct n_hdlc_buf *buf;

	while ((buf = n_hdlc_buf_get(&n_hdlc->rx_buf_list)))
		n_hdlc_buf_put(&n_hdlc->rx_free_buf_list, buf);
}

static void flush_tx_queue(struct tty_struct *tty)
{
	struct n_hdlc *n_hdlc = tty->disc_data;
	struct n_hdlc_buf *buf;

	while ((buf = n_hdlc_buf_get(&n_hdlc->tx_buf_list)))
		n_hdlc_buf_put(&n_hdlc->tx_free_buf_list, buf);
}

static void n_hdlc_free_buf_list(struct n_hdlc_buf_list *list)
{
	struct n_hdlc_buf *buf;

	do {
		buf = n_hdlc_buf_get(list);
		kfree(buf);
	} while (buf);
}

/**
 * n_hdlc_tty_close - line discipline close
 * @tty - pointer to tty info structure
 *
 * Called when the line discipline is changed to something
 * else, the tty is closed, or the tty detects a hangup.
 */
static void n_hdlc_tty_close(struct tty_struct *tty)
{
	struct n_hdlc *n_hdlc = tty->disc_data;

	if (n_hdlc->magic != HDLC_MAGIC) {
		pr_warn("n_hdlc: trying to close unopened tty!\n");
		return;
	}
#if defined(TTY_NO_WRITE_SPLIT)
	clear_bit(TTY_NO_WRITE_SPLIT, &tty->flags);
#endif
	tty->disc_data = NULL;

	/* Ensure that the n_hdlcd process is not hanging on select()/poll() */
	wake_up_interruptible(&tty->read_wait);
	wake_up_interruptible(&tty->write_wait);

	n_hdlc_free_buf_list(&n_hdlc->rx_free_buf_list);
	n_hdlc_free_buf_list(&n_hdlc->tx_free_buf_list);
	n_hdlc_free_buf_list(&n_hdlc->rx_buf_list);
	n_hdlc_free_buf_list(&n_hdlc->tx_buf_list);
	kfree(n_hdlc);
}	/* end of n_hdlc_tty_close() */

/**
 * n_hdlc_tty_open - called when line discipline changed to n_hdlc
 * @tty - pointer to tty info structure
 *
 * Returns 0 if success, otherwise error code
 */
static int n_hdlc_tty_open(struct tty_struct *tty)
{
	struct n_hdlc *n_hdlc = tty->disc_data;

	pr_debug("%s() called (device=%s)\n", __func__, tty->name);

	/* There should not be an existing table for this slot. */
	if (n_hdlc) {
		pr_err("%s: tty already associated!\n", __func__);
		return -EEXIST;
	}

	n_hdlc = n_hdlc_alloc();
	if (!n_hdlc) {
		pr_err("%s: n_hdlc_alloc failed\n", __func__);
		return -ENFILE;
	}

	tty->disc_data = n_hdlc;
	tty->receive_room = 65536;

	/* change tty_io write() to not split large writes into 8K chunks */
	set_bit(TTY_NO_WRITE_SPLIT, &tty->flags);

	/* flush receive data from driver */
	tty_driver_flush_buffer(tty);

	return 0;

}	/* end of n_tty_hdlc_open() */

/**
 * n_hdlc_send_frames - send frames on pending send buffer list
 * @n_hdlc - pointer to ldisc instance data
 * @tty - pointer to tty instance data
 *
 * Send frames on pending send buffer list until the driver does not accept a
 * frame (busy) this function is called after adding a frame to the send buffer
 * list and by the tty wakeup callback.
 */
static void n_hdlc_send_frames(struct n_hdlc *n_hdlc, struct tty_struct *tty)
{
	register int actual;
	unsigned long flags;
	struct n_hdlc_buf *tbuf;

check_again:

	spin_lock_irqsave(&n_hdlc->tx_buf_list.spinlock, flags);
	if (n_hdlc->tbusy) {
		n_hdlc->woke_up = true;
		spin_unlock_irqrestore(&n_hdlc->tx_buf_list.spinlock, flags);
		return;
	}
	n_hdlc->tbusy = true;
	n_hdlc->woke_up = false;
	spin_unlock_irqrestore(&n_hdlc->tx_buf_list.spinlock, flags);

	tbuf = n_hdlc_buf_get(&n_hdlc->tx_buf_list);
	while (tbuf) {
		pr_debug("sending frame %p, count=%d\n", tbuf, tbuf->count);

		/* Send the next block of data to device */
		set_bit(TTY_DO_WRITE_WAKEUP, &tty->flags);
		actual = tty->ops->write(tty, tbuf->buf, tbuf->count);

		/* rollback was possible and has been done */
		if (actual == -ERESTARTSYS) {
			n_hdlc_buf_return(&n_hdlc->tx_buf_list, tbuf);
			break;
		}
		/* if transmit error, throw frame away by */
		/* pretending it was accepted by driver */
		if (actual < 0)
			actual = tbuf->count;

		if (actual == tbuf->count) {
			pr_debug("frame %p completed\n", tbuf);

			/* free current transmit buffer */
			n_hdlc_buf_put(&n_hdlc->tx_free_buf_list, tbuf);

			/* wait up sleeping writers */
			wake_up_interruptible(&tty->write_wait);

			/* get next pending transmit buffer */
			tbuf = n_hdlc_buf_get(&n_hdlc->tx_buf_list);
		} else {
			pr_debug("frame %p pending\n", tbuf);

			/*
			 * the buffer was not accepted by driver,
			 * return it back into tx queue
			 */
			n_hdlc_buf_return(&n_hdlc->tx_buf_list, tbuf);
			break;
		}
	}

	if (!tbuf)
		clear_bit(TTY_DO_WRITE_WAKEUP, &tty->flags);

	/* Clear the re-entry flag */
	spin_lock_irqsave(&n_hdlc->tx_buf_list.spinlock, flags);
	n_hdlc->tbusy = false;
	spin_unlock_irqrestore(&n_hdlc->tx_buf_list.spinlock, flags);

	if (n_hdlc->woke_up)
		goto check_again;
}	/* end of n_hdlc_send_frames() */

/**
 * n_hdlc_tty_wakeup - Callback for transmit wakeup
 * @tty	- pointer to associated tty instance data
 *
 * Called when low level device driver can accept more send data.
 */
static void n_hdlc_tty_wakeup(struct tty_struct *tty)
{
	struct n_hdlc *n_hdlc = tty->disc_data;

	n_hdlc_send_frames(n_hdlc, tty);
}	/* end of n_hdlc_tty_wakeup() */

/**
 * n_hdlc_tty_receive - Called by tty driver when receive data is available
 * @tty	- pointer to tty instance data
 * @data - pointer to received data
 * @flags - pointer to flags for data
 * @count - count of received data in bytes
 *
 * Called by tty low level driver when receive data is available. Data is
 * interpreted as one HDLC frame.
 */
static void n_hdlc_tty_receive(struct tty_struct *tty, const __u8 *data,
			       char *flags, int count)
{
	register struct n_hdlc *n_hdlc = tty->disc_data;
	register struct n_hdlc_buf *buf;

	pr_debug("%s() called count=%d\n", __func__, count);

	/* verify line is using HDLC discipline */
	if (n_hdlc->magic != HDLC_MAGIC) {
		pr_err("line not using HDLC discipline\n");
		return;
	}

	if (count > maxframe) {
		pr_debug("rx count>maxframesize, data discarded\n");
		return;
	}

	/* get a free HDLC buffer */
	buf = n_hdlc_buf_get(&n_hdlc->rx_free_buf_list);
	if (!buf) {
		/*
		 * no buffers in free list, attempt to allocate another rx
		 * buffer unless the maximum count has been reached
		 */
		if (n_hdlc->rx_buf_list.count < MAX_RX_BUF_COUNT)
			buf = kmalloc(struct_size(buf, buf, maxframe),
				      GFP_ATOMIC);
	}

	if (!buf) {
		pr_debug("no more rx buffers, data discarded\n");
		return;
	}

	/* copy received data to HDLC buffer */
	memcpy(buf->buf, data, count);
	buf->count = count;

	/* add HDLC buffer to list of received frames */
	n_hdlc_buf_put(&n_hdlc->rx_buf_list, buf);

	/* wake up any blocked reads and perform async signalling */
	wake_up_interruptible(&tty->read_wait);
	if (tty->fasync != NULL)
		kill_fasync(&tty->fasync, SIGIO, POLL_IN);

}	/* end of n_hdlc_tty_receive() */

/**
 * n_hdlc_tty_read - Called to retrieve one frame of data (if available)
 * @tty - pointer to tty instance data
 * @file - pointer to open file object
 * @buf - pointer to returned data buffer
 * @nr - size of returned data buffer
 *
 * Returns the number of bytes returned or error code.
 */
static ssize_t n_hdlc_tty_read(struct tty_struct *tty, struct file *file,
			   __u8 __user *buf, size_t nr)
{
	struct n_hdlc *n_hdlc = tty->disc_data;
	int ret = 0;
	struct n_hdlc_buf *rbuf;
	DECLARE_WAITQUEUE(wait, current);

	/* verify user access to buffer */
	if (!access_ok(buf, nr)) {
		pr_warn("%s(%d) %s() can't verify user buffer\n",
				__FILE__, __LINE__, __func__);
		return -EFAULT;
	}

	add_wait_queue(&tty->read_wait, &wait);

	for (;;) {
		if (test_bit(TTY_OTHER_CLOSED, &tty->flags)) {
			ret = -EIO;
			break;
		}
		if (tty_hung_up_p(file))
			break;

		set_current_state(TASK_INTERRUPTIBLE);

		rbuf = n_hdlc_buf_get(&n_hdlc->rx_buf_list);
		if (rbuf) {
			if (rbuf->count > nr) {
				/* too large for caller's buffer */
				ret = -EOVERFLOW;
			} else {
				__set_current_state(TASK_RUNNING);
				if (copy_to_user(buf, rbuf->buf, rbuf->count))
					ret = -EFAULT;
				else
					ret = rbuf->count;
			}

			if (n_hdlc->rx_free_buf_list.count >
			    DEFAULT_RX_BUF_COUNT)
				kfree(rbuf);
			else
				n_hdlc_buf_put(&n_hdlc->rx_free_buf_list, rbuf);
			break;
		}

		/* no data */
		if (tty_io_nonblock(tty, file)) {
			ret = -EAGAIN;
			break;
		}

		schedule();

		if (signal_pending(current)) {
			ret = -EINTR;
			break;
		}
	}

	remove_wait_queue(&tty->read_wait, &wait);
	__set_current_state(TASK_RUNNING);

	return ret;

}	/* end of n_hdlc_tty_read() */

/**
 * n_hdlc_tty_write - write a single frame of data to device
 * @tty	- pointer to associated tty device instance data
 * @file - pointer to file object data
 * @data - pointer to transmit data (one frame)
 * @count - size of transmit frame in bytes
 *
 * Returns the number of bytes written (or error code).
 */
static ssize_t n_hdlc_tty_write(struct tty_struct *tty, struct file *file,
			    const unsigned char *data, size_t count)
{
	struct n_hdlc *n_hdlc = tty->disc_data;
	int error = 0;
	DECLARE_WAITQUEUE(wait, current);
	struct n_hdlc_buf *tbuf;

	pr_debug("%s() called count=%zd\n", __func__, count);

	if (n_hdlc->magic != HDLC_MAGIC)
		return -EIO;

	/* verify frame size */
	if (count > maxframe) {
		pr_debug("%s: truncating user packet from %zu to %d\n",
				__func__, count, maxframe);
		count = maxframe;
	}

	add_wait_queue(&tty->write_wait, &wait);

	for (;;) {
		set_current_state(TASK_INTERRUPTIBLE);

		tbuf = n_hdlc_buf_get(&n_hdlc->tx_free_buf_list);
		if (tbuf)
			break;

		if (tty_io_nonblock(tty, file)) {
			error = -EAGAIN;
			break;
		}
		schedule();

		if (signal_pending(current)) {
			error = -EINTR;
			break;
		}
	}

	__set_current_state(TASK_RUNNING);
	remove_wait_queue(&tty->write_wait, &wait);

	if (!error) {
		/* Retrieve the user's buffer */
		memcpy(tbuf->buf, data, count);

		/* Send the data */
		tbuf->count = error = count;
		n_hdlc_buf_put(&n_hdlc->tx_buf_list, tbuf);
		n_hdlc_send_frames(n_hdlc, tty);
	}

	return error;

}	/* end of n_hdlc_tty_write() */

/**
 * n_hdlc_tty_ioctl - process IOCTL system call for the tty device.
 * @tty - pointer to tty instance data
 * @file - pointer to open file object for device
 * @cmd - IOCTL command code
 * @arg - argument for IOCTL call (cmd dependent)
 *
 * Returns command dependent result.
 */
static int n_hdlc_tty_ioctl(struct tty_struct *tty, struct file *file,
			    unsigned int cmd, unsigned long arg)
{
	struct n_hdlc *n_hdlc = tty->disc_data;
	int error = 0;
	int count;
	unsigned long flags;
	struct n_hdlc_buf *buf = NULL;

	pr_debug("%s() called %d\n", __func__, cmd);

	/* Verify the status of the device */
	if (n_hdlc->magic != HDLC_MAGIC)
		return -EBADF;

	switch (cmd) {
	case FIONREAD:
		/* report count of read data available */
		/* in next available frame (if any) */
		spin_lock_irqsave(&n_hdlc->rx_buf_list.spinlock, flags);
		buf = list_first_entry_or_null(&n_hdlc->rx_buf_list.list,
						struct n_hdlc_buf, list_item);
		if (buf)
			count = buf->count;
		else
			count = 0;
		spin_unlock_irqrestore(&n_hdlc->rx_buf_list.spinlock, flags);
		error = put_user(count, (int __user *)arg);
		break;

	case TIOCOUTQ:
		/* get the pending tx byte count in the driver */
		count = tty_chars_in_buffer(tty);
		/* add size of next output frame in queue */
		spin_lock_irqsave(&n_hdlc->tx_buf_list.spinlock, flags);
		buf = list_first_entry_or_null(&n_hdlc->tx_buf_list.list,
						struct n_hdlc_buf, list_item);
		if (buf)
			count += buf->count;
		spin_unlock_irqrestore(&n_hdlc->tx_buf_list.spinlock, flags);
		error = put_user(count, (int __user *)arg);
		break;

	case TCFLSH:
		switch (arg) {
		case TCIOFLUSH:
		case TCOFLUSH:
			flush_tx_queue(tty);
		}
		/* fall through - to default */

	default:
		error = n_tty_ioctl_helper(tty, file, cmd, arg);
		break;
	}
	return error;

}	/* end of n_hdlc_tty_ioctl() */

/**
 * n_hdlc_tty_poll - TTY callback for poll system call
 * @tty - pointer to tty instance data
 * @filp - pointer to open file object for device
 * @poll_table - wait queue for operations
 *
 * Determine which operations (read/write) will not block and return info
 * to caller.
 * Returns a bit mask containing info on which ops will not block.
 */
static __poll_t n_hdlc_tty_poll(struct tty_struct *tty, struct file *filp,
				    poll_table *wait)
{
	struct n_hdlc *n_hdlc = tty->disc_data;
	__poll_t mask = 0;

	if (n_hdlc->magic != HDLC_MAGIC)
		return 0;

	/*
	 * queue the current process into any wait queue that may awaken in the
	 * future (read and write)
	 */
	poll_wait(filp, &tty->read_wait, wait);
	poll_wait(filp, &tty->write_wait, wait);

	/* set bits for operations that won't block */
	if (!list_empty(&n_hdlc->rx_buf_list.list))
		mask |= EPOLLIN | EPOLLRDNORM;	/* readable */
	if (test_bit(TTY_OTHER_CLOSED, &tty->flags))
		mask |= EPOLLHUP;
	if (tty_hung_up_p(filp))
		mask |= EPOLLHUP;
	if (!tty_is_writelocked(tty) &&
			!list_empty(&n_hdlc->tx_free_buf_list.list))
		mask |= EPOLLOUT | EPOLLWRNORM;	/* writable */

	return mask;
}	/* end of n_hdlc_tty_poll() */

static void n_hdlc_alloc_buf(struct n_hdlc_buf_list *list, unsigned int count,
		const char *name)
{
	struct n_hdlc_buf *buf;
	unsigned int i;

	for (i = 0; i < count; i++) {
		buf = kmalloc(struct_size(buf, buf, maxframe), GFP_KERNEL);
		if (!buf) {
			pr_debug("%s(), kmalloc() failed for %s buffer %u\n",
					__func__, name, i);
			return;
		}
		n_hdlc_buf_put(list, buf);
	}
}

/**
 * n_hdlc_alloc - allocate an n_hdlc instance data structure
 *
 * Returns a pointer to newly created structure if success, otherwise %NULL
 */
static struct n_hdlc *n_hdlc_alloc(void)
{
	struct n_hdlc *n_hdlc = kzalloc(sizeof(*n_hdlc), GFP_KERNEL);

	if (!n_hdlc)
		return NULL;

	spin_lock_init(&n_hdlc->rx_free_buf_list.spinlock);
	spin_lock_init(&n_hdlc->tx_free_buf_list.spinlock);
	spin_lock_init(&n_hdlc->rx_buf_list.spinlock);
	spin_lock_init(&n_hdlc->tx_buf_list.spinlock);

	INIT_LIST_HEAD(&n_hdlc->rx_free_buf_list.list);
	INIT_LIST_HEAD(&n_hdlc->tx_free_buf_list.list);
	INIT_LIST_HEAD(&n_hdlc->rx_buf_list.list);
	INIT_LIST_HEAD(&n_hdlc->tx_buf_list.list);

<<<<<<< HEAD
	/* allocate free rx buffer list */
	for(i=0;i<DEFAULT_RX_BUF_COUNT;i++) {
		buf = kmalloc(struct_size(buf, buf, maxframe), GFP_KERNEL);
		if (buf)
			n_hdlc_buf_put(&n_hdlc->rx_free_buf_list,buf);
		else if (debuglevel >= DEBUG_LEVEL_INFO)	
			printk("%s(%d)n_hdlc_alloc(), kalloc() failed for rx buffer %d\n",__FILE__,__LINE__, i);
	}
	
	/* allocate free tx buffer list */
	for(i=0;i<DEFAULT_TX_BUF_COUNT;i++) {
		buf = kmalloc(struct_size(buf, buf, maxframe), GFP_KERNEL);
		if (buf)
			n_hdlc_buf_put(&n_hdlc->tx_free_buf_list,buf);
		else if (debuglevel >= DEBUG_LEVEL_INFO)	
			printk("%s(%d)n_hdlc_alloc(), kalloc() failed for tx buffer %d\n",__FILE__,__LINE__, i);
	}
	
=======
	n_hdlc_alloc_buf(&n_hdlc->rx_free_buf_list, DEFAULT_RX_BUF_COUNT, "rx");
	n_hdlc_alloc_buf(&n_hdlc->tx_free_buf_list, DEFAULT_TX_BUF_COUNT, "tx");

>>>>>>> 04d5ce62
	/* Initialize the control block */
	n_hdlc->magic  = HDLC_MAGIC;

	return n_hdlc;

}	/* end of n_hdlc_alloc() */

/**
 * n_hdlc_buf_return - put the HDLC buffer after the head of the specified list
 * @buf_list - pointer to the buffer list
 * @buf - pointer to the buffer
 */
static void n_hdlc_buf_return(struct n_hdlc_buf_list *buf_list,
						struct n_hdlc_buf *buf)
{
	unsigned long flags;

	spin_lock_irqsave(&buf_list->spinlock, flags);

	list_add(&buf->list_item, &buf_list->list);
	buf_list->count++;

	spin_unlock_irqrestore(&buf_list->spinlock, flags);
}

/**
 * n_hdlc_buf_put - add specified HDLC buffer to tail of specified list
 * @buf_list - pointer to buffer list
 * @buf	- pointer to buffer
 */
static void n_hdlc_buf_put(struct n_hdlc_buf_list *buf_list,
			   struct n_hdlc_buf *buf)
{
	unsigned long flags;

	spin_lock_irqsave(&buf_list->spinlock, flags);

	list_add_tail(&buf->list_item, &buf_list->list);
	buf_list->count++;

	spin_unlock_irqrestore(&buf_list->spinlock, flags);
}	/* end of n_hdlc_buf_put() */

/**
 * n_hdlc_buf_get - remove and return an HDLC buffer from list
 * @buf_list - pointer to HDLC buffer list
 *
 * Remove and return an HDLC buffer from the head of the specified HDLC buffer
 * list.
 * Returns a pointer to HDLC buffer if available, otherwise %NULL.
 */
static struct n_hdlc_buf *n_hdlc_buf_get(struct n_hdlc_buf_list *buf_list)
{
	unsigned long flags;
	struct n_hdlc_buf *buf;

	spin_lock_irqsave(&buf_list->spinlock, flags);

	buf = list_first_entry_or_null(&buf_list->list,
						struct n_hdlc_buf, list_item);
	if (buf) {
		list_del(&buf->list_item);
		buf_list->count--;
	}

	spin_unlock_irqrestore(&buf_list->spinlock, flags);
	return buf;
}	/* end of n_hdlc_buf_get() */

static struct tty_ldisc_ops n_hdlc_ldisc = {
	.owner		= THIS_MODULE,
	.magic		= TTY_LDISC_MAGIC,
	.name		= "hdlc",
	.open		= n_hdlc_tty_open,
	.close		= n_hdlc_tty_close,
	.read		= n_hdlc_tty_read,
	.write		= n_hdlc_tty_write,
	.ioctl		= n_hdlc_tty_ioctl,
	.poll		= n_hdlc_tty_poll,
	.receive_buf	= n_hdlc_tty_receive,
	.write_wakeup	= n_hdlc_tty_wakeup,
	.flush_buffer   = flush_rx_queue,
};

static int __init n_hdlc_init(void)
{
	int status;

	/* range check maxframe arg */
	maxframe = clamp(maxframe, 4096, MAX_HDLC_FRAME_SIZE);

	status = tty_register_ldisc(N_HDLC, &n_hdlc_ldisc);
	if (!status)
		pr_info("N_HDLC line discipline registered with maxframe=%d\n",
				maxframe);
	else
		pr_err("N_HDLC: error registering line discipline: %d\n",
				status);

	return status;

}	/* end of init_module() */

static void __exit n_hdlc_exit(void)
{
	/* Release tty registration of line discipline */
	int status = tty_unregister_ldisc(N_HDLC);

	if (status)
		pr_err("N_HDLC: can't unregister line discipline (err = %d)\n",
				status);
	else
		pr_info("N_HDLC: line discipline unregistered\n");
}

module_init(n_hdlc_init);
module_exit(n_hdlc_exit);

MODULE_LICENSE("GPL");
MODULE_AUTHOR("Paul Fulghum paulkf@microgate.com");
module_param(maxframe, int, 0);
MODULE_ALIAS_LDISC(N_HDLC);<|MERGE_RESOLUTION|>--- conflicted
+++ resolved
@@ -698,30 +698,9 @@
 	INIT_LIST_HEAD(&n_hdlc->rx_buf_list.list);
 	INIT_LIST_HEAD(&n_hdlc->tx_buf_list.list);
 
-<<<<<<< HEAD
-	/* allocate free rx buffer list */
-	for(i=0;i<DEFAULT_RX_BUF_COUNT;i++) {
-		buf = kmalloc(struct_size(buf, buf, maxframe), GFP_KERNEL);
-		if (buf)
-			n_hdlc_buf_put(&n_hdlc->rx_free_buf_list,buf);
-		else if (debuglevel >= DEBUG_LEVEL_INFO)	
-			printk("%s(%d)n_hdlc_alloc(), kalloc() failed for rx buffer %d\n",__FILE__,__LINE__, i);
-	}
-	
-	/* allocate free tx buffer list */
-	for(i=0;i<DEFAULT_TX_BUF_COUNT;i++) {
-		buf = kmalloc(struct_size(buf, buf, maxframe), GFP_KERNEL);
-		if (buf)
-			n_hdlc_buf_put(&n_hdlc->tx_free_buf_list,buf);
-		else if (debuglevel >= DEBUG_LEVEL_INFO)	
-			printk("%s(%d)n_hdlc_alloc(), kalloc() failed for tx buffer %d\n",__FILE__,__LINE__, i);
-	}
-	
-=======
 	n_hdlc_alloc_buf(&n_hdlc->rx_free_buf_list, DEFAULT_RX_BUF_COUNT, "rx");
 	n_hdlc_alloc_buf(&n_hdlc->tx_free_buf_list, DEFAULT_TX_BUF_COUNT, "tx");
 
->>>>>>> 04d5ce62
 	/* Initialize the control block */
 	n_hdlc->magic  = HDLC_MAGIC;
 
