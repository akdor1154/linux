/* SPDX-License-Identifier: GPL-2.0-only */
/*
 * Copyright (C) 2022 Advanced Micro Devices, Inc.
 *
 * Author: Meng Li <li.meng@amd.com>
 */

#ifndef _LINUX_AMD_PSTATE_H
#define _LINUX_AMD_PSTATE_H

#include <linux/pm_qos.h>

/*********************************************************************
 *                        AMD P-state INTERFACE                       *
 *********************************************************************/

/**
 * union perf_cached - A union to cache performance-related data.
 * @highest_perf: the maximum performance an individual processor may reach,
 *		  assuming ideal conditions
 *		  For platforms that support the preferred core feature, the highest_perf value maybe
 * 		  configured to any value in the range 166-255 by the firmware (because the preferred
 * 		  core ranking is encoded in the highest_perf value). To maintain consistency across
 * 		  all platforms, we split the highest_perf and preferred core ranking values into
 * 		  cpudata->perf.highest_perf and cpudata->prefcore_ranking.
 * @nominal_perf: the maximum sustained performance level of the processor,
 *		  assuming ideal operating conditions
 * @lowest_nonlinear_perf: the lowest performance level at which nonlinear power
 *			   savings are achieved
 * @lowest_perf: the absolute lowest performance level of the processor
 * @min_limit_perf: Cached value of the performance corresponding to policy->min
 * @max_limit_perf: Cached value of the performance corresponding to policy->max
 */
union perf_cached {
	struct {
		u8	highest_perf;
		u8	nominal_perf;
		u8	lowest_nonlinear_perf;
		u8	lowest_perf;
		u8	min_limit_perf;
		u8	max_limit_perf;
	};
	u64	val;
};

/**
 * struct  amd_aperf_mperf
 * @aperf: actual performance frequency clock count
 * @mperf: maximum performance frequency clock count
 * @tsc:   time stamp counter
 */
struct amd_aperf_mperf {
	u64 aperf;
	u64 mperf;
	u64 tsc;
};

/**
 * struct amd_cpudata - private CPU data for AMD P-State
 * @cpu: CPU number
 * @req: constraint request to apply
 * @cppc_req_cached: cached performance request hints
 * @perf: cached performance-related data
 * @prefcore_ranking: the preferred core ranking, the higher value indicates a higher
 * 		  priority.
 * @min_limit_freq: Cached value of policy->min (in khz)
 * @max_limit_freq: Cached value of policy->max (in khz)
 * @nominal_freq: the frequency (in khz) that mapped to nominal_perf
 * @lowest_nonlinear_freq: the frequency (in khz) that mapped to lowest_nonlinear_perf
 * @cur: Difference of Aperf/Mperf/tsc count between last and current sample
 * @prev: Last Aperf/Mperf/tsc count value read from register
 * @freq: current cpu frequency value (in khz)
 * @boost_supported: check whether the Processor or SBIOS supports boost mode
 * @hw_prefcore: check whether HW supports preferred core featue.
 * 		  Only when hw_prefcore and early prefcore param are true,
 * 		  AMD P-State driver supports preferred core featue.
 * @epp_cached: Cached CPPC energy-performance preference value
 * @policy: Cpufreq policy value
 *
 * The amd_cpudata is key private data for each CPU thread in AMD P-State, and
 * represents all the attributes and goals that AMD P-State requests at runtime.
 */
struct amd_cpudata {
	int	cpu;

	struct	freq_qos_request req[2];
	u64	cppc_req_cached;

	union perf_cached perf;

	u8	prefcore_ranking;
	u32	min_limit_freq;
	u32	max_limit_freq;
	u32	nominal_freq;
	u32	lowest_nonlinear_freq;

	struct amd_aperf_mperf cur;
	struct amd_aperf_mperf prev;

	u64	freq;
	bool	boost_supported;
	bool	hw_prefcore;

	/* EPP feature related attributes*/
<<<<<<< HEAD
	s16	epp_cached;
=======
>>>>>>> e8a457b7
	u32	policy;
	bool	suspended;
<<<<<<< HEAD
	s16	epp_default;
=======
	u8	epp_default;
>>>>>>> e8a457b7
};

/*
 * enum amd_pstate_mode - driver working mode of amd pstate
 */
enum amd_pstate_mode {
	AMD_PSTATE_UNDEFINED = 0,
	AMD_PSTATE_DISABLE,
	AMD_PSTATE_PASSIVE,
	AMD_PSTATE_ACTIVE,
	AMD_PSTATE_GUIDED,
	AMD_PSTATE_MAX,
};
const char *amd_pstate_get_mode_string(enum amd_pstate_mode mode);
int amd_pstate_update_status(const char *buf, size_t size);

#endif /* _LINUX_AMD_PSTATE_H */<|MERGE_RESOLUTION|>--- conflicted
+++ resolved
@@ -102,17 +102,9 @@
 	bool	hw_prefcore;
 
 	/* EPP feature related attributes*/
-<<<<<<< HEAD
-	s16	epp_cached;
-=======
->>>>>>> e8a457b7
 	u32	policy;
 	bool	suspended;
-<<<<<<< HEAD
-	s16	epp_default;
-=======
 	u8	epp_default;
->>>>>>> e8a457b7
 };
 
 /*
