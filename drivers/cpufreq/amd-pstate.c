--- conflicted
+++ resolved
@@ -60,35 +60,6 @@
 #define AMD_CPPC_EPP_BALANCE_POWERSAVE		0xBF
 #define AMD_CPPC_EPP_POWERSAVE			0xFF
 
-<<<<<<< HEAD
-/*
- * enum amd_pstate_mode - driver working mode of amd pstate
- */
-enum amd_pstate_mode {
-	AMD_PSTATE_UNDEFINED = 0,
-	AMD_PSTATE_DISABLE,
-	AMD_PSTATE_PASSIVE,
-	AMD_PSTATE_ACTIVE,
-	AMD_PSTATE_GUIDED,
-	AMD_PSTATE_MAX,
-};
-
-static const char * const amd_pstate_mode_string[] = {
-	[AMD_PSTATE_UNDEFINED]   = "undefined",
-	[AMD_PSTATE_DISABLE]     = "disable",
-	[AMD_PSTATE_PASSIVE]     = "passive",
-	[AMD_PSTATE_ACTIVE]      = "active",
-	[AMD_PSTATE_GUIDED]      = "guided",
-	NULL,
-};
-
-struct quirk_entry {
-	u32 nominal_freq;
-	u32 lowest_freq;
-};
-
-=======
->>>>>>> 8400291e
 /*
  * enum amd_pstate_mode - driver working mode of amd pstate
  */
@@ -747,17 +718,10 @@
 		}
 	}
 
-<<<<<<< HEAD
-	if (state)
-		policy->cpuinfo.max_freq = cpudata->max_freq;
-	else
-		policy->cpuinfo.max_freq = cpudata->nominal_freq * 1000;
-=======
 	if (on)
 		policy->cpuinfo.max_freq = max_freq;
 	else if (policy->cpuinfo.max_freq > nominal_freq * 1000)
 		policy->cpuinfo.max_freq = nominal_freq * 1000;
->>>>>>> 8400291e
 
 	policy->max = policy->cpuinfo.max_freq;
 
