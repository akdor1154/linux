// SPDX-License-Identifier: GPL-2.0-or-later
/*
 * acpi-cpufreq.c - ACPI Processor P-States Driver
 *
 *  Copyright (C) 2001, 2002 Andy Grover <andrew.grover@intel.com>
 *  Copyright (C) 2001, 2002 Paul Diefenbaugh <paul.s.diefenbaugh@intel.com>
 *  Copyright (C) 2002 - 2004 Dominik Brodowski <linux@brodo.de>
 *  Copyright (C) 2006       Denis Sadykov <denis.m.sadykov@intel.com>
 */

#define pr_fmt(fmt) KBUILD_MODNAME ": " fmt

#include <linux/kernel.h>
#include <linux/module.h>
#include <linux/init.h>
#include <linux/smp.h>
#include <linux/sched.h>
#include <linux/cpufreq.h>
#include <linux/compiler.h>
#include <linux/dmi.h>
#include <linux/slab.h>
#include <linux/string_helpers.h>
#include <linux/platform_device.h>

#include <linux/acpi.h>
#include <linux/io.h>
#include <linux/delay.h>
#include <linux/uaccess.h>

#include <acpi/processor.h>
#include <acpi/cppc_acpi.h>

#include <asm/msr.h>
#include <asm/processor.h>
#include <asm/cpufeature.h>
#include <asm/cpu_device_id.h>

MODULE_AUTHOR("Paul Diefenbaugh, Dominik Brodowski");
MODULE_DESCRIPTION("ACPI Processor P-States Driver");
MODULE_LICENSE("GPL");

enum {
	UNDEFINED_CAPABLE = 0,
	SYSTEM_INTEL_MSR_CAPABLE,
	SYSTEM_AMD_MSR_CAPABLE,
	SYSTEM_IO_CAPABLE,
};

#define INTEL_MSR_RANGE		(0xffff)
#define AMD_MSR_RANGE		(0x7)
#define HYGON_MSR_RANGE		(0x7)

struct acpi_cpufreq_data {
	unsigned int resume;
	unsigned int cpu_feature;
	unsigned int acpi_perf_cpu;
	cpumask_var_t freqdomain_cpus;
	void (*cpu_freq_write)(struct acpi_pct_register *reg, u32 val);
	u32 (*cpu_freq_read)(struct acpi_pct_register *reg);
};

/* acpi_perf_data is a pointer to percpu data. */
static struct acpi_processor_performance __percpu *acpi_perf_data;

static inline struct acpi_processor_performance *to_perf_data(struct acpi_cpufreq_data *data)
{
	return per_cpu_ptr(acpi_perf_data, data->acpi_perf_cpu);
}

static struct cpufreq_driver acpi_cpufreq_driver;

static unsigned int acpi_pstate_strict;

static bool boost_state(unsigned int cpu)
{
	u64 msr;

	switch (boot_cpu_data.x86_vendor) {
	case X86_VENDOR_INTEL:
	case X86_VENDOR_CENTAUR:
	case X86_VENDOR_ZHAOXIN:
		rdmsrq_on_cpu(cpu, MSR_IA32_MISC_ENABLE, &msr);
		return !(msr & MSR_IA32_MISC_ENABLE_TURBO_DISABLE);
	case X86_VENDOR_HYGON:
	case X86_VENDOR_AMD:
		rdmsrq_on_cpu(cpu, MSR_K7_HWCR, &msr);
		return !(msr & MSR_K7_HWCR_CPB_DIS);
	}
	return false;
}

static void boost_set_msr_each(void *p_en)
{
	bool enable = (bool) p_en;
	u32 msr_addr;
	u64 msr_mask, val;

	switch (boot_cpu_data.x86_vendor) {
	case X86_VENDOR_INTEL:
	case X86_VENDOR_CENTAUR:
	case X86_VENDOR_ZHAOXIN:
		msr_addr = MSR_IA32_MISC_ENABLE;
		msr_mask = MSR_IA32_MISC_ENABLE_TURBO_DISABLE;
		break;
	case X86_VENDOR_HYGON:
	case X86_VENDOR_AMD:
		msr_addr = MSR_K7_HWCR;
		msr_mask = MSR_K7_HWCR_CPB_DIS;
		break;
	default:
		return;
	}

	rdmsrq(msr_addr, val);

	if (enable)
		val &= ~msr_mask;
	else
		val |= msr_mask;

<<<<<<< HEAD
	wrmsrl(msr_addr, val);
=======
	wrmsrq(msr_addr, val);
	return 0;
}

static void boost_set_msr_each(void *p_en)
{
	bool enable = (bool) p_en;

	boost_set_msr(enable);
>>>>>>> edb853b5
}

static int set_boost(struct cpufreq_policy *policy, int val)
{
	on_each_cpu_mask(policy->cpus, boost_set_msr_each,
			 (void *)(long)val, 1);
	pr_debug("CPU %*pbl: Core Boosting %s.\n",
		 cpumask_pr_args(policy->cpus), str_enabled_disabled(val));

	return 0;
}

static ssize_t show_freqdomain_cpus(struct cpufreq_policy *policy, char *buf)
{
	struct acpi_cpufreq_data *data = policy->driver_data;

	if (unlikely(!data))
		return -ENODEV;

	return cpufreq_show_cpus(data->freqdomain_cpus, buf);
}

cpufreq_freq_attr_ro(freqdomain_cpus);

#ifdef CONFIG_X86_ACPI_CPUFREQ_CPB
static ssize_t store_cpb(struct cpufreq_policy *policy, const char *buf,
			 size_t count)
{
	int ret;
	unsigned int val = 0;

	if (!acpi_cpufreq_driver.set_boost)
		return -EINVAL;

	ret = kstrtouint(buf, 10, &val);
	if (ret || val > 1)
		return -EINVAL;

	cpus_read_lock();
	set_boost(policy, val);
	cpus_read_unlock();

	return count;
}

static ssize_t show_cpb(struct cpufreq_policy *policy, char *buf)
{
	return sprintf(buf, "%u\n", acpi_cpufreq_driver.boost_enabled);
}

cpufreq_freq_attr_rw(cpb);
#endif

static int check_est_cpu(unsigned int cpuid)
{
	struct cpuinfo_x86 *cpu = &cpu_data(cpuid);

	return cpu_has(cpu, X86_FEATURE_EST);
}

static int check_amd_hwpstate_cpu(unsigned int cpuid)
{
	struct cpuinfo_x86 *cpu = &cpu_data(cpuid);

	return cpu_has(cpu, X86_FEATURE_HW_PSTATE);
}

static unsigned extract_io(struct cpufreq_policy *policy, u32 value)
{
	struct acpi_cpufreq_data *data = policy->driver_data;
	struct acpi_processor_performance *perf;
	int i;

	perf = to_perf_data(data);

	for (i = 0; i < perf->state_count; i++) {
		if (value == perf->states[i].status)
			return policy->freq_table[i].frequency;
	}
	return 0;
}

static unsigned extract_msr(struct cpufreq_policy *policy, u32 msr)
{
	struct acpi_cpufreq_data *data = policy->driver_data;
	struct cpufreq_frequency_table *pos;
	struct acpi_processor_performance *perf;

	if (boot_cpu_data.x86_vendor == X86_VENDOR_AMD)
		msr &= AMD_MSR_RANGE;
	else if (boot_cpu_data.x86_vendor == X86_VENDOR_HYGON)
		msr &= HYGON_MSR_RANGE;
	else
		msr &= INTEL_MSR_RANGE;

	perf = to_perf_data(data);

	cpufreq_for_each_entry(pos, policy->freq_table)
		if (msr == perf->states[pos->driver_data].status)
			return pos->frequency;
	return policy->freq_table[0].frequency;
}

static unsigned extract_freq(struct cpufreq_policy *policy, u32 val)
{
	struct acpi_cpufreq_data *data = policy->driver_data;

	switch (data->cpu_feature) {
	case SYSTEM_INTEL_MSR_CAPABLE:
	case SYSTEM_AMD_MSR_CAPABLE:
		return extract_msr(policy, val);
	case SYSTEM_IO_CAPABLE:
		return extract_io(policy, val);
	default:
		return 0;
	}
}

static u32 cpu_freq_read_intel(struct acpi_pct_register *not_used)
{
	u32 val, dummy __always_unused;

	rdmsr(MSR_IA32_PERF_CTL, val, dummy);
	return val;
}

static void cpu_freq_write_intel(struct acpi_pct_register *not_used, u32 val)
{
	u32 lo, hi;

	rdmsr(MSR_IA32_PERF_CTL, lo, hi);
	lo = (lo & ~INTEL_MSR_RANGE) | (val & INTEL_MSR_RANGE);
	wrmsr(MSR_IA32_PERF_CTL, lo, hi);
}

static u32 cpu_freq_read_amd(struct acpi_pct_register *not_used)
{
	u32 val, dummy __always_unused;

	rdmsr(MSR_AMD_PERF_CTL, val, dummy);
	return val;
}

static void cpu_freq_write_amd(struct acpi_pct_register *not_used, u32 val)
{
	wrmsr(MSR_AMD_PERF_CTL, val, 0);
}

static u32 cpu_freq_read_io(struct acpi_pct_register *reg)
{
	u32 val;

	acpi_os_read_port(reg->address, &val, reg->bit_width);
	return val;
}

static void cpu_freq_write_io(struct acpi_pct_register *reg, u32 val)
{
	acpi_os_write_port(reg->address, val, reg->bit_width);
}

struct drv_cmd {
	struct acpi_pct_register *reg;
	u32 val;
	union {
		void (*write)(struct acpi_pct_register *reg, u32 val);
		u32 (*read)(struct acpi_pct_register *reg);
	} func;
};

/* Called via smp_call_function_single(), on the target CPU */
static void do_drv_read(void *_cmd)
{
	struct drv_cmd *cmd = _cmd;

	cmd->val = cmd->func.read(cmd->reg);
}

static u32 drv_read(struct acpi_cpufreq_data *data, const struct cpumask *mask)
{
	struct acpi_processor_performance *perf = to_perf_data(data);
	struct drv_cmd cmd = {
		.reg = &perf->control_register,
		.func.read = data->cpu_freq_read,
	};
	int err;

	err = smp_call_function_any(mask, do_drv_read, &cmd, 1);
	WARN_ON_ONCE(err);	/* smp_call_function_any() was buggy? */
	return cmd.val;
}

/* Called via smp_call_function_many(), on the target CPUs */
static void do_drv_write(void *_cmd)
{
	struct drv_cmd *cmd = _cmd;

	cmd->func.write(cmd->reg, cmd->val);
}

static void drv_write(struct acpi_cpufreq_data *data,
		      const struct cpumask *mask, u32 val)
{
	struct acpi_processor_performance *perf = to_perf_data(data);
	struct drv_cmd cmd = {
		.reg = &perf->control_register,
		.val = val,
		.func.write = data->cpu_freq_write,
	};
	int this_cpu;

	this_cpu = get_cpu();
	if (cpumask_test_cpu(this_cpu, mask))
		do_drv_write(&cmd);

	smp_call_function_many(mask, do_drv_write, &cmd, 1);
	put_cpu();
}

static u32 get_cur_val(const struct cpumask *mask, struct acpi_cpufreq_data *data)
{
	u32 val;

	if (unlikely(cpumask_empty(mask)))
		return 0;

	val = drv_read(data, mask);

	pr_debug("%s = %u\n", __func__, val);

	return val;
}

static unsigned int get_cur_freq_on_cpu(unsigned int cpu)
{
	struct acpi_cpufreq_data *data;
	struct cpufreq_policy *policy;
	unsigned int freq;
	unsigned int cached_freq;

	pr_debug("%s (%d)\n", __func__, cpu);

	policy = cpufreq_cpu_get_raw(cpu);
	if (unlikely(!policy))
		return 0;

	data = policy->driver_data;
	if (unlikely(!data || !policy->freq_table))
		return 0;

	cached_freq = policy->freq_table[to_perf_data(data)->state].frequency;
	freq = extract_freq(policy, get_cur_val(cpumask_of(cpu), data));
	if (freq != cached_freq) {
		/*
		 * The dreaded BIOS frequency change behind our back.
		 * Force set the frequency on next target call.
		 */
		data->resume = 1;
	}

	pr_debug("cur freq = %u\n", freq);

	return freq;
}

static unsigned int check_freqs(struct cpufreq_policy *policy,
				const struct cpumask *mask, unsigned int freq)
{
	struct acpi_cpufreq_data *data = policy->driver_data;
	unsigned int cur_freq;
	unsigned int i;

	for (i = 0; i < 100; i++) {
		cur_freq = extract_freq(policy, get_cur_val(mask, data));
		if (cur_freq == freq)
			return 1;
		udelay(10);
	}
	return 0;
}

static int acpi_cpufreq_target(struct cpufreq_policy *policy,
			       unsigned int index)
{
	struct acpi_cpufreq_data *data = policy->driver_data;
	struct acpi_processor_performance *perf;
	const struct cpumask *mask;
	unsigned int next_perf_state = 0; /* Index into perf table */
	int result = 0;

	if (unlikely(!data)) {
		return -ENODEV;
	}

	perf = to_perf_data(data);
	next_perf_state = policy->freq_table[index].driver_data;
	if (perf->state == next_perf_state) {
		if (unlikely(data->resume)) {
			pr_debug("Called after resume, resetting to P%d\n",
				next_perf_state);
			data->resume = 0;
		} else {
			pr_debug("Already at target state (P%d)\n",
				next_perf_state);
			return 0;
		}
	}

	/*
	 * The core won't allow CPUs to go away until the governor has been
	 * stopped, so we can rely on the stability of policy->cpus.
	 */
	mask = policy->shared_type == CPUFREQ_SHARED_TYPE_ANY ?
		cpumask_of(policy->cpu) : policy->cpus;

	drv_write(data, mask, perf->states[next_perf_state].control);

	if (acpi_pstate_strict) {
		if (!check_freqs(policy, mask,
				 policy->freq_table[index].frequency)) {
			pr_debug("%s (%d)\n", __func__, policy->cpu);
			result = -EAGAIN;
		}
	}

	if (!result)
		perf->state = next_perf_state;

	return result;
}

static unsigned int acpi_cpufreq_fast_switch(struct cpufreq_policy *policy,
					     unsigned int target_freq)
{
	struct acpi_cpufreq_data *data = policy->driver_data;
	struct acpi_processor_performance *perf;
	struct cpufreq_frequency_table *entry;
	unsigned int next_perf_state, next_freq, index;

	/*
	 * Find the closest frequency above target_freq.
	 */
	if (policy->cached_target_freq == target_freq)
		index = policy->cached_resolved_idx;
	else
		index = cpufreq_table_find_index_dl(policy, target_freq,
						    false);

	entry = &policy->freq_table[index];
	next_freq = entry->frequency;
	next_perf_state = entry->driver_data;

	perf = to_perf_data(data);
	if (perf->state == next_perf_state) {
		if (unlikely(data->resume))
			data->resume = 0;
		else
			return next_freq;
	}

	data->cpu_freq_write(&perf->control_register,
			     perf->states[next_perf_state].control);
	perf->state = next_perf_state;
	return next_freq;
}

static unsigned long
acpi_cpufreq_guess_freq(struct acpi_cpufreq_data *data, unsigned int cpu)
{
	struct acpi_processor_performance *perf;

	perf = to_perf_data(data);
	if (cpu_khz) {
		/* search the closest match to cpu_khz */
		unsigned int i;
		unsigned long freq;
		unsigned long freqn = perf->states[0].core_frequency * 1000;

		for (i = 0; i < (perf->state_count-1); i++) {
			freq = freqn;
			freqn = perf->states[i+1].core_frequency * 1000;
			if ((2 * cpu_khz) > (freqn + freq)) {
				perf->state = i;
				return freq;
			}
		}
		perf->state = perf->state_count-1;
		return freqn;
	} else {
		/* assume CPU is at P0... */
		perf->state = 0;
		return perf->states[0].core_frequency * 1000;
	}
}

static void free_acpi_perf_data(void)
{
	unsigned int i;

	/* Freeing a NULL pointer is OK, and alloc_percpu zeroes. */
	for_each_possible_cpu(i)
		free_cpumask_var(per_cpu_ptr(acpi_perf_data, i)
				 ->shared_cpu_map);
	free_percpu(acpi_perf_data);
}

/*
 * acpi_cpufreq_early_init - initialize ACPI P-States library
 *
 * Initialize the ACPI P-States library (drivers/acpi/processor_perflib.c)
 * in order to determine correct frequency and voltage pairings. We can
 * do _PDC and _PSD and find out the processor dependency for the
 * actual init that will happen later...
 */
static int __init acpi_cpufreq_early_init(void)
{
	unsigned int i;
	pr_debug("%s\n", __func__);

	acpi_perf_data = alloc_percpu(struct acpi_processor_performance);
	if (!acpi_perf_data) {
		pr_debug("Memory allocation error for acpi_perf_data.\n");
		return -ENOMEM;
	}
	for_each_possible_cpu(i) {
		if (!zalloc_cpumask_var_node(
			&per_cpu_ptr(acpi_perf_data, i)->shared_cpu_map,
			GFP_KERNEL, cpu_to_node(i))) {

			/* Freeing a NULL pointer is OK: alloc_percpu zeroes. */
			free_acpi_perf_data();
			return -ENOMEM;
		}
	}

	/* Do initialization in ACPI core */
	acpi_processor_preregister_performance(acpi_perf_data);
	return 0;
}

#ifdef CONFIG_SMP
/*
 * Some BIOSes do SW_ANY coordination internally, either set it up in hw
 * or do it in BIOS firmware and won't inform about it to OS. If not
 * detected, this has a side effect of making CPU run at a different speed
 * than OS intended it to run at. Detect it and handle it cleanly.
 */
static int bios_with_sw_any_bug;

static int sw_any_bug_found(const struct dmi_system_id *d)
{
	bios_with_sw_any_bug = 1;
	return 0;
}

static const struct dmi_system_id sw_any_bug_dmi_table[] = {
	{
		.callback = sw_any_bug_found,
		.ident = "Supermicro Server X6DLP",
		.matches = {
			DMI_MATCH(DMI_SYS_VENDOR, "Supermicro"),
			DMI_MATCH(DMI_BIOS_VERSION, "080010"),
			DMI_MATCH(DMI_PRODUCT_NAME, "X6DLP"),
		},
	},
	{ }
};

static int acpi_cpufreq_blacklist(struct cpuinfo_x86 *c)
{
	/* Intel Xeon Processor 7100 Series Specification Update
	 * https://www.intel.com/Assets/PDF/specupdate/314554.pdf
	 * AL30: A Machine Check Exception (MCE) Occurring during an
	 * Enhanced Intel SpeedStep Technology Ratio Change May Cause
	 * Both Processor Cores to Lock Up. */
	if (c->x86_vendor == X86_VENDOR_INTEL) {
		if ((c->x86 == 15) &&
		    (c->x86_model == 6) &&
		    (c->x86_stepping == 8)) {
			pr_info("Intel(R) Xeon(R) 7100 Errata AL30, processors may lock up on frequency changes: disabling acpi-cpufreq\n");
			return -ENODEV;
		    }
		}
	return 0;
}
#endif

#ifdef CONFIG_ACPI_CPPC_LIB
/*
 * get_max_boost_ratio: Computes the max_boost_ratio as the ratio
 * between the highest_perf and the nominal_perf.
 *
 * Returns the max_boost_ratio for @cpu. Returns the CPPC nominal
 * frequency via @nominal_freq if it is non-NULL pointer.
 */
static u64 get_max_boost_ratio(unsigned int cpu, u64 *nominal_freq)
{
	struct cppc_perf_caps perf_caps;
	u64 highest_perf, nominal_perf;
	int ret;

	if (acpi_pstate_strict)
		return 0;

	ret = cppc_get_perf_caps(cpu, &perf_caps);
	if (ret) {
		pr_debug("CPU%d: Unable to get performance capabilities (%d)\n",
			 cpu, ret);
		return 0;
	}

	if (boot_cpu_data.x86_vendor == X86_VENDOR_AMD) {
		ret = amd_get_boost_ratio_numerator(cpu, &highest_perf);
		if (ret) {
			pr_debug("CPU%d: Unable to get boost ratio numerator (%d)\n",
				 cpu, ret);
			return 0;
		}
	} else {
		highest_perf = perf_caps.highest_perf;
	}

	nominal_perf = perf_caps.nominal_perf;

	if (nominal_freq)
		*nominal_freq = perf_caps.nominal_freq;

	if (!highest_perf || !nominal_perf) {
		pr_debug("CPU%d: highest or nominal performance missing\n", cpu);
		return 0;
	}

	if (highest_perf < nominal_perf) {
		pr_debug("CPU%d: nominal performance above highest\n", cpu);
		return 0;
	}

	return div_u64(highest_perf << SCHED_CAPACITY_SHIFT, nominal_perf);
}

#else
static inline u64 get_max_boost_ratio(unsigned int cpu, u64 *nominal_freq)
{
	return 0;
}
#endif

static int acpi_cpufreq_cpu_init(struct cpufreq_policy *policy)
{
	struct cpufreq_frequency_table *freq_table;
	struct acpi_processor_performance *perf;
	struct acpi_cpufreq_data *data;
	unsigned int cpu = policy->cpu;
	struct cpuinfo_x86 *c = &cpu_data(cpu);
	u64 max_boost_ratio, nominal_freq = 0;
	unsigned int valid_states = 0;
	unsigned int result = 0;
	unsigned int i;
#ifdef CONFIG_SMP
	static int blacklisted;
#endif

	pr_debug("%s\n", __func__);

#ifdef CONFIG_SMP
	if (blacklisted)
		return blacklisted;
	blacklisted = acpi_cpufreq_blacklist(c);
	if (blacklisted)
		return blacklisted;
#endif

	data = kzalloc(sizeof(*data), GFP_KERNEL);
	if (!data)
		return -ENOMEM;

	if (!zalloc_cpumask_var(&data->freqdomain_cpus, GFP_KERNEL)) {
		result = -ENOMEM;
		goto err_free;
	}

	perf = per_cpu_ptr(acpi_perf_data, cpu);
	data->acpi_perf_cpu = cpu;
	policy->driver_data = data;

	if (cpu_has(c, X86_FEATURE_CONSTANT_TSC))
		acpi_cpufreq_driver.flags |= CPUFREQ_CONST_LOOPS;

	result = acpi_processor_register_performance(perf, cpu);
	if (result)
		goto err_free_mask;

	policy->shared_type = perf->shared_type;

	/*
	 * Will let policy->cpus know about dependency only when software
	 * coordination is required.
	 */
	if (policy->shared_type == CPUFREQ_SHARED_TYPE_ALL ||
	    policy->shared_type == CPUFREQ_SHARED_TYPE_ANY) {
		cpumask_copy(policy->cpus, perf->shared_cpu_map);
	}
	cpumask_copy(data->freqdomain_cpus, perf->shared_cpu_map);

#ifdef CONFIG_SMP
	dmi_check_system(sw_any_bug_dmi_table);
	if (bios_with_sw_any_bug && !policy_is_shared(policy)) {
		policy->shared_type = CPUFREQ_SHARED_TYPE_ALL;
		cpumask_copy(policy->cpus, topology_core_cpumask(cpu));
	}

	if (check_amd_hwpstate_cpu(cpu) && boot_cpu_data.x86 < 0x19 &&
	    !acpi_pstate_strict) {
		cpumask_clear(policy->cpus);
		cpumask_set_cpu(cpu, policy->cpus);
		cpumask_copy(data->freqdomain_cpus,
			     topology_sibling_cpumask(cpu));
		policy->shared_type = CPUFREQ_SHARED_TYPE_HW;
		pr_info_once("overriding BIOS provided _PSD data\n");
	}
#endif

	/* capability check */
	if (perf->state_count <= 1) {
		pr_debug("No P-States\n");
		result = -ENODEV;
		goto err_unreg;
	}

	if (perf->control_register.space_id != perf->status_register.space_id) {
		result = -ENODEV;
		goto err_unreg;
	}

	switch (perf->control_register.space_id) {
	case ACPI_ADR_SPACE_SYSTEM_IO:
		if (boot_cpu_data.x86_vendor == X86_VENDOR_AMD &&
		    boot_cpu_data.x86 == 0xf) {
			pr_debug("AMD K8 systems must use native drivers.\n");
			result = -ENODEV;
			goto err_unreg;
		}
		pr_debug("SYSTEM IO addr space\n");
		data->cpu_feature = SYSTEM_IO_CAPABLE;
		data->cpu_freq_read = cpu_freq_read_io;
		data->cpu_freq_write = cpu_freq_write_io;
		break;
	case ACPI_ADR_SPACE_FIXED_HARDWARE:
		pr_debug("HARDWARE addr space\n");
		if (check_est_cpu(cpu)) {
			data->cpu_feature = SYSTEM_INTEL_MSR_CAPABLE;
			data->cpu_freq_read = cpu_freq_read_intel;
			data->cpu_freq_write = cpu_freq_write_intel;
			break;
		}
		if (check_amd_hwpstate_cpu(cpu)) {
			data->cpu_feature = SYSTEM_AMD_MSR_CAPABLE;
			data->cpu_freq_read = cpu_freq_read_amd;
			data->cpu_freq_write = cpu_freq_write_amd;
			break;
		}
		result = -ENODEV;
		goto err_unreg;
	default:
		pr_debug("Unknown addr space %d\n",
			(u32) (perf->control_register.space_id));
		result = -ENODEV;
		goto err_unreg;
	}

	freq_table = kcalloc(perf->state_count + 1, sizeof(*freq_table),
			     GFP_KERNEL);
	if (!freq_table) {
		result = -ENOMEM;
		goto err_unreg;
	}

	/* detect transition latency */
	policy->cpuinfo.transition_latency = 0;
	for (i = 0; i < perf->state_count; i++) {
		if ((perf->states[i].transition_latency * 1000) >
		    policy->cpuinfo.transition_latency)
			policy->cpuinfo.transition_latency =
			    perf->states[i].transition_latency * 1000;
	}

	/* Check for high latency (>20uS) from buggy BIOSes, like on T42 */
	if (perf->control_register.space_id == ACPI_ADR_SPACE_FIXED_HARDWARE &&
	    policy->cpuinfo.transition_latency > 20 * 1000) {
		policy->cpuinfo.transition_latency = 20 * 1000;
		pr_info_once("P-state transition latency capped at 20 uS\n");
	}

	/* table init */
	for (i = 0; i < perf->state_count; i++) {
		if (i > 0 && perf->states[i].core_frequency >=
		    freq_table[valid_states-1].frequency / 1000)
			continue;

		freq_table[valid_states].driver_data = i;
		freq_table[valid_states].frequency =
		    perf->states[i].core_frequency * 1000;
		valid_states++;
	}
	freq_table[valid_states].frequency = CPUFREQ_TABLE_END;

	max_boost_ratio = get_max_boost_ratio(cpu, &nominal_freq);
	if (max_boost_ratio) {
		unsigned int freq = nominal_freq;

		/*
		 * The loop above sorts the freq_table entries in the
		 * descending order. If ACPI CPPC has not advertised
		 * the nominal frequency (this is possible in CPPC
		 * revisions prior to 3), then use the first entry in
		 * the pstate table as a proxy for nominal frequency.
		 */
		if (!freq)
			freq = freq_table[0].frequency;

		policy->cpuinfo.max_freq = freq * max_boost_ratio >> SCHED_CAPACITY_SHIFT;
	} else {
		/*
		 * If the maximum "boost" frequency is unknown, ask the arch
		 * scale-invariance code to use the "nominal" performance for
		 * CPU utilization scaling so as to prevent the schedutil
		 * governor from selecting inadequate CPU frequencies.
		 */
		arch_set_max_freq_ratio(true);
	}

	policy->freq_table = freq_table;
	perf->state = 0;

	switch (perf->control_register.space_id) {
	case ACPI_ADR_SPACE_SYSTEM_IO:
		/*
		 * The core will not set policy->cur, because
		 * cpufreq_driver->get is NULL, so we need to set it here.
		 * However, we have to guess it, because the current speed is
		 * unknown and not detectable via IO ports.
		 */
		policy->cur = acpi_cpufreq_guess_freq(data, policy->cpu);
		break;
	case ACPI_ADR_SPACE_FIXED_HARDWARE:
		acpi_cpufreq_driver.get = get_cur_freq_on_cpu;
		break;
	default:
		break;
	}

	/* notify BIOS that we exist */
	acpi_processor_notify_smm(THIS_MODULE);

	pr_debug("CPU%u - ACPI performance management activated.\n", cpu);
	for (i = 0; i < perf->state_count; i++)
		pr_debug("     %cP%d: %d MHz, %d mW, %d uS\n",
			(i == perf->state ? '*' : ' '), i,
			(u32) perf->states[i].core_frequency,
			(u32) perf->states[i].power,
			(u32) perf->states[i].transition_latency);

	/*
	 * the first call to ->target() should result in us actually
	 * writing something to the appropriate registers.
	 */
	data->resume = 1;

	policy->fast_switch_possible = !acpi_pstate_strict &&
		!(policy_is_shared(policy) && policy->shared_type != CPUFREQ_SHARED_TYPE_ANY);

	if (perf->states[0].core_frequency * 1000 != freq_table[0].frequency)
		pr_warn(FW_WARN "P-state 0 is not max freq\n");

	if (acpi_cpufreq_driver.set_boost)
		policy->boost_supported = true;

	return result;

err_unreg:
	acpi_processor_unregister_performance(cpu);
err_free_mask:
	free_cpumask_var(data->freqdomain_cpus);
err_free:
	kfree(data);
	policy->driver_data = NULL;

	return result;
}

static void acpi_cpufreq_cpu_exit(struct cpufreq_policy *policy)
{
	struct acpi_cpufreq_data *data = policy->driver_data;

	pr_debug("%s\n", __func__);

	policy->fast_switch_possible = false;
	policy->driver_data = NULL;
	acpi_processor_unregister_performance(data->acpi_perf_cpu);
	free_cpumask_var(data->freqdomain_cpus);
	kfree(policy->freq_table);
	kfree(data);
}

static int acpi_cpufreq_resume(struct cpufreq_policy *policy)
{
	struct acpi_cpufreq_data *data = policy->driver_data;

	pr_debug("%s\n", __func__);

	data->resume = 1;

	return 0;
}

static struct freq_attr *acpi_cpufreq_attr[] = {
	&freqdomain_cpus,
#ifdef CONFIG_X86_ACPI_CPUFREQ_CPB
	&cpb,
#endif
	NULL,
};

static struct cpufreq_driver acpi_cpufreq_driver = {
	.verify		= cpufreq_generic_frequency_table_verify,
	.target_index	= acpi_cpufreq_target,
	.fast_switch	= acpi_cpufreq_fast_switch,
	.bios_limit	= acpi_processor_get_bios_limit,
	.init		= acpi_cpufreq_cpu_init,
	.exit		= acpi_cpufreq_cpu_exit,
	.resume		= acpi_cpufreq_resume,
	.name		= "acpi-cpufreq",
	.attr		= acpi_cpufreq_attr,
};

static void __init acpi_cpufreq_boost_init(void)
{
	if (!(boot_cpu_has(X86_FEATURE_CPB) || boot_cpu_has(X86_FEATURE_IDA))) {
		pr_debug("Boost capabilities not present in the processor\n");
		return;
	}

	acpi_cpufreq_driver.set_boost = set_boost;
	acpi_cpufreq_driver.boost_enabled = boost_state(0);
}

static int __init acpi_cpufreq_probe(struct platform_device *pdev)
{
	int ret;

	if (acpi_disabled)
		return -ENODEV;

	/* don't keep reloading if cpufreq_driver exists */
	if (cpufreq_get_current_driver())
		return -ENODEV;

	pr_debug("%s\n", __func__);

	ret = acpi_cpufreq_early_init();
	if (ret)
		return ret;

#ifdef CONFIG_X86_ACPI_CPUFREQ_CPB
	/* this is a sysfs file with a strange name and an even stranger
	 * semantic - per CPU instantiation, but system global effect.
	 * Lets enable it only on AMD CPUs for compatibility reasons and
	 * only if configured. This is considered legacy code, which
	 * will probably be removed at some point in the future.
	 */
	if (!check_amd_hwpstate_cpu(0)) {
		struct freq_attr **attr;

		pr_debug("CPB unsupported, do not expose it\n");

		for (attr = acpi_cpufreq_attr; *attr; attr++)
			if (*attr == &cpb) {
				*attr = NULL;
				break;
			}
	}
#endif
	acpi_cpufreq_boost_init();

	ret = cpufreq_register_driver(&acpi_cpufreq_driver);
	if (ret) {
		free_acpi_perf_data();
	}
	return ret;
}

static void acpi_cpufreq_remove(struct platform_device *pdev)
{
	pr_debug("%s\n", __func__);

	cpufreq_unregister_driver(&acpi_cpufreq_driver);

	free_acpi_perf_data();
}

static struct platform_driver acpi_cpufreq_platdrv = {
	.driver = {
		.name	= "acpi-cpufreq",
	},
	.remove = acpi_cpufreq_remove,
};

static int __init acpi_cpufreq_init(void)
{
	return platform_driver_probe(&acpi_cpufreq_platdrv, acpi_cpufreq_probe);
}

static void __exit acpi_cpufreq_exit(void)
{
	platform_driver_unregister(&acpi_cpufreq_platdrv);
}

module_param(acpi_pstate_strict, uint, 0644);
MODULE_PARM_DESC(acpi_pstate_strict,
	"value 0 or non-zero. non-zero -> strict ACPI checks are "
	"performed during frequency changes.");

late_initcall(acpi_cpufreq_init);
module_exit(acpi_cpufreq_exit);

MODULE_ALIAS("platform:acpi-cpufreq");<|MERGE_RESOLUTION|>--- conflicted
+++ resolved
@@ -118,19 +118,7 @@
 	else
 		val |= msr_mask;
 
-<<<<<<< HEAD
-	wrmsrl(msr_addr, val);
-=======
 	wrmsrq(msr_addr, val);
-	return 0;
-}
-
-static void boost_set_msr_each(void *p_en)
-{
-	bool enable = (bool) p_en;
-
-	boost_set_msr(enable);
->>>>>>> edb853b5
 }
 
 static int set_boost(struct cpufreq_policy *policy, int val)
