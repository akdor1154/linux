--- conflicted
+++ resolved
@@ -138,17 +138,10 @@
 	  Qualcomm TLMM block found on the Qualcomm 8916 platform.
 
 config PINCTRL_MSM8917
-<<<<<<< HEAD
-	tristate "Qualcomm 8917 pin controller driver"
-	help
-	  This is the pinctrl, pinmux, pinconf and gpiolib driver for the
-	  Qualcomm TLMM block found on the Qualcomm MSM8917 platform.
-=======
 	tristate "Qualcomm 8917/8937 pin controller driver"
 	help
 	  This is the pinctrl, pinmux, pinconf and gpiolib driver for the
 	  Qualcomm TLMM block found on the Qualcomm MSM8917, MSM8937 platform.
->>>>>>> e8a457b7
 
 config PINCTRL_MSM8953
 	tristate "Qualcomm 8953 pin controller driver"
