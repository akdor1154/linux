--- conflicted
+++ resolved
@@ -41,11 +41,8 @@
 	CLK_PLLDTY_ACPU_DIV2,
 	CLK_PLLDTY_ACPU_DIV4,
 	CLK_PLLDTY_DIV16,
-<<<<<<< HEAD
-=======
 	CLK_PLLDTY_RCPU,
 	CLK_PLLDTY_RCPU_DIV4,
->>>>>>> e8a457b7
 	CLK_PLLVDO_CRU0,
 	CLK_PLLVDO_CRU1,
 	CLK_PLLVDO_CRU2,
@@ -105,11 +102,8 @@
 	DEF_FIXED(".plldty_acpu_div2", CLK_PLLDTY_ACPU_DIV2, CLK_PLLDTY_ACPU, 1, 2),
 	DEF_FIXED(".plldty_acpu_div4", CLK_PLLDTY_ACPU_DIV4, CLK_PLLDTY_ACPU, 1, 4),
 	DEF_FIXED(".plldty_div16", CLK_PLLDTY_DIV16, CLK_PLLDTY, 1, 16),
-<<<<<<< HEAD
-=======
 	DEF_DDIV(".plldty_rcpu", CLK_PLLDTY_RCPU, CLK_PLLDTY, CDDIV3_DIVCTL2, dtable_2_64),
 	DEF_FIXED(".plldty_rcpu_div4", CLK_PLLDTY_RCPU_DIV4, CLK_PLLDTY_RCPU, 1, 4),
->>>>>>> e8a457b7
 
 	DEF_DDIV(".pllvdo_cru0", CLK_PLLVDO_CRU0, CLK_PLLVDO, CDDIV3_DIVCTL3, dtable_2_4),
 	DEF_DDIV(".pllvdo_cru1", CLK_PLLVDO_CRU1, CLK_PLLVDO, CDDIV4_DIVCTL0, dtable_2_4),
@@ -130,8 +124,6 @@
 };
 
 static const struct rzv2h_mod_clk r9a09g057_mod_clks[] __initconst = {
-<<<<<<< HEAD
-=======
 	DEF_MOD("dmac_0_aclk",			CLK_PLLCM33_DIV4_PLLCM33, 0, 0, 0, 0,
 						BUS_MSTOP(5, BIT(9))),
 	DEF_MOD("dmac_1_aclk",			CLK_PLLDTY_ACPU_DIV2, 0, 1, 0, 1,
@@ -142,7 +134,6 @@
 						BUS_MSTOP(10, BIT(11))),
 	DEF_MOD("dmac_4_aclk",			CLK_PLLDTY_RCPU_DIV4, 0, 4, 0, 4,
 						BUS_MSTOP(10, BIT(12))),
->>>>>>> e8a457b7
 	DEF_MOD_CRITICAL("icu_0_pclk_i",	CLK_PLLCM33_DIV16, 0, 5, 0, 5,
 						BUS_MSTOP_NONE),
 	DEF_MOD_CRITICAL("gic_0_gicclk",	CLK_PLLDTY_ACPU_DIV4, 1, 3, 0, 19,
@@ -251,14 +242,11 @@
 
 static const struct rzv2h_reset r9a09g057_resets[] __initconst = {
 	DEF_RST(3, 0, 1, 1),		/* SYS_0_PRESETN */
-<<<<<<< HEAD
-=======
 	DEF_RST(3, 1, 1, 2),		/* DMAC_0_ARESETN */
 	DEF_RST(3, 2, 1, 3),		/* DMAC_1_ARESETN */
 	DEF_RST(3, 3, 1, 4),		/* DMAC_2_ARESETN */
 	DEF_RST(3, 4, 1, 5),		/* DMAC_3_ARESETN */
 	DEF_RST(3, 5, 1, 6),		/* DMAC_4_ARESETN */
->>>>>>> e8a457b7
 	DEF_RST(3, 6, 1, 7),		/* ICU_0_PRESETN_I */
 	DEF_RST(3, 8, 1, 9),		/* GIC_0_GICRESET_N */
 	DEF_RST(3, 9, 1, 10),		/* GIC_0_DBG_GICRESET_N */
