// SPDX-License-Identifier: GPL-2.0
/*
 * Implement the AER root port service driver. The driver registers an IRQ
 * handler. When a root port triggers an AER interrupt, the IRQ handler
 * collects Root Port status and schedules work.
 *
 * Copyright (C) 2006 Intel Corp.
 *	Tom Long Nguyen (tom.l.nguyen@intel.com)
 *	Zhang Yanmin (yanmin.zhang@intel.com)
 *
 * (C) Copyright 2009 Hewlett-Packard Development Company, L.P.
 *    Andrew Patterson <andrew.patterson@hp.com>
 */

#define pr_fmt(fmt) "AER: " fmt
#define dev_fmt pr_fmt

#include <linux/bitops.h>
#include <linux/cper.h>
#include <linux/dev_printk.h>
#include <linux/pci.h>
#include <linux/pci-acpi.h>
#include <linux/sched.h>
#include <linux/kernel.h>
#include <linux/errno.h>
#include <linux/pm.h>
#include <linux/init.h>
#include <linux/interrupt.h>
#include <linux/delay.h>
#include <linux/kfifo.h>
#include <linux/slab.h>
#include <acpi/apei.h>
#include <acpi/ghes.h>
#include <ras/ras_event.h>

#include "../pci.h"
#include "portdrv.h"

#define aer_printk(level, pdev, fmt, arg...) \
	dev_printk(level, &(pdev)->dev, fmt, ##arg)

#define AER_ERROR_SOURCES_MAX		128

#define AER_MAX_TYPEOF_COR_ERRS		16	/* as per PCI_ERR_COR_STATUS */
#define AER_MAX_TYPEOF_UNCOR_ERRS	27	/* as per PCI_ERR_UNCOR_STATUS*/

struct aer_err_source {
	u32 status;			/* PCI_ERR_ROOT_STATUS */
	u32 id;				/* PCI_ERR_ROOT_ERR_SRC */
};

struct aer_rpc {
	struct pci_dev *rpd;		/* Root Port device */
	DECLARE_KFIFO(aer_fifo, struct aer_err_source, AER_ERROR_SOURCES_MAX);
};

/* AER stats for the device */
struct aer_stats {

	/*
	 * Fields for all AER capable devices. They indicate the errors
	 * "as seen by this device". Note that this may mean that if an
	 * Endpoint is causing problems, the AER counters may increment
	 * at its link partner (e.g. Root Port) because the errors will be
	 * "seen" by the link partner and not the problematic Endpoint
	 * itself (which may report all counters as 0 as it never saw any
	 * problems).
	 */
	/* Counters for different type of correctable errors */
	u64 dev_cor_errs[AER_MAX_TYPEOF_COR_ERRS];
	/* Counters for different type of fatal uncorrectable errors */
	u64 dev_fatal_errs[AER_MAX_TYPEOF_UNCOR_ERRS];
	/* Counters for different type of nonfatal uncorrectable errors */
	u64 dev_nonfatal_errs[AER_MAX_TYPEOF_UNCOR_ERRS];
	/* Total number of ERR_COR sent by this device */
	u64 dev_total_cor_errs;
	/* Total number of ERR_FATAL sent by this device */
	u64 dev_total_fatal_errs;
	/* Total number of ERR_NONFATAL sent by this device */
	u64 dev_total_nonfatal_errs;

	/*
	 * Fields for Root Ports & Root Complex Event Collectors only; these
	 * indicate the total number of ERR_COR, ERR_FATAL, and ERR_NONFATAL
	 * messages received by the Root Port / Event Collector, INCLUDING the
	 * ones that are generated internally (by the Root Port itself)
	 */
	u64 rootport_total_cor_errs;
	u64 rootport_total_fatal_errs;
	u64 rootport_total_nonfatal_errs;
};

#define AER_LOG_TLP_MASKS		(PCI_ERR_UNC_POISON_TLP|	\
					PCI_ERR_UNC_ECRC|		\
					PCI_ERR_UNC_UNSUP|		\
					PCI_ERR_UNC_COMP_ABORT|		\
					PCI_ERR_UNC_UNX_COMP|		\
					PCI_ERR_UNC_MALF_TLP)

#define SYSTEM_ERROR_INTR_ON_MESG_MASK	(PCI_EXP_RTCTL_SECEE|	\
					PCI_EXP_RTCTL_SENFEE|	\
					PCI_EXP_RTCTL_SEFEE)
#define ROOT_PORT_INTR_ON_MESG_MASK	(PCI_ERR_ROOT_CMD_COR_EN|	\
					PCI_ERR_ROOT_CMD_NONFATAL_EN|	\
					PCI_ERR_ROOT_CMD_FATAL_EN)
#define ERR_COR_ID(d)			(d & 0xffff)
#define ERR_UNCOR_ID(d)			(d >> 16)

#define AER_ERR_STATUS_MASK		(PCI_ERR_ROOT_UNCOR_RCV |	\
					PCI_ERR_ROOT_COR_RCV |		\
					PCI_ERR_ROOT_MULTI_COR_RCV |	\
					PCI_ERR_ROOT_MULTI_UNCOR_RCV)

static int pcie_aer_disable;
static pci_ers_result_t aer_root_reset(struct pci_dev *dev);

void pci_no_aer(void)
{
	pcie_aer_disable = 1;
}

bool pci_aer_available(void)
{
	return !pcie_aer_disable && pci_msi_enabled();
}

#ifdef CONFIG_PCIE_ECRC

#define ECRC_POLICY_DEFAULT 0		/* ECRC set by BIOS */
#define ECRC_POLICY_OFF     1		/* ECRC off for performance */
#define ECRC_POLICY_ON      2		/* ECRC on for data integrity */

static int ecrc_policy = ECRC_POLICY_DEFAULT;

static const char * const ecrc_policy_str[] = {
	[ECRC_POLICY_DEFAULT] = "bios",
	[ECRC_POLICY_OFF] = "off",
	[ECRC_POLICY_ON] = "on"
};

/**
 * enable_ecrc_checking - enable PCIe ECRC checking for a device
 * @dev: the PCI device
 *
 * Return: 0 on success, or negative on failure.
 */
static int enable_ecrc_checking(struct pci_dev *dev)
{
	int aer = dev->aer_cap;
	u32 reg32;

	if (!aer)
		return -ENODEV;

	pci_read_config_dword(dev, aer + PCI_ERR_CAP, &reg32);
	if (reg32 & PCI_ERR_CAP_ECRC_GENC)
		reg32 |= PCI_ERR_CAP_ECRC_GENE;
	if (reg32 & PCI_ERR_CAP_ECRC_CHKC)
		reg32 |= PCI_ERR_CAP_ECRC_CHKE;
	pci_write_config_dword(dev, aer + PCI_ERR_CAP, reg32);

	return 0;
}

/**
 * disable_ecrc_checking - disable PCIe ECRC checking for a device
 * @dev: the PCI device
 *
 * Return: 0 on success, or negative on failure.
 */
static int disable_ecrc_checking(struct pci_dev *dev)
{
	int aer = dev->aer_cap;
	u32 reg32;

	if (!aer)
		return -ENODEV;

	pci_read_config_dword(dev, aer + PCI_ERR_CAP, &reg32);
	reg32 &= ~(PCI_ERR_CAP_ECRC_GENE | PCI_ERR_CAP_ECRC_CHKE);
	pci_write_config_dword(dev, aer + PCI_ERR_CAP, reg32);

	return 0;
}

/**
 * pcie_set_ecrc_checking - set/unset PCIe ECRC checking for a device based
 * on global policy
 * @dev: the PCI device
 */
void pcie_set_ecrc_checking(struct pci_dev *dev)
{
	if (!pcie_aer_is_native(dev))
		return;

	switch (ecrc_policy) {
	case ECRC_POLICY_DEFAULT:
		return;
	case ECRC_POLICY_OFF:
		disable_ecrc_checking(dev);
		break;
	case ECRC_POLICY_ON:
		enable_ecrc_checking(dev);
		break;
	default:
		return;
	}
}

/**
 * pcie_ecrc_get_policy - parse kernel command-line ecrc option
 * @str: ECRC policy from kernel command line to use
 */
void pcie_ecrc_get_policy(char *str)
{
	int i;

	i = match_string(ecrc_policy_str, ARRAY_SIZE(ecrc_policy_str), str);
	if (i < 0)
		return;

	ecrc_policy = i;
}
#endif	/* CONFIG_PCIE_ECRC */

#define	PCI_EXP_AER_FLAGS	(PCI_EXP_DEVCTL_CERE | PCI_EXP_DEVCTL_NFERE | \
				 PCI_EXP_DEVCTL_FERE | PCI_EXP_DEVCTL_URRE)

int pcie_aer_is_native(struct pci_dev *dev)
{
	struct pci_host_bridge *host = pci_find_host_bridge(dev->bus);

	if (!dev->aer_cap)
		return 0;

	return pcie_ports_native || host->native_aer;
}
EXPORT_SYMBOL_NS_GPL(pcie_aer_is_native, "CXL");

static int pci_enable_pcie_error_reporting(struct pci_dev *dev)
{
	int rc;

	if (!pcie_aer_is_native(dev))
		return -EIO;

	rc = pcie_capability_set_word(dev, PCI_EXP_DEVCTL, PCI_EXP_AER_FLAGS);
	return pcibios_err_to_errno(rc);
}

int pci_aer_clear_nonfatal_status(struct pci_dev *dev)
{
	int aer = dev->aer_cap;
	u32 status, sev;

	if (!pcie_aer_is_native(dev))
		return -EIO;

	/* Clear status bits for ERR_NONFATAL errors only */
	pci_read_config_dword(dev, aer + PCI_ERR_UNCOR_STATUS, &status);
	pci_read_config_dword(dev, aer + PCI_ERR_UNCOR_SEVER, &sev);
	status &= ~sev;
	if (status)
		pci_write_config_dword(dev, aer + PCI_ERR_UNCOR_STATUS, status);

	return 0;
}
EXPORT_SYMBOL_GPL(pci_aer_clear_nonfatal_status);

void pci_aer_clear_fatal_status(struct pci_dev *dev)
{
	int aer = dev->aer_cap;
	u32 status, sev;

	if (!pcie_aer_is_native(dev))
		return;

	/* Clear status bits for ERR_FATAL errors only */
	pci_read_config_dword(dev, aer + PCI_ERR_UNCOR_STATUS, &status);
	pci_read_config_dword(dev, aer + PCI_ERR_UNCOR_SEVER, &sev);
	status &= sev;
	if (status)
		pci_write_config_dword(dev, aer + PCI_ERR_UNCOR_STATUS, status);
}

/**
 * pci_aer_raw_clear_status - Clear AER error registers.
 * @dev: the PCI device
 *
 * Clear AER error status registers unconditionally, regardless of
 * whether they're owned by firmware or the OS.
 *
 * Return: 0 on success, or negative on failure.
 */
int pci_aer_raw_clear_status(struct pci_dev *dev)
{
	int aer = dev->aer_cap;
	u32 status;
	int port_type;

	if (!aer)
		return -EIO;

	port_type = pci_pcie_type(dev);
	if (port_type == PCI_EXP_TYPE_ROOT_PORT ||
	    port_type == PCI_EXP_TYPE_RC_EC) {
		pci_read_config_dword(dev, aer + PCI_ERR_ROOT_STATUS, &status);
		pci_write_config_dword(dev, aer + PCI_ERR_ROOT_STATUS, status);
	}

	pci_read_config_dword(dev, aer + PCI_ERR_COR_STATUS, &status);
	pci_write_config_dword(dev, aer + PCI_ERR_COR_STATUS, status);

	pci_read_config_dword(dev, aer + PCI_ERR_UNCOR_STATUS, &status);
	pci_write_config_dword(dev, aer + PCI_ERR_UNCOR_STATUS, status);

	return 0;
}

int pci_aer_clear_status(struct pci_dev *dev)
{
	if (!pcie_aer_is_native(dev))
		return -EIO;

	return pci_aer_raw_clear_status(dev);
}

void pci_save_aer_state(struct pci_dev *dev)
{
	int aer = dev->aer_cap;
	struct pci_cap_saved_state *save_state;
	u32 *cap;

	if (!aer)
		return;

	save_state = pci_find_saved_ext_cap(dev, PCI_EXT_CAP_ID_ERR);
	if (!save_state)
		return;

	cap = &save_state->cap.data[0];
	pci_read_config_dword(dev, aer + PCI_ERR_UNCOR_MASK, cap++);
	pci_read_config_dword(dev, aer + PCI_ERR_UNCOR_SEVER, cap++);
	pci_read_config_dword(dev, aer + PCI_ERR_COR_MASK, cap++);
	pci_read_config_dword(dev, aer + PCI_ERR_CAP, cap++);
	if (pcie_cap_has_rtctl(dev))
		pci_read_config_dword(dev, aer + PCI_ERR_ROOT_COMMAND, cap++);
}

void pci_restore_aer_state(struct pci_dev *dev)
{
	int aer = dev->aer_cap;
	struct pci_cap_saved_state *save_state;
	u32 *cap;

	if (!aer)
		return;

	save_state = pci_find_saved_ext_cap(dev, PCI_EXT_CAP_ID_ERR);
	if (!save_state)
		return;

	cap = &save_state->cap.data[0];
	pci_write_config_dword(dev, aer + PCI_ERR_UNCOR_MASK, *cap++);
	pci_write_config_dword(dev, aer + PCI_ERR_UNCOR_SEVER, *cap++);
	pci_write_config_dword(dev, aer + PCI_ERR_COR_MASK, *cap++);
	pci_write_config_dword(dev, aer + PCI_ERR_CAP, *cap++);
	if (pcie_cap_has_rtctl(dev))
		pci_write_config_dword(dev, aer + PCI_ERR_ROOT_COMMAND, *cap++);
}

void pci_aer_init(struct pci_dev *dev)
{
	int n;

	dev->aer_cap = pci_find_ext_capability(dev, PCI_EXT_CAP_ID_ERR);
	if (!dev->aer_cap)
		return;

	dev->aer_stats = kzalloc(sizeof(struct aer_stats), GFP_KERNEL);

	/*
	 * We save/restore PCI_ERR_UNCOR_MASK, PCI_ERR_UNCOR_SEVER,
	 * PCI_ERR_COR_MASK, and PCI_ERR_CAP.  Root and Root Complex Event
	 * Collectors also implement PCI_ERR_ROOT_COMMAND (PCIe r6.0, sec
	 * 7.8.4.9).
	 */
	n = pcie_cap_has_rtctl(dev) ? 5 : 4;
	pci_add_ext_cap_save_buffer(dev, PCI_EXT_CAP_ID_ERR, sizeof(u32) * n);

	pci_aer_clear_status(dev);

	if (pci_aer_available())
		pci_enable_pcie_error_reporting(dev);

	pcie_set_ecrc_checking(dev);
}

void pci_aer_exit(struct pci_dev *dev)
{
	kfree(dev->aer_stats);
	dev->aer_stats = NULL;
}

#define AER_AGENT_RECEIVER		0
#define AER_AGENT_REQUESTER		1
#define AER_AGENT_COMPLETER		2
#define AER_AGENT_TRANSMITTER		3

#define AER_AGENT_REQUESTER_MASK(t)	((t == AER_CORRECTABLE) ?	\
	0 : (PCI_ERR_UNC_COMP_TIME|PCI_ERR_UNC_UNSUP))
#define AER_AGENT_COMPLETER_MASK(t)	((t == AER_CORRECTABLE) ?	\
	0 : PCI_ERR_UNC_COMP_ABORT)
#define AER_AGENT_TRANSMITTER_MASK(t)	((t == AER_CORRECTABLE) ?	\
	(PCI_ERR_COR_REP_ROLL|PCI_ERR_COR_REP_TIMER) : 0)

#define AER_GET_AGENT(t, e)						\
	((e & AER_AGENT_COMPLETER_MASK(t)) ? AER_AGENT_COMPLETER :	\
	(e & AER_AGENT_REQUESTER_MASK(t)) ? AER_AGENT_REQUESTER :	\
	(e & AER_AGENT_TRANSMITTER_MASK(t)) ? AER_AGENT_TRANSMITTER :	\
	AER_AGENT_RECEIVER)

#define AER_PHYSICAL_LAYER_ERROR	0
#define AER_DATA_LINK_LAYER_ERROR	1
#define AER_TRANSACTION_LAYER_ERROR	2

#define AER_PHYSICAL_LAYER_ERROR_MASK(t) ((t == AER_CORRECTABLE) ?	\
	PCI_ERR_COR_RCVR : 0)
#define AER_DATA_LINK_LAYER_ERROR_MASK(t) ((t == AER_CORRECTABLE) ?	\
	(PCI_ERR_COR_BAD_TLP|						\
	PCI_ERR_COR_BAD_DLLP|						\
	PCI_ERR_COR_REP_ROLL|						\
	PCI_ERR_COR_REP_TIMER) : PCI_ERR_UNC_DLP)

#define AER_GET_LAYER_ERROR(t, e)					\
	((e & AER_PHYSICAL_LAYER_ERROR_MASK(t)) ? AER_PHYSICAL_LAYER_ERROR : \
	(e & AER_DATA_LINK_LAYER_ERROR_MASK(t)) ? AER_DATA_LINK_LAYER_ERROR : \
	AER_TRANSACTION_LAYER_ERROR)

/*
 * AER error strings
 */
static const char * const aer_error_severity_string[] = {
	"Uncorrectable (Non-Fatal)",
	"Uncorrectable (Fatal)",
	"Correctable"
};

static const char *aer_error_layer[] = {
	"Physical Layer",
	"Data Link Layer",
	"Transaction Layer"
};

static const char *aer_correctable_error_string[] = {
	"RxErr",			/* Bit Position 0	*/
	NULL,
	NULL,
	NULL,
	NULL,
	NULL,
	"BadTLP",			/* Bit Position 6	*/
	"BadDLLP",			/* Bit Position 7	*/
	"Rollover",			/* Bit Position 8	*/
	NULL,
	NULL,
	NULL,
	"Timeout",			/* Bit Position 12	*/
	"NonFatalErr",			/* Bit Position 13	*/
	"CorrIntErr",			/* Bit Position 14	*/
	"HeaderOF",			/* Bit Position 15	*/
	NULL,				/* Bit Position 16	*/
	NULL,				/* Bit Position 17	*/
	NULL,				/* Bit Position 18	*/
	NULL,				/* Bit Position 19	*/
	NULL,				/* Bit Position 20	*/
	NULL,				/* Bit Position 21	*/
	NULL,				/* Bit Position 22	*/
	NULL,				/* Bit Position 23	*/
	NULL,				/* Bit Position 24	*/
	NULL,				/* Bit Position 25	*/
	NULL,				/* Bit Position 26	*/
	NULL,				/* Bit Position 27	*/
	NULL,				/* Bit Position 28	*/
	NULL,				/* Bit Position 29	*/
	NULL,				/* Bit Position 30	*/
	NULL,				/* Bit Position 31	*/
};

static const char *aer_uncorrectable_error_string[] = {
	"Undefined",			/* Bit Position 0	*/
	NULL,
	NULL,
	NULL,
	"DLP",				/* Bit Position 4	*/
	"SDES",				/* Bit Position 5	*/
	NULL,
	NULL,
	NULL,
	NULL,
	NULL,
	NULL,
	"TLP",				/* Bit Position 12	*/
	"FCP",				/* Bit Position 13	*/
	"CmpltTO",			/* Bit Position 14	*/
	"CmpltAbrt",			/* Bit Position 15	*/
	"UnxCmplt",			/* Bit Position 16	*/
	"RxOF",				/* Bit Position 17	*/
	"MalfTLP",			/* Bit Position 18	*/
	"ECRC",				/* Bit Position 19	*/
	"UnsupReq",			/* Bit Position 20	*/
	"ACSViol",			/* Bit Position 21	*/
	"UncorrIntErr",			/* Bit Position 22	*/
	"BlockedTLP",			/* Bit Position 23	*/
	"AtomicOpBlocked",		/* Bit Position 24	*/
	"TLPBlockedErr",		/* Bit Position 25	*/
	"PoisonTLPBlocked",		/* Bit Position 26	*/
	NULL,				/* Bit Position 27	*/
	NULL,				/* Bit Position 28	*/
	NULL,				/* Bit Position 29	*/
	NULL,				/* Bit Position 30	*/
	NULL,				/* Bit Position 31	*/
};

static const char *aer_agent_string[] = {
	"Receiver ID",
	"Requester ID",
	"Completer ID",
	"Transmitter ID"
};

#define aer_stats_dev_attr(name, stats_array, strings_array,		\
			   total_string, total_field)			\
	static ssize_t							\
	name##_show(struct device *dev, struct device_attribute *attr,	\
		     char *buf)						\
{									\
	unsigned int i;							\
	struct pci_dev *pdev = to_pci_dev(dev);				\
	u64 *stats = pdev->aer_stats->stats_array;			\
	size_t len = 0;							\
									\
	for (i = 0; i < ARRAY_SIZE(pdev->aer_stats->stats_array); i++) {\
		if (strings_array[i])					\
			len += sysfs_emit_at(buf, len, "%s %llu\n",	\
					     strings_array[i],		\
					     stats[i]);			\
		else if (stats[i])					\
			len += sysfs_emit_at(buf, len,			\
					     #stats_array "_bit[%d] %llu\n",\
					     i, stats[i]);		\
	}								\
	len += sysfs_emit_at(buf, len, "TOTAL_%s %llu\n", total_string,	\
			     pdev->aer_stats->total_field);		\
	return len;							\
}									\
static DEVICE_ATTR_RO(name)

aer_stats_dev_attr(aer_dev_correctable, dev_cor_errs,
		   aer_correctable_error_string, "ERR_COR",
		   dev_total_cor_errs);
aer_stats_dev_attr(aer_dev_fatal, dev_fatal_errs,
		   aer_uncorrectable_error_string, "ERR_FATAL",
		   dev_total_fatal_errs);
aer_stats_dev_attr(aer_dev_nonfatal, dev_nonfatal_errs,
		   aer_uncorrectable_error_string, "ERR_NONFATAL",
		   dev_total_nonfatal_errs);

#define aer_stats_rootport_attr(name, field)				\
	static ssize_t							\
	name##_show(struct device *dev, struct device_attribute *attr,	\
		     char *buf)						\
{									\
	struct pci_dev *pdev = to_pci_dev(dev);				\
	return sysfs_emit(buf, "%llu\n", pdev->aer_stats->field);	\
}									\
static DEVICE_ATTR_RO(name)

aer_stats_rootport_attr(aer_rootport_total_err_cor,
			 rootport_total_cor_errs);
aer_stats_rootport_attr(aer_rootport_total_err_fatal,
			 rootport_total_fatal_errs);
aer_stats_rootport_attr(aer_rootport_total_err_nonfatal,
			 rootport_total_nonfatal_errs);

static struct attribute *aer_stats_attrs[] __ro_after_init = {
	&dev_attr_aer_dev_correctable.attr,
	&dev_attr_aer_dev_fatal.attr,
	&dev_attr_aer_dev_nonfatal.attr,
	&dev_attr_aer_rootport_total_err_cor.attr,
	&dev_attr_aer_rootport_total_err_fatal.attr,
	&dev_attr_aer_rootport_total_err_nonfatal.attr,
	NULL
};

static umode_t aer_stats_attrs_are_visible(struct kobject *kobj,
					   struct attribute *a, int n)
{
	struct device *dev = kobj_to_dev(kobj);
	struct pci_dev *pdev = to_pci_dev(dev);

	if (!pdev->aer_stats)
		return 0;

	if ((a == &dev_attr_aer_rootport_total_err_cor.attr ||
	     a == &dev_attr_aer_rootport_total_err_fatal.attr ||
	     a == &dev_attr_aer_rootport_total_err_nonfatal.attr) &&
	    ((pci_pcie_type(pdev) != PCI_EXP_TYPE_ROOT_PORT) &&
	     (pci_pcie_type(pdev) != PCI_EXP_TYPE_RC_EC)))
		return 0;

	return a->mode;
}

const struct attribute_group aer_stats_attr_group = {
	.attrs  = aer_stats_attrs,
	.is_visible = aer_stats_attrs_are_visible,
};

static void pci_dev_aer_stats_incr(struct pci_dev *pdev,
				   struct aer_err_info *info)
{
	unsigned long status = info->status & ~info->mask;
	int i, max = -1;
	u64 *counter = NULL;
	struct aer_stats *aer_stats = pdev->aer_stats;

	if (!aer_stats)
		return;

	switch (info->severity) {
	case AER_CORRECTABLE:
		aer_stats->dev_total_cor_errs++;
		counter = &aer_stats->dev_cor_errs[0];
		max = AER_MAX_TYPEOF_COR_ERRS;
		break;
	case AER_NONFATAL:
		aer_stats->dev_total_nonfatal_errs++;
		counter = &aer_stats->dev_nonfatal_errs[0];
		max = AER_MAX_TYPEOF_UNCOR_ERRS;
		break;
	case AER_FATAL:
		aer_stats->dev_total_fatal_errs++;
		counter = &aer_stats->dev_fatal_errs[0];
		max = AER_MAX_TYPEOF_UNCOR_ERRS;
		break;
	}

	for_each_set_bit(i, &status, max)
		counter[i]++;
}

static void pci_rootport_aer_stats_incr(struct pci_dev *pdev,
				 struct aer_err_source *e_src)
{
	struct aer_stats *aer_stats = pdev->aer_stats;

	if (!aer_stats)
		return;

	if (e_src->status & PCI_ERR_ROOT_COR_RCV)
		aer_stats->rootport_total_cor_errs++;

	if (e_src->status & PCI_ERR_ROOT_UNCOR_RCV) {
		if (e_src->status & PCI_ERR_ROOT_FATAL_RCV)
			aer_stats->rootport_total_fatal_errs++;
		else
			aer_stats->rootport_total_nonfatal_errs++;
	}
}

static void __aer_print_error(struct pci_dev *dev,
			      struct aer_err_info *info)
{
	const char **strings;
	unsigned long status = info->status & ~info->mask;
	const char *level, *errmsg;
	int i;

	if (info->severity == AER_CORRECTABLE) {
		strings = aer_correctable_error_string;
		level = KERN_WARNING;
	} else {
		strings = aer_uncorrectable_error_string;
		level = KERN_ERR;
	}

	for_each_set_bit(i, &status, 32) {
		errmsg = strings[i];
		if (!errmsg)
			errmsg = "Unknown Error Bit";

		aer_printk(level, dev, "   [%2d] %-22s%s\n", i, errmsg,
				info->first_error == i ? " (First)" : "");
	}
	pci_dev_aer_stats_incr(dev, info);
}

void aer_print_error(struct pci_dev *dev, struct aer_err_info *info)
{
	int layer, agent;
	int id = pci_dev_id(dev);
	const char *level;

	if (!info->status) {
		pci_err(dev, "PCIe Bus Error: severity=%s, type=Inaccessible, (Unregistered Agent ID)\n",
			aer_error_severity_string[info->severity]);
		goto out;
	}

	layer = AER_GET_LAYER_ERROR(info->severity, info->status);
	agent = AER_GET_AGENT(info->severity, info->status);

	level = (info->severity == AER_CORRECTABLE) ? KERN_WARNING : KERN_ERR;

	aer_printk(level, dev, "PCIe Bus Error: severity=%s, type=%s, (%s)\n",
		   aer_error_severity_string[info->severity],
		   aer_error_layer[layer], aer_agent_string[agent]);

	aer_printk(level, dev, "  device [%04x:%04x] error status/mask=%08x/%08x\n",
		   dev->vendor, dev->device, info->status, info->mask);

	__aer_print_error(dev, info);

	if (info->tlp_header_valid)
		pcie_print_tlp_log(dev, &info->tlp, dev_fmt("  "));

out:
	if (info->id && info->error_dev_num > 1 && info->id == id)
		pci_err(dev, "  Error of this Agent is reported first\n");

	trace_aer_event(dev_name(&dev->dev), (info->status & ~info->mask),
			info->severity, info->tlp_header_valid, &info->tlp);
}

static void aer_print_port_info(struct pci_dev *dev, struct aer_err_info *info)
{
	u8 bus = info->id >> 8;
	u8 devfn = info->id & 0xff;

	pci_info(dev, "%s%s error message received from %04x:%02x:%02x.%d\n",
		 info->multi_error_valid ? "Multiple " : "",
		 aer_error_severity_string[info->severity],
		 pci_domain_nr(dev->bus), bus, PCI_SLOT(devfn),
		 PCI_FUNC(devfn));
}

#ifdef CONFIG_ACPI_APEI_PCIEAER
int cper_severity_to_aer(int cper_severity)
{
	switch (cper_severity) {
	case CPER_SEV_RECOVERABLE:
		return AER_NONFATAL;
	case CPER_SEV_FATAL:
		return AER_FATAL;
	default:
		return AER_CORRECTABLE;
	}
}
EXPORT_SYMBOL_GPL(cper_severity_to_aer);
#endif

void pci_print_aer(struct pci_dev *dev, int aer_severity,
		   struct aer_capability_regs *aer)
{
	int layer, agent, tlp_header_valid = 0;
	u32 status, mask;
	struct aer_err_info info;

	if (aer_severity == AER_CORRECTABLE) {
		status = aer->cor_status;
		mask = aer->cor_mask;
	} else {
		status = aer->uncor_status;
		mask = aer->uncor_mask;
		tlp_header_valid = status & AER_LOG_TLP_MASKS;
	}

	layer = AER_GET_LAYER_ERROR(aer_severity, status);
	agent = AER_GET_AGENT(aer_severity, status);

	memset(&info, 0, sizeof(info));
	info.severity = aer_severity;
	info.status = status;
	info.mask = mask;
	info.first_error = PCI_ERR_CAP_FEP(aer->cap_control);

	pci_err(dev, "aer_status: 0x%08x, aer_mask: 0x%08x\n", status, mask);
	__aer_print_error(dev, &info);
	pci_err(dev, "aer_layer=%s, aer_agent=%s\n",
		aer_error_layer[layer], aer_agent_string[agent]);

	if (aer_severity != AER_CORRECTABLE)
		pci_err(dev, "aer_uncor_severity: 0x%08x\n",
			aer->uncor_severity);

	if (tlp_header_valid)
		pcie_print_tlp_log(dev, &aer->header_log, dev_fmt("  "));

	trace_aer_event(dev_name(&dev->dev), (status & ~mask),
			aer_severity, tlp_header_valid, &aer->header_log);
}
EXPORT_SYMBOL_NS_GPL(pci_print_aer, "CXL");

/**
 * add_error_device - list device to be handled
 * @e_info: pointer to error info
 * @dev: pointer to pci_dev to be added
 */
static int add_error_device(struct aer_err_info *e_info, struct pci_dev *dev)
{
	if (e_info->error_dev_num < AER_MAX_MULTI_ERR_DEVICES) {
		e_info->dev[e_info->error_dev_num] = pci_dev_get(dev);
		e_info->error_dev_num++;
		return 0;
	}
	return -ENOSPC;
}

/**
 * is_error_source - check whether the device is source of reported error
 * @dev: pointer to pci_dev to be checked
 * @e_info: pointer to reported error info
 */
static bool is_error_source(struct pci_dev *dev, struct aer_err_info *e_info)
{
	int aer = dev->aer_cap;
	u32 status, mask;
	u16 reg16;

	/*
	 * When bus ID is equal to 0, it might be a bad ID
	 * reported by Root Port.
	 */
	if ((PCI_BUS_NUM(e_info->id) != 0) &&
	    !(dev->bus->bus_flags & PCI_BUS_FLAGS_NO_AERSID)) {
		/* Device ID match? */
		if (e_info->id == pci_dev_id(dev))
			return true;

		/* Continue ID comparing if there is no multiple error */
		if (!e_info->multi_error_valid)
			return false;
	}

	/*
	 * When either
	 *      1) bus ID is equal to 0. Some ports might lose the bus
	 *              ID of error source id;
	 *      2) bus flag PCI_BUS_FLAGS_NO_AERSID is set
	 *      3) There are multiple errors and prior ID comparing fails;
	 * We check AER status registers to find possible reporter.
	 */
	if (atomic_read(&dev->enable_cnt) == 0)
		return false;

	/* Check if AER is enabled */
	pcie_capability_read_word(dev, PCI_EXP_DEVCTL, &reg16);
	if (!(reg16 & PCI_EXP_AER_FLAGS))
		return false;

	if (!aer)
		return false;

	/* Check if error is recorded */
	if (e_info->severity == AER_CORRECTABLE) {
		pci_read_config_dword(dev, aer + PCI_ERR_COR_STATUS, &status);
		pci_read_config_dword(dev, aer + PCI_ERR_COR_MASK, &mask);
	} else {
		pci_read_config_dword(dev, aer + PCI_ERR_UNCOR_STATUS, &status);
		pci_read_config_dword(dev, aer + PCI_ERR_UNCOR_MASK, &mask);
	}
	if (status & ~mask)
		return true;

	return false;
}

static int find_device_iter(struct pci_dev *dev, void *data)
{
	struct aer_err_info *e_info = (struct aer_err_info *)data;

	if (is_error_source(dev, e_info)) {
		/* List this device */
		if (add_error_device(e_info, dev)) {
			/* We cannot handle more... Stop iteration */
			/* TODO: Should print error message here? */
			return 1;
		}

		/* If there is only a single error, stop iteration */
		if (!e_info->multi_error_valid)
			return 1;
	}
	return 0;
}

/**
 * find_source_device - search through device hierarchy for source device
 * @parent: pointer to Root Port pci_dev data structure
 * @e_info: including detailed error information such as ID
 *
 * Return: true if found.
 *
 * Invoked by DPC when error is detected at the Root Port.
 * Caller of this function must set id, severity, and multi_error_valid of
 * struct aer_err_info pointed by @e_info properly.  This function must fill
 * e_info->error_dev_num and e_info->dev[], based on the given information.
 */
static bool find_source_device(struct pci_dev *parent,
		struct aer_err_info *e_info)
{
	struct pci_dev *dev = parent;
	int result;

	/* Must reset in this function */
	e_info->error_dev_num = 0;

	/* Is Root Port an agent that sends error message? */
	result = find_device_iter(dev, e_info);
	if (result)
		return true;

	if (pci_pcie_type(parent) == PCI_EXP_TYPE_RC_EC)
		pcie_walk_rcec(parent, find_device_iter, e_info);
	else
		pci_walk_bus(parent->subordinate, find_device_iter, e_info);

	if (!e_info->error_dev_num) {
		u8 bus = e_info->id >> 8;
		u8 devfn = e_info->id & 0xff;

		pci_info(parent, "found no error details for %04x:%02x:%02x.%d\n",
			 pci_domain_nr(parent->bus), bus, PCI_SLOT(devfn),
			 PCI_FUNC(devfn));
		return false;
	}
	return true;
}

#ifdef CONFIG_PCIEAER_CXL

/**
 * pci_aer_unmask_internal_errors - unmask internal errors
 * @dev: pointer to the pci_dev data structure
 *
 * Unmask internal errors in the Uncorrectable and Correctable Error
 * Mask registers.
 *
 * Note: AER must be enabled and supported by the device which must be
 * checked in advance, e.g. with pcie_aer_is_native().
 */
static void pci_aer_unmask_internal_errors(struct pci_dev *dev)
{
	int aer = dev->aer_cap;
	u32 mask;

	pci_read_config_dword(dev, aer + PCI_ERR_UNCOR_MASK, &mask);
	mask &= ~PCI_ERR_UNC_INTN;
	pci_write_config_dword(dev, aer + PCI_ERR_UNCOR_MASK, mask);

	pci_read_config_dword(dev, aer + PCI_ERR_COR_MASK, &mask);
	mask &= ~PCI_ERR_COR_INTERNAL;
	pci_write_config_dword(dev, aer + PCI_ERR_COR_MASK, mask);
}

static bool is_cxl_mem_dev(struct pci_dev *dev)
{
	/*
	 * The capability, status, and control fields in Device 0,
	 * Function 0 DVSEC control the CXL functionality of the
	 * entire device (CXL 3.0, 8.1.3).
	 */
	if (dev->devfn != PCI_DEVFN(0, 0))
		return false;

	/*
	 * CXL Memory Devices must have the 502h class code set (CXL
	 * 3.0, 8.1.12.1).
	 */
	if ((dev->class >> 8) != PCI_CLASS_MEMORY_CXL)
		return false;

	return true;
}

static bool cxl_error_is_native(struct pci_dev *dev)
{
	struct pci_host_bridge *host = pci_find_host_bridge(dev->bus);

	return (pcie_ports_native || host->native_aer);
}

static bool is_internal_error(struct aer_err_info *info)
{
	if (info->severity == AER_CORRECTABLE)
		return info->status & PCI_ERR_COR_INTERNAL;

	return info->status & PCI_ERR_UNC_INTN;
}

static int cxl_rch_handle_error_iter(struct pci_dev *dev, void *data)
{
	struct aer_err_info *info = (struct aer_err_info *)data;
	const struct pci_error_handlers *err_handler;

	if (!is_cxl_mem_dev(dev) || !cxl_error_is_native(dev))
		return 0;

	/* Protect dev->driver */
	device_lock(&dev->dev);

	err_handler = dev->driver ? dev->driver->err_handler : NULL;
	if (!err_handler)
		goto out;

	if (info->severity == AER_CORRECTABLE) {
		if (err_handler->cor_error_detected)
			err_handler->cor_error_detected(dev);
	} else if (err_handler->error_detected) {
		if (info->severity == AER_NONFATAL)
			err_handler->error_detected(dev, pci_channel_io_normal);
		else if (info->severity == AER_FATAL)
			err_handler->error_detected(dev, pci_channel_io_frozen);
	}
out:
	device_unlock(&dev->dev);
	return 0;
}

static void cxl_rch_handle_error(struct pci_dev *dev, struct aer_err_info *info)
{
	/*
	 * Internal errors of an RCEC indicate an AER error in an
	 * RCH's downstream port. Check and handle them in the CXL.mem
	 * device driver.
	 */
	if (pci_pcie_type(dev) == PCI_EXP_TYPE_RC_EC &&
	    is_internal_error(info))
		pcie_walk_rcec(dev, cxl_rch_handle_error_iter, info);
}

static int handles_cxl_error_iter(struct pci_dev *dev, void *data)
{
	bool *handles_cxl = data;

	if (!*handles_cxl)
		*handles_cxl = is_cxl_mem_dev(dev) && cxl_error_is_native(dev);

	/* Non-zero terminates iteration */
	return *handles_cxl;
}

static bool handles_cxl_errors(struct pci_dev *rcec)
{
	bool handles_cxl = false;

	if (pci_pcie_type(rcec) == PCI_EXP_TYPE_RC_EC &&
	    pcie_aer_is_native(rcec))
		pcie_walk_rcec(rcec, handles_cxl_error_iter, &handles_cxl);

	return handles_cxl;
}

static void cxl_rch_enable_rcec(struct pci_dev *rcec)
{
	if (!handles_cxl_errors(rcec))
		return;

	pci_aer_unmask_internal_errors(rcec);
	pci_info(rcec, "CXL: Internal errors unmasked");
}

#else
static inline void cxl_rch_enable_rcec(struct pci_dev *dev) { }
static inline void cxl_rch_handle_error(struct pci_dev *dev,
					struct aer_err_info *info) { }
#endif

/**
 * pci_aer_handle_error - handle logging error into an event log
 * @dev: pointer to pci_dev data structure of error source device
 * @info: comprehensive error information
 *
 * Invoked when an error being detected by Root Port.
 */
static void pci_aer_handle_error(struct pci_dev *dev, struct aer_err_info *info)
{
	int aer = dev->aer_cap;

	if (info->severity == AER_CORRECTABLE) {
		/*
		 * Correctable error does not need software intervention.
		 * No need to go through error recovery process.
		 */
		if (aer)
			pci_write_config_dword(dev, aer + PCI_ERR_COR_STATUS,
					info->status);
		if (pcie_aer_is_native(dev)) {
			struct pci_driver *pdrv = dev->driver;

			if (pdrv && pdrv->err_handler &&
			    pdrv->err_handler->cor_error_detected)
				pdrv->err_handler->cor_error_detected(dev);
			pcie_clear_device_status(dev);
		}
	} else if (info->severity == AER_NONFATAL)
		pcie_do_recovery(dev, pci_channel_io_normal, aer_root_reset);
	else if (info->severity == AER_FATAL)
		pcie_do_recovery(dev, pci_channel_io_frozen, aer_root_reset);
}

static void handle_error_source(struct pci_dev *dev, struct aer_err_info *info)
{
	cxl_rch_handle_error(dev, info);
	pci_aer_handle_error(dev, info);
	pci_dev_put(dev);
}

#ifdef CONFIG_ACPI_APEI_PCIEAER

#define AER_RECOVER_RING_SIZE		16

struct aer_recover_entry {
	u8	bus;
	u8	devfn;
	u16	domain;
	int	severity;
	struct aer_capability_regs *regs;
};

static DEFINE_KFIFO(aer_recover_ring, struct aer_recover_entry,
		    AER_RECOVER_RING_SIZE);

static void aer_recover_work_func(struct work_struct *work)
{
	struct aer_recover_entry entry;
	struct pci_dev *pdev;

	while (kfifo_get(&aer_recover_ring, &entry)) {
		pdev = pci_get_domain_bus_and_slot(entry.domain, entry.bus,
						   entry.devfn);
		if (!pdev) {
			pr_err("no pci_dev for %04x:%02x:%02x.%x\n",
			       entry.domain, entry.bus,
			       PCI_SLOT(entry.devfn), PCI_FUNC(entry.devfn));
			continue;
		}
		pci_print_aer(pdev, entry.severity, entry.regs);

		/*
		 * Memory for aer_capability_regs(entry.regs) is being
		 * allocated from the ghes_estatus_pool to protect it from
		 * overwriting when multiple sections are present in the
		 * error status. Thus free the same after processing the
		 * data.
		 */
		ghes_estatus_pool_region_free((unsigned long)entry.regs,
					    sizeof(struct aer_capability_regs));

		if (entry.severity == AER_NONFATAL)
			pcie_do_recovery(pdev, pci_channel_io_normal,
					 aer_root_reset);
		else if (entry.severity == AER_FATAL)
			pcie_do_recovery(pdev, pci_channel_io_frozen,
					 aer_root_reset);
		pci_dev_put(pdev);
	}
}

/*
 * Mutual exclusion for writers of aer_recover_ring, reader side don't
 * need lock, because there is only one reader and lock is not needed
 * between reader and writer.
 */
static DEFINE_SPINLOCK(aer_recover_ring_lock);
static DECLARE_WORK(aer_recover_work, aer_recover_work_func);

void aer_recover_queue(int domain, unsigned int bus, unsigned int devfn,
		       int severity, struct aer_capability_regs *aer_regs)
{
	struct aer_recover_entry entry = {
		.bus		= bus,
		.devfn		= devfn,
		.domain		= domain,
		.severity	= severity,
		.regs		= aer_regs,
	};

	if (kfifo_in_spinlocked(&aer_recover_ring, &entry, 1,
				 &aer_recover_ring_lock))
		schedule_work(&aer_recover_work);
	else
		pr_err("buffer overflow in recovery for %04x:%02x:%02x.%x\n",
		       domain, bus, PCI_SLOT(devfn), PCI_FUNC(devfn));
}
EXPORT_SYMBOL_GPL(aer_recover_queue);
#endif

/**
 * aer_get_device_error_info - read error status from dev and store it to info
 * @dev: pointer to the device expected to have an error record
 * @info: pointer to structure to store the error record
 *
 * Return: 1 on success, 0 on error.
 *
 * Note that @info is reused among all error devices. Clear fields properly.
 */
int aer_get_device_error_info(struct pci_dev *dev, struct aer_err_info *info)
{
	int type = pci_pcie_type(dev);
	int aer = dev->aer_cap;
	u32 aercc;

	/* Must reset in this function */
	info->status = 0;
	info->tlp_header_valid = 0;

	/* The device might not support AER */
	if (!aer)
		return 0;

	if (info->severity == AER_CORRECTABLE) {
		pci_read_config_dword(dev, aer + PCI_ERR_COR_STATUS,
			&info->status);
		pci_read_config_dword(dev, aer + PCI_ERR_COR_MASK,
			&info->mask);
		if (!(info->status & ~info->mask))
			return 0;
	} else if (type == PCI_EXP_TYPE_ROOT_PORT ||
		   type == PCI_EXP_TYPE_RC_EC ||
		   type == PCI_EXP_TYPE_DOWNSTREAM ||
		   info->severity == AER_NONFATAL) {

		/* Link is still healthy for IO reads */
		pci_read_config_dword(dev, aer + PCI_ERR_UNCOR_STATUS,
			&info->status);
		pci_read_config_dword(dev, aer + PCI_ERR_UNCOR_MASK,
			&info->mask);
		if (!(info->status & ~info->mask))
			return 0;

		/* Get First Error Pointer */
		pci_read_config_dword(dev, aer + PCI_ERR_CAP, &aercc);
		info->first_error = PCI_ERR_CAP_FEP(aercc);

		if (info->status & AER_LOG_TLP_MASKS) {
			info->tlp_header_valid = 1;
			pcie_read_tlp_log(dev, aer + PCI_ERR_HEADER_LOG,
					  aer + PCI_ERR_PREFIX_LOG,
					  aer_tlp_log_len(dev, aercc),
<<<<<<< HEAD
=======
					  aercc & PCI_ERR_CAP_TLP_LOG_FLIT,
>>>>>>> e8a457b7
					  &info->tlp);
		}
	}

	return 1;
}

static inline void aer_process_err_devices(struct aer_err_info *e_info)
{
	int i;

	/* Report all before handling them, to not lose records by reset etc. */
	for (i = 0; i < e_info->error_dev_num && e_info->dev[i]; i++) {
		if (aer_get_device_error_info(e_info->dev[i], e_info))
			aer_print_error(e_info->dev[i], e_info);
	}
	for (i = 0; i < e_info->error_dev_num && e_info->dev[i]; i++) {
		if (aer_get_device_error_info(e_info->dev[i], e_info))
			handle_error_source(e_info->dev[i], e_info);
	}
}

/**
 * aer_isr_one_error - consume an error detected by Root Port
 * @rpc: pointer to the Root Port which holds an error
 * @e_src: pointer to an error source
 */
static void aer_isr_one_error(struct aer_rpc *rpc,
		struct aer_err_source *e_src)
{
	struct pci_dev *pdev = rpc->rpd;
	struct aer_err_info e_info;

	pci_rootport_aer_stats_incr(pdev, e_src);

	/*
	 * There is a possibility that both correctable error and
	 * uncorrectable error being logged. Report correctable error first.
	 */
	if (e_src->status & PCI_ERR_ROOT_COR_RCV) {
		e_info.id = ERR_COR_ID(e_src->id);
		e_info.severity = AER_CORRECTABLE;

		if (e_src->status & PCI_ERR_ROOT_MULTI_COR_RCV)
			e_info.multi_error_valid = 1;
		else
			e_info.multi_error_valid = 0;
		aer_print_port_info(pdev, &e_info);

		if (find_source_device(pdev, &e_info))
			aer_process_err_devices(&e_info);
	}

	if (e_src->status & PCI_ERR_ROOT_UNCOR_RCV) {
		e_info.id = ERR_UNCOR_ID(e_src->id);

		if (e_src->status & PCI_ERR_ROOT_FATAL_RCV)
			e_info.severity = AER_FATAL;
		else
			e_info.severity = AER_NONFATAL;

		if (e_src->status & PCI_ERR_ROOT_MULTI_UNCOR_RCV)
			e_info.multi_error_valid = 1;
		else
			e_info.multi_error_valid = 0;

		aer_print_port_info(pdev, &e_info);

		if (find_source_device(pdev, &e_info))
			aer_process_err_devices(&e_info);
	}
}

/**
 * aer_isr - consume errors detected by Root Port
 * @irq: IRQ assigned to Root Port
 * @context: pointer to Root Port data structure
 *
 * Invoked, as DPC, when Root Port records new detected error
 */
static irqreturn_t aer_isr(int irq, void *context)
{
	struct pcie_device *dev = (struct pcie_device *)context;
	struct aer_rpc *rpc = get_service_data(dev);
	struct aer_err_source e_src;

	if (kfifo_is_empty(&rpc->aer_fifo))
		return IRQ_NONE;

	while (kfifo_get(&rpc->aer_fifo, &e_src))
		aer_isr_one_error(rpc, &e_src);
	return IRQ_HANDLED;
}

/**
 * aer_irq - Root Port's ISR
 * @irq: IRQ assigned to Root Port
 * @context: pointer to Root Port data structure
 *
 * Invoked when Root Port detects AER messages.
 */
static irqreturn_t aer_irq(int irq, void *context)
{
	struct pcie_device *pdev = (struct pcie_device *)context;
	struct aer_rpc *rpc = get_service_data(pdev);
	struct pci_dev *rp = rpc->rpd;
	int aer = rp->aer_cap;
	struct aer_err_source e_src = {};

	pci_read_config_dword(rp, aer + PCI_ERR_ROOT_STATUS, &e_src.status);
	if (!(e_src.status & AER_ERR_STATUS_MASK))
		return IRQ_NONE;

	pci_read_config_dword(rp, aer + PCI_ERR_ROOT_ERR_SRC, &e_src.id);
	pci_write_config_dword(rp, aer + PCI_ERR_ROOT_STATUS, e_src.status);

	if (!kfifo_put(&rpc->aer_fifo, e_src))
		return IRQ_HANDLED;

	return IRQ_WAKE_THREAD;
}

static void aer_enable_irq(struct pci_dev *pdev)
{
	int aer = pdev->aer_cap;
	u32 reg32;

	/* Enable Root Port's interrupt in response to error messages */
	pci_read_config_dword(pdev, aer + PCI_ERR_ROOT_COMMAND, &reg32);
	reg32 |= ROOT_PORT_INTR_ON_MESG_MASK;
	pci_write_config_dword(pdev, aer + PCI_ERR_ROOT_COMMAND, reg32);
}

static void aer_disable_irq(struct pci_dev *pdev)
{
	int aer = pdev->aer_cap;
	u32 reg32;

	/* Disable Root Port's interrupt in response to error messages */
	pci_read_config_dword(pdev, aer + PCI_ERR_ROOT_COMMAND, &reg32);
	reg32 &= ~ROOT_PORT_INTR_ON_MESG_MASK;
	pci_write_config_dword(pdev, aer + PCI_ERR_ROOT_COMMAND, reg32);
}

/**
 * aer_enable_rootport - enable Root Port's interrupts when receiving messages
 * @rpc: pointer to a Root Port data structure
 *
 * Invoked when PCIe bus loads AER service driver.
 */
static void aer_enable_rootport(struct aer_rpc *rpc)
{
	struct pci_dev *pdev = rpc->rpd;
	int aer = pdev->aer_cap;
	u16 reg16;
	u32 reg32;

	/* Clear PCIe Capability's Device Status */
	pcie_capability_read_word(pdev, PCI_EXP_DEVSTA, &reg16);
	pcie_capability_write_word(pdev, PCI_EXP_DEVSTA, reg16);

	/* Disable system error generation in response to error messages */
	pcie_capability_clear_word(pdev, PCI_EXP_RTCTL,
				   SYSTEM_ERROR_INTR_ON_MESG_MASK);

	/* Clear error status */
	pci_read_config_dword(pdev, aer + PCI_ERR_ROOT_STATUS, &reg32);
	pci_write_config_dword(pdev, aer + PCI_ERR_ROOT_STATUS, reg32);
	pci_read_config_dword(pdev, aer + PCI_ERR_COR_STATUS, &reg32);
	pci_write_config_dword(pdev, aer + PCI_ERR_COR_STATUS, reg32);
	pci_read_config_dword(pdev, aer + PCI_ERR_UNCOR_STATUS, &reg32);
	pci_write_config_dword(pdev, aer + PCI_ERR_UNCOR_STATUS, reg32);

	aer_enable_irq(pdev);
}

/**
 * aer_disable_rootport - disable Root Port's interrupts when receiving messages
 * @rpc: pointer to a Root Port data structure
 *
 * Invoked when PCIe bus unloads AER service driver.
 */
static void aer_disable_rootport(struct aer_rpc *rpc)
{
	struct pci_dev *pdev = rpc->rpd;
	int aer = pdev->aer_cap;
	u32 reg32;

	aer_disable_irq(pdev);

	/* Clear Root's error status reg */
	pci_read_config_dword(pdev, aer + PCI_ERR_ROOT_STATUS, &reg32);
	pci_write_config_dword(pdev, aer + PCI_ERR_ROOT_STATUS, reg32);
}

/**
 * aer_remove - clean up resources
 * @dev: pointer to the pcie_dev data structure
 *
 * Invoked when PCI Express bus unloads or AER probe fails.
 */
static void aer_remove(struct pcie_device *dev)
{
	struct aer_rpc *rpc = get_service_data(dev);

	aer_disable_rootport(rpc);
}

/**
 * aer_probe - initialize resources
 * @dev: pointer to the pcie_dev data structure
 *
 * Invoked when PCI Express bus loads AER service driver.
 */
static int aer_probe(struct pcie_device *dev)
{
	int status;
	struct aer_rpc *rpc;
	struct device *device = &dev->device;
	struct pci_dev *port = dev->port;

	BUILD_BUG_ON(ARRAY_SIZE(aer_correctable_error_string) <
		     AER_MAX_TYPEOF_COR_ERRS);
	BUILD_BUG_ON(ARRAY_SIZE(aer_uncorrectable_error_string) <
		     AER_MAX_TYPEOF_UNCOR_ERRS);

	/* Limit to Root Ports or Root Complex Event Collectors */
	if ((pci_pcie_type(port) != PCI_EXP_TYPE_RC_EC) &&
	    (pci_pcie_type(port) != PCI_EXP_TYPE_ROOT_PORT))
		return -ENODEV;

	rpc = devm_kzalloc(device, sizeof(struct aer_rpc), GFP_KERNEL);
	if (!rpc)
		return -ENOMEM;

	rpc->rpd = port;
	INIT_KFIFO(rpc->aer_fifo);
	set_service_data(dev, rpc);

	status = devm_request_threaded_irq(device, dev->irq, aer_irq, aer_isr,
					   IRQF_SHARED, "aerdrv", dev);
	if (status) {
		pci_err(port, "request AER IRQ %d failed\n", dev->irq);
		return status;
	}

	cxl_rch_enable_rcec(port);
	aer_enable_rootport(rpc);
	pci_info(port, "enabled with IRQ %d\n", dev->irq);
	return 0;
}

static int aer_suspend(struct pcie_device *dev)
{
	struct aer_rpc *rpc = get_service_data(dev);

	aer_disable_rootport(rpc);
	return 0;
}

static int aer_resume(struct pcie_device *dev)
{
	struct aer_rpc *rpc = get_service_data(dev);

	aer_enable_rootport(rpc);
	return 0;
}

/**
 * aer_root_reset - reset Root Port hierarchy, RCEC, or RCiEP
 * @dev: pointer to Root Port, RCEC, or RCiEP
 *
 * Invoked by Port Bus driver when performing reset.
 */
static pci_ers_result_t aer_root_reset(struct pci_dev *dev)
{
	int type = pci_pcie_type(dev);
	struct pci_dev *root;
	int aer;
	struct pci_host_bridge *host = pci_find_host_bridge(dev->bus);
	u32 reg32;
	int rc;

	/*
	 * Only Root Ports and RCECs have AER Root Command and Root Status
	 * registers.  If "dev" is an RCiEP, the relevant registers are in
	 * the RCEC.
	 */
	if (type == PCI_EXP_TYPE_RC_END)
		root = dev->rcec;
	else
		root = pcie_find_root_port(dev);

	/*
	 * If the platform retained control of AER, an RCiEP may not have
	 * an RCEC visible to us, so dev->rcec ("root") may be NULL.  In
	 * that case, firmware is responsible for these registers.
	 */
	aer = root ? root->aer_cap : 0;

	if ((host->native_aer || pcie_ports_native) && aer)
		aer_disable_irq(root);

	if (type == PCI_EXP_TYPE_RC_EC || type == PCI_EXP_TYPE_RC_END) {
		rc = pcie_reset_flr(dev, PCI_RESET_DO_RESET);
		if (!rc)
			pci_info(dev, "has been reset\n");
		else
			pci_info(dev, "not reset (no FLR support: %d)\n", rc);
	} else {
		rc = pci_bus_error_reset(dev);
		pci_info(dev, "%s Port link has been reset (%d)\n",
			pci_is_root_bus(dev->bus) ? "Root" : "Downstream", rc);
	}

	if ((host->native_aer || pcie_ports_native) && aer) {
		/* Clear Root Error Status */
		pci_read_config_dword(root, aer + PCI_ERR_ROOT_STATUS, &reg32);
		pci_write_config_dword(root, aer + PCI_ERR_ROOT_STATUS, reg32);

		aer_enable_irq(root);
	}

	return rc ? PCI_ERS_RESULT_DISCONNECT : PCI_ERS_RESULT_RECOVERED;
}

static struct pcie_port_service_driver aerdriver = {
	.name		= "aer",
	.port_type	= PCIE_ANY_PORT,
	.service	= PCIE_PORT_SERVICE_AER,

	.probe		= aer_probe,
	.suspend	= aer_suspend,
	.resume		= aer_resume,
	.remove		= aer_remove,
};

/**
 * pcie_aer_init - register AER service driver
 *
 * Invoked when AER service driver is loaded.
 */
int __init pcie_aer_init(void)
{
	if (!pci_aer_available())
		return -ENXIO;
	return pcie_port_service_register(&aerdriver);
}<|MERGE_RESOLUTION|>--- conflicted
+++ resolved
@@ -1249,10 +1249,7 @@
 			pcie_read_tlp_log(dev, aer + PCI_ERR_HEADER_LOG,
 					  aer + PCI_ERR_PREFIX_LOG,
 					  aer_tlp_log_len(dev, aercc),
-<<<<<<< HEAD
-=======
 					  aercc & PCI_ERR_CAP_TLP_LOG_FLIT,
->>>>>>> e8a457b7
 					  &info->tlp);
 		}
 	}
