--- conflicted
+++ resolved
@@ -608,12 +608,8 @@
 void aer_print_error(struct pci_dev *dev, struct aer_err_info *info);
 
 int pcie_read_tlp_log(struct pci_dev *dev, int where, int where2,
-<<<<<<< HEAD
-		      unsigned int tlp_len, struct pcie_tlp_log *log);
-=======
 		      unsigned int tlp_len, bool flit,
 		      struct pcie_tlp_log *log);
->>>>>>> e8a457b7
 unsigned int aer_tlp_log_len(struct pci_dev *dev, u32 aercc);
 void pcie_print_tlp_log(const struct pci_dev *dev,
 			const struct pcie_tlp_log *log, const char *pfx);
