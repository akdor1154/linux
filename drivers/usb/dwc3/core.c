--- conflicted
+++ resolved
@@ -147,10 +147,7 @@
 				otg_set_vbus(dwc->usb2_phy->otg, true);
 			phy_set_mode(dwc->usb2_generic_phy, PHY_MODE_USB_HOST);
 			phy_set_mode(dwc->usb3_generic_phy, PHY_MODE_USB_HOST);
-<<<<<<< HEAD
-=======
 			phy_calibrate(dwc->usb2_generic_phy);
->>>>>>> 661e50bc
 		}
 		break;
 	case DWC3_GCTL_PRTCAP_DEVICE:
@@ -948,7 +945,6 @@
 
 	switch (dwc->dr_mode) {
 	case USB_DR_MODE_PERIPHERAL:
-		dwc->current_dr_role = DWC3_GCTL_PRTCAP_DEVICE;
 		dwc3_set_prtcap(dwc, DWC3_GCTL_PRTCAP_DEVICE);
 
 		if (dwc->usb2_phy)
@@ -964,7 +960,6 @@
 		}
 		break;
 	case USB_DR_MODE_HOST:
-		dwc->current_dr_role = DWC3_GCTL_PRTCAP_HOST;
 		dwc3_set_prtcap(dwc, DWC3_GCTL_PRTCAP_HOST);
 
 		if (dwc->usb2_phy)
@@ -1325,17 +1320,12 @@
 		dwc3_gadget_suspend(dwc);
 		spin_unlock_irqrestore(&dwc->lock, flags);
 		dwc3_core_exit(dwc);
-<<<<<<< HEAD
-		break;
-	case DWC3_GCTL_PRTCAP_HOST:
-=======
 		break;
 	case DWC3_GCTL_PRTCAP_HOST:
 		/* do nothing during host runtime_suspend */
 		if (!PMSG_IS_AUTO(msg))
 			dwc3_core_exit(dwc);
 		break;
->>>>>>> 661e50bc
 	default:
 		/* do nothing */
 		break;
@@ -1360,8 +1350,6 @@
 		spin_unlock_irqrestore(&dwc->lock, flags);
 		break;
 	case DWC3_GCTL_PRTCAP_HOST:
-<<<<<<< HEAD
-=======
 		/* nothing to do on host runtime_resume */
 		if (!PMSG_IS_AUTO(msg)) {
 			ret = dwc3_core_init(dwc);
@@ -1369,7 +1357,6 @@
 				return ret;
 		}
 		break;
->>>>>>> 661e50bc
 	default:
 		/* do nothing */
 		break;
@@ -1381,12 +1368,7 @@
 static int dwc3_runtime_checks(struct dwc3 *dwc)
 {
 	switch (dwc->current_dr_role) {
-<<<<<<< HEAD
-	case USB_DR_MODE_PERIPHERAL:
-	case USB_DR_MODE_OTG:
-=======
 	case DWC3_GCTL_PRTCAP_DEVICE:
->>>>>>> 661e50bc
 		if (dwc->connected)
 			return -EBUSY;
 		break;
