--- conflicted
+++ resolved
@@ -391,11 +391,7 @@
 		basic->conn_type = cpu_to_le32(CONNECTION_INFRA_BC);
 
 		if (vif->type == NL80211_IFTYPE_STATION &&
-<<<<<<< HEAD
-		    !is_zero_ether_addr(link_conf->bssid)) {
-=======
 		    link_conf && !is_zero_ether_addr(link_conf->bssid)) {
->>>>>>> e8a457b7
 			memcpy(basic->peer_addr, link_conf->bssid, ETH_ALEN);
 			basic->aid = cpu_to_le16(vif->cfg.aid);
 		} else {
