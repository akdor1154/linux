--- conflicted
+++ resolved
@@ -849,10 +849,7 @@
 	__CFG_FW_FEAT(RTL8922A, lt, 0, 35, 47, 0, CH_INFO_BE_V0),
 	__CFG_FW_FEAT(RTL8922A, lt, 0, 35, 49, 0, RFK_PRE_NOTIFY_V1),
 	__CFG_FW_FEAT(RTL8922A, lt, 0, 35, 51, 0, NO_PHYCAP_P1),
-<<<<<<< HEAD
-=======
 	__CFG_FW_FEAT(RTL8922A, lt, 0, 35, 64, 0, NO_POWER_DIFFERENCE),
->>>>>>> e8a457b7
 };
 
 static void rtw89_fw_iterate_feature_cfg(struct rtw89_fw_info *fw,
@@ -2911,13 +2908,9 @@
 {
 	const struct rtw89_phy_bb_gain_info_be *gain = &rtwdev->bb_gain.be;
 	struct rtw89_pkt_stat *pkt_stat = &rtwdev->phystat.cur_pkt_stat;
-<<<<<<< HEAD
-	const struct rtw89_chip_info *chip = rtwdev->chip;
-=======
 	static const u8 bcn_bw_ofst[] = {0, 0, 0, 3, 6, 9, 0, 12};
 	const struct rtw89_chip_info *chip = rtwdev->chip;
 	struct rtw89_efuse *efuse = &rtwdev->efuse;
->>>>>>> e8a457b7
 	struct rtw89_h2c_lps_ml_cmn_info *h2c;
 	struct rtw89_vif_link *rtwvif_link;
 	const struct rtw89_chan *chan;
@@ -2925,10 +2918,7 @@
 	u32 len = sizeof(*h2c);
 	unsigned int link_id;
 	struct sk_buff *skb;
-<<<<<<< HEAD
-=======
 	u8 beacon_bw_ofst;
->>>>>>> e8a457b7
 	u8 gain_band;
 	u32 done;
 	u8 path;
@@ -2946,16 +2936,10 @@
 	skb_put(skb, len);
 	h2c = (struct rtw89_h2c_lps_ml_cmn_info *)skb->data;
 
-<<<<<<< HEAD
-	h2c->fmt_id = 0x1;
-
-	h2c->mlo_dbcc_mode = cpu_to_le32(rtwdev->mlo_dbcc_mode);
-=======
 	h2c->fmt_id = 0x3;
 
 	h2c->mlo_dbcc_mode = cpu_to_le32(rtwdev->mlo_dbcc_mode);
 	h2c->rfe_type = efuse->rfe_type;
->>>>>>> e8a457b7
 
 	rtw89_vif_for_each_link(rtwvif, rtwvif_link, link_id) {
 		path = rtwvif_link->phy_idx == RTW89_PHY_1 ? RF_PATH_B : RF_PATH_A;
@@ -2976,11 +2960,6 @@
 			h2c->tia_gain[rtwvif_link->phy_idx][i] =
 				cpu_to_le16(gain->tia_gain[gain_band][bw_idx][path][i]);
 		}
-<<<<<<< HEAD
-		memcpy(h2c->lna_gain[rtwvif_link->phy_idx],
-		       gain->lna_gain[gain_band][bw_idx][path],
-		       LNA_GAIN_NUM);
-=======
 
 		if (rtwvif_link->bcn_bw_idx < ARRAY_SIZE(bcn_bw_ofst)) {
 			beacon_bw_ofst = bcn_bw_ofst[rtwvif_link->bcn_bw_idx];
@@ -2996,7 +2975,6 @@
 		memcpy(h2c->lna_op1db[rtwvif_link->phy_idx],
 		       gain->lna_op1db[gain_band][bw_idx][path],
 		       LNA_GAIN_NUM);
->>>>>>> e8a457b7
 	}
 
 	rtw89_h2c_pkt_set_hdr(rtwdev, skb, FWCMD_TYPE_H2C,
