// SPDX-License-Identifier: GPL-2.0
/* Copyright (C) 2021, Intel Corporation. */

#include "ice.h"
#include "ice_lib.h"
#include "ice_trace.h"
#include "ice_cgu_regs.h"

static const char ice_pin_names[][64] = {
	"SDP0",
	"SDP1",
	"SDP2",
	"SDP3",
	"TIME_SYNC",
	"1PPS"
};

static const struct ice_ptp_pin_desc ice_pin_desc_e82x[] = {
	/* name,        gpio,       delay */
	{  TIME_SYNC, {  4, -1 }, { 0,  0 }},
	{  ONE_PPS,   { -1,  5 }, { 0, 11 }},
};

static const struct ice_ptp_pin_desc ice_pin_desc_e825c[] = {
	/* name,        gpio,       delay */
	{  SDP0,      {  0,  0 }, { 15, 14 }},
	{  SDP1,      {  1,  1 }, { 15, 14 }},
	{  SDP2,      {  2,  2 }, { 15, 14 }},
	{  SDP3,      {  3,  3 }, { 15, 14 }},
	{  TIME_SYNC, {  4, -1 }, { 11,  0 }},
	{  ONE_PPS,   { -1,  5 }, {  0,  9 }},
};

static const struct ice_ptp_pin_desc ice_pin_desc_e810[] = {
	/* name,        gpio,       delay */
	{  SDP0,      {  0,  0 }, { 0, 1 }},
	{  SDP1,      {  1,  1 }, { 0, 1 }},
	{  SDP2,      {  2,  2 }, { 0, 1 }},
	{  SDP3,      {  3,  3 }, { 0, 1 }},
	{  ONE_PPS,   { -1,  5 }, { 0, 1 }},
};

static const char ice_pin_names_nvm[][64] = {
	"GNSS",
	"SMA1",
	"U.FL1",
	"SMA2",
	"U.FL2",
};

static const struct ice_ptp_pin_desc ice_pin_desc_e810_sma[] = {
	/* name,   gpio,       delay */
	{  GNSS, {  1, -1 }, { 0, 0 }},
	{  SMA1, {  1,  0 }, { 0, 1 }},
	{  UFL1, { -1,  0 }, { 0, 1 }},
	{  SMA2, {  3,  2 }, { 0, 1 }},
	{  UFL2, {  3, -1 }, { 0, 0 }},
};

static struct ice_pf *ice_get_ctrl_pf(struct ice_pf *pf)
{
	return !pf->adapter ? NULL : pf->adapter->ctrl_pf;
}

static struct ice_ptp *ice_get_ctrl_ptp(struct ice_pf *pf)
{
	struct ice_pf *ctrl_pf = ice_get_ctrl_pf(pf);

	return !ctrl_pf ? NULL : &ctrl_pf->ptp;
}

/**
 * ice_ptp_find_pin_idx - Find pin index in ptp_pin_desc
 * @pf: Board private structure
 * @func: Pin function
 * @chan: GPIO channel
 *
 * Return: positive pin number when pin is present, -1 otherwise
 */
static int ice_ptp_find_pin_idx(struct ice_pf *pf, enum ptp_pin_function func,
				unsigned int chan)
{
	const struct ptp_clock_info *info = &pf->ptp.info;
	int i;

	for (i = 0; i < info->n_pins; i++) {
		if (info->pin_config[i].func == func &&
		    info->pin_config[i].chan == chan)
			return i;
	}

	return -1;
}

/**
 * ice_ptp_update_sma_data - update SMA pins data according to pins setup
 * @pf: Board private structure
 * @sma_pins: parsed SMA pins status
 * @data: SMA data to update
 */
static void ice_ptp_update_sma_data(struct ice_pf *pf, unsigned int sma_pins[],
				    u8 *data)
{
	const char *state1, *state2;

	/* Set the right state based on the desired configuration.
	 * When bit is set, functionality is disabled.
	 */
	*data &= ~ICE_ALL_SMA_MASK;
	if (!sma_pins[UFL1 - 1]) {
		if (sma_pins[SMA1 - 1] == PTP_PF_EXTTS) {
			state1 = "SMA1 Rx, U.FL1 disabled";
			*data |= ICE_SMA1_TX_EN;
		} else if (sma_pins[SMA1 - 1] == PTP_PF_PEROUT) {
			state1 = "SMA1 Tx U.FL1 disabled";
			*data |= ICE_SMA1_DIR_EN;
		} else {
			state1 = "SMA1 disabled, U.FL1 disabled";
			*data |= ICE_SMA1_MASK;
		}
	} else {
		/* U.FL1 Tx will always enable SMA1 Rx */
		state1 = "SMA1 Rx, U.FL1 Tx";
	}

	if (!sma_pins[UFL2 - 1]) {
		if (sma_pins[SMA2 - 1] == PTP_PF_EXTTS) {
			state2 = "SMA2 Rx, U.FL2 disabled";
			*data |= ICE_SMA2_TX_EN | ICE_SMA2_UFL2_RX_DIS;
		} else if (sma_pins[SMA2 - 1] == PTP_PF_PEROUT) {
			state2 = "SMA2 Tx, U.FL2 disabled";
			*data |= ICE_SMA2_DIR_EN | ICE_SMA2_UFL2_RX_DIS;
		} else {
			state2 = "SMA2 disabled, U.FL2 disabled";
			*data |= ICE_SMA2_MASK;
		}
	} else {
		if (!sma_pins[SMA2 - 1]) {
			state2 = "SMA2 disabled, U.FL2 Rx";
			*data |= ICE_SMA2_DIR_EN | ICE_SMA2_TX_EN;
		} else {
			state2 = "SMA2 Tx, U.FL2 Rx";
			*data |= ICE_SMA2_DIR_EN;
		}
	}

	dev_dbg(ice_pf_to_dev(pf), "%s, %s\n", state1, state2);
}

/**
 * ice_ptp_set_sma_cfg - set the configuration of the SMA control logic
 * @pf: Board private structure
 *
 * Return: 0 on success, negative error code otherwise
 */
static int ice_ptp_set_sma_cfg(struct ice_pf *pf)
{
	const struct ice_ptp_pin_desc *ice_pins = pf->ptp.ice_pin_desc;
	struct ptp_pin_desc *pins = pf->ptp.pin_desc;
	unsigned int sma_pins[ICE_SMA_PINS_NUM] = {};
	int err;
	u8 data;

	/* Read initial pin state value */
	err = ice_read_sma_ctrl(&pf->hw, &data);
	if (err)
		return err;

	/* Get SMA/U.FL pins states */
	for (int i = 0; i < pf->ptp.info.n_pins; i++)
		if (pins[i].func) {
			int name_idx = ice_pins[i].name_idx;

			switch (name_idx) {
			case SMA1:
			case UFL1:
			case SMA2:
			case UFL2:
				sma_pins[name_idx - 1] = pins[i].func;
				break;
			default:
				continue;
			}
		}

	ice_ptp_update_sma_data(pf, sma_pins, &data);
	return ice_write_sma_ctrl(&pf->hw, data);
}

/**
 * ice_ptp_cfg_tx_interrupt - Configure Tx timestamp interrupt for the device
 * @pf: Board private structure
 *
 * Program the device to respond appropriately to the Tx timestamp interrupt
 * cause.
 */
static void ice_ptp_cfg_tx_interrupt(struct ice_pf *pf)
{
	struct ice_hw *hw = &pf->hw;
	bool enable;
	u32 val;

	switch (pf->ptp.tx_interrupt_mode) {
	case ICE_PTP_TX_INTERRUPT_ALL:
		/* React to interrupts across all quads. */
		wr32(hw, PFINT_TSYN_MSK + (0x4 * hw->pf_id), (u32)0x1f);
		enable = true;
		break;
	case ICE_PTP_TX_INTERRUPT_NONE:
		/* Do not react to interrupts on any quad. */
		wr32(hw, PFINT_TSYN_MSK + (0x4 * hw->pf_id), (u32)0x0);
		enable = false;
		break;
	case ICE_PTP_TX_INTERRUPT_SELF:
	default:
		enable = pf->ptp.tstamp_config.tx_type == HWTSTAMP_TX_ON;
		break;
	}

	/* Configure the Tx timestamp interrupt */
	val = rd32(hw, PFINT_OICR_ENA);
	if (enable)
		val |= PFINT_OICR_TSYN_TX_M;
	else
		val &= ~PFINT_OICR_TSYN_TX_M;
	wr32(hw, PFINT_OICR_ENA, val);
}

/**
 * ice_set_rx_tstamp - Enable or disable Rx timestamping
 * @pf: The PF pointer to search in
 * @on: bool value for whether timestamps are enabled or disabled
 */
static void ice_set_rx_tstamp(struct ice_pf *pf, bool on)
{
	struct ice_vsi *vsi;
	u16 i;

	vsi = ice_get_main_vsi(pf);
	if (!vsi || !vsi->rx_rings)
		return;

	/* Set the timestamp flag for all the Rx rings */
	ice_for_each_rxq(vsi, i) {
		if (!vsi->rx_rings[i])
			continue;
		vsi->rx_rings[i]->ptp_rx = on;
	}
}

/**
 * ice_ptp_disable_timestamp_mode - Disable current timestamp mode
 * @pf: Board private structure
 *
 * Called during preparation for reset to temporarily disable timestamping on
 * the device. Called during remove to disable timestamping while cleaning up
 * driver resources.
 */
static void ice_ptp_disable_timestamp_mode(struct ice_pf *pf)
{
	struct ice_hw *hw = &pf->hw;
	u32 val;

	val = rd32(hw, PFINT_OICR_ENA);
	val &= ~PFINT_OICR_TSYN_TX_M;
	wr32(hw, PFINT_OICR_ENA, val);

	ice_set_rx_tstamp(pf, false);
}

/**
 * ice_ptp_restore_timestamp_mode - Restore timestamp configuration
 * @pf: Board private structure
 *
 * Called at the end of rebuild to restore timestamp configuration after
 * a device reset.
 */
void ice_ptp_restore_timestamp_mode(struct ice_pf *pf)
{
	struct ice_hw *hw = &pf->hw;
	bool enable_rx;

	ice_ptp_cfg_tx_interrupt(pf);

	enable_rx = pf->ptp.tstamp_config.rx_filter == HWTSTAMP_FILTER_ALL;
	ice_set_rx_tstamp(pf, enable_rx);

	/* Trigger an immediate software interrupt to ensure that timestamps
	 * which occurred during reset are handled now.
	 */
	wr32(hw, PFINT_OICR, PFINT_OICR_TSYN_TX_M);
	ice_flush(hw);
}

/**
 * ice_ptp_read_src_clk_reg - Read the source clock register
 * @pf: Board private structure
 * @sts: Optional parameter for holding a pair of system timestamps from
 *       the system clock. Will be ignored if NULL is given.
 */
u64 ice_ptp_read_src_clk_reg(struct ice_pf *pf,
			     struct ptp_system_timestamp *sts)
{
	struct ice_hw *hw = &pf->hw;
	u32 hi, lo, lo2;
	u8 tmr_idx;

	tmr_idx = ice_get_ptp_src_clock_index(hw);
	guard(spinlock)(&pf->adapter->ptp_gltsyn_time_lock);
	/* Read the system timestamp pre PHC read */
	ptp_read_system_prets(sts);

	if (hw->mac_type == ICE_MAC_E830) {
		u64 clk_time = rd64(hw, E830_GLTSYN_TIME_L(tmr_idx));

		/* Read the system timestamp post PHC read */
		ptp_read_system_postts(sts);

		return clk_time;
	}

	lo = rd32(hw, GLTSYN_TIME_L(tmr_idx));

	/* Read the system timestamp post PHC read */
	ptp_read_system_postts(sts);

	hi = rd32(hw, GLTSYN_TIME_H(tmr_idx));
	lo2 = rd32(hw, GLTSYN_TIME_L(tmr_idx));

	if (lo2 < lo) {
		/* if TIME_L rolled over read TIME_L again and update
		 * system timestamps
		 */
		ptp_read_system_prets(sts);
		lo = rd32(hw, GLTSYN_TIME_L(tmr_idx));
		ptp_read_system_postts(sts);
		hi = rd32(hw, GLTSYN_TIME_H(tmr_idx));
	}

	return ((u64)hi << 32) | lo;
}

/**
 * ice_ptp_extend_32b_ts - Convert a 32b nanoseconds timestamp to 64b
 * @cached_phc_time: recently cached copy of PHC time
 * @in_tstamp: Ingress/egress 32b nanoseconds timestamp value
 *
 * Hardware captures timestamps which contain only 32 bits of nominal
 * nanoseconds, as opposed to the 64bit timestamps that the stack expects.
 * Note that the captured timestamp values may be 40 bits, but the lower
 * 8 bits are sub-nanoseconds and generally discarded.
 *
 * Extend the 32bit nanosecond timestamp using the following algorithm and
 * assumptions:
 *
 * 1) have a recently cached copy of the PHC time
 * 2) assume that the in_tstamp was captured 2^31 nanoseconds (~2.1
 *    seconds) before or after the PHC time was captured.
 * 3) calculate the delta between the cached time and the timestamp
 * 4) if the delta is smaller than 2^31 nanoseconds, then the timestamp was
 *    captured after the PHC time. In this case, the full timestamp is just
 *    the cached PHC time plus the delta.
 * 5) otherwise, if the delta is larger than 2^31 nanoseconds, then the
 *    timestamp was captured *before* the PHC time, i.e. because the PHC
 *    cache was updated after the timestamp was captured by hardware. In this
 *    case, the full timestamp is the cached time minus the inverse delta.
 *
 * This algorithm works even if the PHC time was updated after a Tx timestamp
 * was requested, but before the Tx timestamp event was reported from
 * hardware.
 *
 * This calculation primarily relies on keeping the cached PHC time up to
 * date. If the timestamp was captured more than 2^31 nanoseconds after the
 * PHC time, it is possible that the lower 32bits of PHC time have
 * overflowed more than once, and we might generate an incorrect timestamp.
 *
 * This is prevented by (a) periodically updating the cached PHC time once
 * a second, and (b) discarding any Tx timestamp packet if it has waited for
 * a timestamp for more than one second.
 */
static u64 ice_ptp_extend_32b_ts(u64 cached_phc_time, u32 in_tstamp)
{
	u32 delta, phc_time_lo;
	u64 ns;

	/* Extract the lower 32 bits of the PHC time */
	phc_time_lo = (u32)cached_phc_time;

	/* Calculate the delta between the lower 32bits of the cached PHC
	 * time and the in_tstamp value
	 */
	delta = (in_tstamp - phc_time_lo);

	/* Do not assume that the in_tstamp is always more recent than the
	 * cached PHC time. If the delta is large, it indicates that the
	 * in_tstamp was taken in the past, and should be converted
	 * forward.
	 */
	if (delta > (U32_MAX / 2)) {
		/* reverse the delta calculation here */
		delta = (phc_time_lo - in_tstamp);
		ns = cached_phc_time - delta;
	} else {
		ns = cached_phc_time + delta;
	}

	return ns;
}

/**
 * ice_ptp_extend_40b_ts - Convert a 40b timestamp to 64b nanoseconds
 * @pf: Board private structure
 * @in_tstamp: Ingress/egress 40b timestamp value
 *
 * The Tx and Rx timestamps are 40 bits wide, including 32 bits of nominal
 * nanoseconds, 7 bits of sub-nanoseconds, and a valid bit.
 *
 *  *--------------------------------------------------------------*
 *  | 32 bits of nanoseconds | 7 high bits of sub ns underflow | v |
 *  *--------------------------------------------------------------*
 *
 * The low bit is an indicator of whether the timestamp is valid. The next
 * 7 bits are a capture of the upper 7 bits of the sub-nanosecond underflow,
 * and the remaining 32 bits are the lower 32 bits of the PHC timer.
 *
 * It is assumed that the caller verifies the timestamp is valid prior to
 * calling this function.
 *
 * Extract the 32bit nominal nanoseconds and extend them. Use the cached PHC
 * time stored in the device private PTP structure as the basis for timestamp
 * extension.
 *
 * See ice_ptp_extend_32b_ts for a detailed explanation of the extension
 * algorithm.
 */
static u64 ice_ptp_extend_40b_ts(struct ice_pf *pf, u64 in_tstamp)
{
	const u64 mask = GENMASK_ULL(31, 0);
	unsigned long discard_time;

	/* Discard the hardware timestamp if the cached PHC time is too old */
	discard_time = pf->ptp.cached_phc_jiffies + msecs_to_jiffies(2000);
	if (time_is_before_jiffies(discard_time)) {
		pf->ptp.tx_hwtstamp_discarded++;
		return 0;
	}

	return ice_ptp_extend_32b_ts(pf->ptp.cached_phc_time,
				     (in_tstamp >> 8) & mask);
}

/**
 * ice_ptp_is_tx_tracker_up - Check if Tx tracker is ready for new timestamps
 * @tx: the PTP Tx timestamp tracker to check
 *
 * Check that a given PTP Tx timestamp tracker is up, i.e. that it is ready
 * to accept new timestamp requests.
 *
 * Assumes the tx->lock spinlock is already held.
 */
static bool
ice_ptp_is_tx_tracker_up(struct ice_ptp_tx *tx)
{
	lockdep_assert_held(&tx->lock);

	return tx->init && !tx->calibrating;
}

/**
 * ice_ptp_req_tx_single_tstamp - Request Tx timestamp for a port from FW
 * @tx: the PTP Tx timestamp tracker
 * @idx: index of the timestamp to request
 */
void ice_ptp_req_tx_single_tstamp(struct ice_ptp_tx *tx, u8 idx)
{
	struct ice_e810_params *params;
	struct ice_ptp_port *ptp_port;
	unsigned long flags;
	struct sk_buff *skb;
	struct ice_pf *pf;

	if (!tx->init)
		return;

	ptp_port = container_of(tx, struct ice_ptp_port, tx);
	pf = ptp_port_to_pf(ptp_port);
	params = &pf->hw.ptp.phy.e810;

	/* Drop packets which have waited for more than 2 seconds */
	if (time_is_before_jiffies(tx->tstamps[idx].start + 2 * HZ)) {
		/* Count the number of Tx timestamps that timed out */
		pf->ptp.tx_hwtstamp_timeouts++;

		skb = tx->tstamps[idx].skb;
		tx->tstamps[idx].skb = NULL;
		clear_bit(idx, tx->in_use);

		dev_kfree_skb_any(skb);
		return;
	}

	ice_trace(tx_tstamp_fw_req, tx->tstamps[idx].skb, idx);

	spin_lock_irqsave(&params->atqbal_wq.lock, flags);

	params->atqbal_flags |= ATQBAL_FLAGS_INTR_IN_PROGRESS;

	/* Write TS index to read to the PF register so the FW can read it */
	wr32(&pf->hw, REG_LL_PROXY_H,
	     REG_LL_PROXY_H_TS_INTR_ENA | FIELD_PREP(REG_LL_PROXY_H_TS_IDX, idx) |
	     REG_LL_PROXY_H_EXEC);
	tx->last_ll_ts_idx_read = idx;

	spin_unlock_irqrestore(&params->atqbal_wq.lock, flags);
}

/**
 * ice_ptp_complete_tx_single_tstamp - Complete Tx timestamp for a port
 * @tx: the PTP Tx timestamp tracker
 */
void ice_ptp_complete_tx_single_tstamp(struct ice_ptp_tx *tx)
{
	struct skb_shared_hwtstamps shhwtstamps = {};
	u8 idx = tx->last_ll_ts_idx_read;
	struct ice_e810_params *params;
	struct ice_ptp_port *ptp_port;
	u64 raw_tstamp, tstamp;
	bool drop_ts = false;
	struct sk_buff *skb;
	unsigned long flags;
	struct device *dev;
	struct ice_pf *pf;
	u32 reg_ll_high;

	if (!tx->init || tx->last_ll_ts_idx_read < 0)
		return;

	ptp_port = container_of(tx, struct ice_ptp_port, tx);
	pf = ptp_port_to_pf(ptp_port);
	dev = ice_pf_to_dev(pf);
	params = &pf->hw.ptp.phy.e810;

	ice_trace(tx_tstamp_fw_done, tx->tstamps[idx].skb, idx);

	spin_lock_irqsave(&params->atqbal_wq.lock, flags);

	if (!(params->atqbal_flags & ATQBAL_FLAGS_INTR_IN_PROGRESS))
		dev_dbg(dev, "%s: low latency interrupt request not in progress?\n",
			__func__);

	/* Read the low 32 bit value */
	raw_tstamp = rd32(&pf->hw, REG_LL_PROXY_L);
	/* Read the status together with high TS part */
	reg_ll_high = rd32(&pf->hw, REG_LL_PROXY_H);

	/* Wake up threads waiting on low latency interface */
	params->atqbal_flags &= ~ATQBAL_FLAGS_INTR_IN_PROGRESS;

	wake_up_locked(&params->atqbal_wq);

	spin_unlock_irqrestore(&params->atqbal_wq.lock, flags);

	/* When the bit is cleared, the TS is ready in the register */
	if (reg_ll_high & REG_LL_PROXY_H_EXEC) {
		dev_err(ice_pf_to_dev(pf), "Failed to get the Tx tstamp - FW not ready");
		return;
	}

	/* High 8 bit value of the TS is on the bits 16:23 */
	raw_tstamp |= ((u64)FIELD_GET(REG_LL_PROXY_H_TS_HIGH, reg_ll_high)) << 32;

	/* Devices using this interface always verify the timestamp differs
	 * relative to the last cached timestamp value.
	 */
	if (raw_tstamp == tx->tstamps[idx].cached_tstamp)
		return;

	tx->tstamps[idx].cached_tstamp = raw_tstamp;
	clear_bit(idx, tx->in_use);
	skb = tx->tstamps[idx].skb;
	tx->tstamps[idx].skb = NULL;
	if (test_and_clear_bit(idx, tx->stale))
		drop_ts = true;

	if (!skb)
		return;

	if (drop_ts) {
		dev_kfree_skb_any(skb);
		return;
	}

	/* Extend the timestamp using cached PHC time */
	tstamp = ice_ptp_extend_40b_ts(pf, raw_tstamp);
	if (tstamp) {
		shhwtstamps.hwtstamp = ns_to_ktime(tstamp);
		ice_trace(tx_tstamp_complete, skb, idx);
	}

	skb_tstamp_tx(skb, &shhwtstamps);
	dev_kfree_skb_any(skb);
}

/**
 * ice_ptp_process_tx_tstamp - Process Tx timestamps for a port
 * @tx: the PTP Tx timestamp tracker
 *
 * Process timestamps captured by the PHY associated with this port. To do
 * this, loop over each index with a waiting skb.
 *
 * If a given index has a valid timestamp, perform the following steps:
 *
 * 1) check that the timestamp request is not stale
 * 2) check that a timestamp is ready and available in the PHY memory bank
 * 3) read and copy the timestamp out of the PHY register
 * 4) unlock the index by clearing the associated in_use bit
 * 5) check if the timestamp is stale, and discard if so
 * 6) extend the 40 bit timestamp value to get a 64 bit timestamp value
 * 7) send this 64 bit timestamp to the stack
 *
 * Note that we do not hold the tracking lock while reading the Tx timestamp.
 * This is because reading the timestamp requires taking a mutex that might
 * sleep.
 *
 * The only place where we set in_use is when a new timestamp is initiated
 * with a slot index. This is only called in the hard xmit routine where an
 * SKB has a request flag set. The only places where we clear this bit is this
 * function, or during teardown when the Tx timestamp tracker is being
 * removed. A timestamp index will never be re-used until the in_use bit for
 * that index is cleared.
 *
 * If a Tx thread starts a new timestamp, we might not begin processing it
 * right away but we will notice it at the end when we re-queue the task.
 *
 * If a Tx thread starts a new timestamp just after this function exits, the
 * interrupt for that timestamp should re-trigger this function once
 * a timestamp is ready.
 *
 * In cases where the PTP hardware clock was directly adjusted, some
 * timestamps may not be able to safely use the timestamp extension math. In
 * this case, software will set the stale bit for any outstanding Tx
 * timestamps when the clock is adjusted. Then this function will discard
 * those captured timestamps instead of sending them to the stack.
 *
 * If a Tx packet has been waiting for more than 2 seconds, it is not possible
 * to correctly extend the timestamp using the cached PHC time. It is
 * extremely unlikely that a packet will ever take this long to timestamp. If
 * we detect a Tx timestamp request that has waited for this long we assume
 * the packet will never be sent by hardware and discard it without reading
 * the timestamp register.
 */
static void ice_ptp_process_tx_tstamp(struct ice_ptp_tx *tx)
{
	struct ice_ptp_port *ptp_port;
	unsigned long flags;
	struct ice_pf *pf;
	struct ice_hw *hw;
	u64 tstamp_ready;
	bool link_up;
	int err;
	u8 idx;

	ptp_port = container_of(tx, struct ice_ptp_port, tx);
	pf = ptp_port_to_pf(ptp_port);
	hw = &pf->hw;

	/* Read the Tx ready status first */
	if (tx->has_ready_bitmap) {
		err = ice_get_phy_tx_tstamp_ready(hw, tx->block, &tstamp_ready);
		if (err)
			return;
	}

	/* Drop packets if the link went down */
	link_up = ptp_port->link_up;

	for_each_set_bit(idx, tx->in_use, tx->len) {
		struct skb_shared_hwtstamps shhwtstamps = {};
		u8 phy_idx = idx + tx->offset;
		u64 raw_tstamp = 0, tstamp;
		bool drop_ts = !link_up;
		struct sk_buff *skb;

		/* Drop packets which have waited for more than 2 seconds */
		if (time_is_before_jiffies(tx->tstamps[idx].start + 2 * HZ)) {
			drop_ts = true;

			/* Count the number of Tx timestamps that timed out */
			pf->ptp.tx_hwtstamp_timeouts++;
		}

		/* Only read a timestamp from the PHY if its marked as ready
		 * by the tstamp_ready register. This avoids unnecessary
		 * reading of timestamps which are not yet valid. This is
		 * important as we must read all timestamps which are valid
		 * and only timestamps which are valid during each interrupt.
		 * If we do not, the hardware logic for generating a new
		 * interrupt can get stuck on some devices.
		 */
		if (tx->has_ready_bitmap &&
		    !(tstamp_ready & BIT_ULL(phy_idx))) {
			if (drop_ts)
				goto skip_ts_read;

			continue;
		}

		ice_trace(tx_tstamp_fw_req, tx->tstamps[idx].skb, idx);

		err = ice_read_phy_tstamp(hw, tx->block, phy_idx, &raw_tstamp);
		if (err && !drop_ts)
			continue;

		ice_trace(tx_tstamp_fw_done, tx->tstamps[idx].skb, idx);

		/* For PHYs which don't implement a proper timestamp ready
		 * bitmap, verify that the timestamp value is different
		 * from the last cached timestamp. If it is not, skip this for
		 * now assuming it hasn't yet been captured by hardware.
		 */
		if (!drop_ts && !tx->has_ready_bitmap &&
		    raw_tstamp == tx->tstamps[idx].cached_tstamp)
			continue;

		/* Discard any timestamp value without the valid bit set */
		if (!(raw_tstamp & ICE_PTP_TS_VALID))
			drop_ts = true;

skip_ts_read:
		spin_lock_irqsave(&tx->lock, flags);
		if (!tx->has_ready_bitmap && raw_tstamp)
			tx->tstamps[idx].cached_tstamp = raw_tstamp;
		clear_bit(idx, tx->in_use);
		skb = tx->tstamps[idx].skb;
		tx->tstamps[idx].skb = NULL;
		if (test_and_clear_bit(idx, tx->stale))
			drop_ts = true;
		spin_unlock_irqrestore(&tx->lock, flags);

		/* It is unlikely but possible that the SKB will have been
		 * flushed at this point due to link change or teardown.
		 */
		if (!skb)
			continue;

		if (drop_ts) {
			dev_kfree_skb_any(skb);
			continue;
		}

		/* Extend the timestamp using cached PHC time */
		tstamp = ice_ptp_extend_40b_ts(pf, raw_tstamp);
		if (tstamp) {
			shhwtstamps.hwtstamp = ns_to_ktime(tstamp);
			ice_trace(tx_tstamp_complete, skb, idx);
		}

		skb_tstamp_tx(skb, &shhwtstamps);
		dev_kfree_skb_any(skb);
	}
}

/**
 * ice_ptp_tx_tstamp_owner - Process Tx timestamps for all ports on the device
 * @pf: Board private structure
 */
static enum ice_tx_tstamp_work ice_ptp_tx_tstamp_owner(struct ice_pf *pf)
{
	struct ice_ptp_port *port;
	unsigned int i;

	mutex_lock(&pf->adapter->ports.lock);
	list_for_each_entry(port, &pf->adapter->ports.ports, list_node) {
		struct ice_ptp_tx *tx = &port->tx;

		if (!tx || !tx->init)
			continue;

		ice_ptp_process_tx_tstamp(tx);
	}
	mutex_unlock(&pf->adapter->ports.lock);

	for (i = 0; i < ICE_GET_QUAD_NUM(pf->hw.ptp.num_lports); i++) {
		u64 tstamp_ready;
		int err;

		/* Read the Tx ready status first */
		err = ice_get_phy_tx_tstamp_ready(&pf->hw, i, &tstamp_ready);
		if (err)
			break;
		else if (tstamp_ready)
			return ICE_TX_TSTAMP_WORK_PENDING;
	}

	return ICE_TX_TSTAMP_WORK_DONE;
}

/**
 * ice_ptp_tx_tstamp - Process Tx timestamps for this function.
 * @tx: Tx tracking structure to initialize
 *
 * Returns: ICE_TX_TSTAMP_WORK_PENDING if there are any outstanding incomplete
 * Tx timestamps, or ICE_TX_TSTAMP_WORK_DONE otherwise.
 */
static enum ice_tx_tstamp_work ice_ptp_tx_tstamp(struct ice_ptp_tx *tx)
{
	bool more_timestamps;
	unsigned long flags;

	if (!tx->init)
		return ICE_TX_TSTAMP_WORK_DONE;

	/* Process the Tx timestamp tracker */
	ice_ptp_process_tx_tstamp(tx);

	/* Check if there are outstanding Tx timestamps */
	spin_lock_irqsave(&tx->lock, flags);
	more_timestamps = tx->init && !bitmap_empty(tx->in_use, tx->len);
	spin_unlock_irqrestore(&tx->lock, flags);

	if (more_timestamps)
		return ICE_TX_TSTAMP_WORK_PENDING;

	return ICE_TX_TSTAMP_WORK_DONE;
}

/**
 * ice_ptp_alloc_tx_tracker - Initialize tracking for Tx timestamps
 * @tx: Tx tracking structure to initialize
 *
 * Assumes that the length has already been initialized. Do not call directly,
 * use the ice_ptp_init_tx_* instead.
 */
static int
ice_ptp_alloc_tx_tracker(struct ice_ptp_tx *tx)
{
	unsigned long *in_use, *stale;
	struct ice_tx_tstamp *tstamps;

	tstamps = kcalloc(tx->len, sizeof(*tstamps), GFP_KERNEL);
	in_use = bitmap_zalloc(tx->len, GFP_KERNEL);
	stale = bitmap_zalloc(tx->len, GFP_KERNEL);

	if (!tstamps || !in_use || !stale) {
		kfree(tstamps);
		bitmap_free(in_use);
		bitmap_free(stale);

		return -ENOMEM;
	}

	tx->tstamps = tstamps;
	tx->in_use = in_use;
	tx->stale = stale;
	tx->init = 1;
	tx->last_ll_ts_idx_read = -1;

	spin_lock_init(&tx->lock);

	return 0;
}

/**
 * ice_ptp_flush_tx_tracker - Flush any remaining timestamps from the tracker
 * @pf: Board private structure
 * @tx: the tracker to flush
 *
 * Called during teardown when a Tx tracker is being removed.
 */
static void
ice_ptp_flush_tx_tracker(struct ice_pf *pf, struct ice_ptp_tx *tx)
{
	struct ice_hw *hw = &pf->hw;
	unsigned long flags;
	u64 tstamp_ready;
	int err;
	u8 idx;

	err = ice_get_phy_tx_tstamp_ready(hw, tx->block, &tstamp_ready);
	if (err) {
		dev_dbg(ice_pf_to_dev(pf), "Failed to get the Tx tstamp ready bitmap for block %u, err %d\n",
			tx->block, err);

		/* If we fail to read the Tx timestamp ready bitmap just
		 * skip clearing the PHY timestamps.
		 */
		tstamp_ready = 0;
	}

	for_each_set_bit(idx, tx->in_use, tx->len) {
		u8 phy_idx = idx + tx->offset;
		struct sk_buff *skb;

		/* In case this timestamp is ready, we need to clear it. */
		if (!hw->reset_ongoing && (tstamp_ready & BIT_ULL(phy_idx)))
			ice_clear_phy_tstamp(hw, tx->block, phy_idx);

		spin_lock_irqsave(&tx->lock, flags);
		skb = tx->tstamps[idx].skb;
		tx->tstamps[idx].skb = NULL;
		clear_bit(idx, tx->in_use);
		clear_bit(idx, tx->stale);
		spin_unlock_irqrestore(&tx->lock, flags);

		/* Count the number of Tx timestamps flushed */
		pf->ptp.tx_hwtstamp_flushed++;

		/* Free the SKB after we've cleared the bit */
		dev_kfree_skb_any(skb);
	}
}

/**
 * ice_ptp_mark_tx_tracker_stale - Mark unfinished timestamps as stale
 * @tx: the tracker to mark
 *
 * Mark currently outstanding Tx timestamps as stale. This prevents sending
 * their timestamp value to the stack. This is required to prevent extending
 * the 40bit hardware timestamp incorrectly.
 *
 * This should be called when the PTP clock is modified such as after a set
 * time request.
 */
static void
ice_ptp_mark_tx_tracker_stale(struct ice_ptp_tx *tx)
{
	unsigned long flags;

	spin_lock_irqsave(&tx->lock, flags);
	bitmap_or(tx->stale, tx->stale, tx->in_use, tx->len);
	spin_unlock_irqrestore(&tx->lock, flags);
}

/**
 * ice_ptp_flush_all_tx_tracker - Flush all timestamp trackers on this clock
 * @pf: Board private structure
 *
 * Called by the clock owner to flush all the Tx timestamp trackers associated
 * with the clock.
 */
static void
ice_ptp_flush_all_tx_tracker(struct ice_pf *pf)
{
	struct ice_ptp_port *port;

	list_for_each_entry(port, &pf->adapter->ports.ports, list_node)
		ice_ptp_flush_tx_tracker(ptp_port_to_pf(port), &port->tx);
}

/**
 * ice_ptp_release_tx_tracker - Release allocated memory for Tx tracker
 * @pf: Board private structure
 * @tx: Tx tracking structure to release
 *
 * Free memory associated with the Tx timestamp tracker.
 */
static void
ice_ptp_release_tx_tracker(struct ice_pf *pf, struct ice_ptp_tx *tx)
{
	unsigned long flags;

	spin_lock_irqsave(&tx->lock, flags);
	tx->init = 0;
	spin_unlock_irqrestore(&tx->lock, flags);

	/* wait for potentially outstanding interrupt to complete */
	synchronize_irq(pf->oicr_irq.virq);

	ice_ptp_flush_tx_tracker(pf, tx);

	kfree(tx->tstamps);
	tx->tstamps = NULL;

	bitmap_free(tx->in_use);
	tx->in_use = NULL;

	bitmap_free(tx->stale);
	tx->stale = NULL;

	tx->len = 0;
}

/**
 * ice_ptp_init_tx_e82x - Initialize tracking for Tx timestamps
 * @pf: Board private structure
 * @tx: the Tx tracking structure to initialize
 * @port: the port this structure tracks
 *
 * Initialize the Tx timestamp tracker for this port. For generic MAC devices,
 * the timestamp block is shared for all ports in the same quad. To avoid
 * ports using the same timestamp index, logically break the block of
 * registers into chunks based on the port number.
 *
 * Return: 0 on success, -ENOMEM when out of memory
 */
static int ice_ptp_init_tx_e82x(struct ice_pf *pf, struct ice_ptp_tx *tx,
				u8 port)
{
	tx->block = ICE_GET_QUAD_NUM(port);
	tx->offset = (port % ICE_PORTS_PER_QUAD) * INDEX_PER_PORT_E82X;
	tx->len = INDEX_PER_PORT_E82X;
	tx->has_ready_bitmap = 1;

	return ice_ptp_alloc_tx_tracker(tx);
}

/**
 * ice_ptp_init_tx - Initialize tracking for Tx timestamps
 * @pf: Board private structure
 * @tx: the Tx tracking structure to initialize
 * @port: the port this structure tracks
 *
 * Initialize the Tx timestamp tracker for this PF. For all PHYs except E82X,
 * each port has its own block of timestamps, independent of the other ports.
 *
 * Return: 0 on success, -ENOMEM when out of memory
 */
static int ice_ptp_init_tx(struct ice_pf *pf, struct ice_ptp_tx *tx, u8 port)
{
	tx->block = port;
	tx->offset = 0;
	tx->len = INDEX_PER_PORT;

	/* The E810 PHY does not provide a timestamp ready bitmap. Instead,
	 * verify new timestamps against cached copy of the last read
	 * timestamp.
	 */
	tx->has_ready_bitmap = pf->hw.mac_type != ICE_MAC_E810;

	return ice_ptp_alloc_tx_tracker(tx);
}

/**
 * ice_ptp_update_cached_phctime - Update the cached PHC time values
 * @pf: Board specific private structure
 *
 * This function updates the system time values which are cached in the PF
 * structure and the Rx rings.
 *
 * This function must be called periodically to ensure that the cached value
 * is never more than 2 seconds old.
 *
 * Note that the cached copy in the PF PTP structure is always updated, even
 * if we can't update the copy in the Rx rings.
 *
 * Return:
 * * 0 - OK, successfully updated
 * * -EAGAIN - PF was busy, need to reschedule the update
 */
static int ice_ptp_update_cached_phctime(struct ice_pf *pf)
{
	struct device *dev = ice_pf_to_dev(pf);
	unsigned long update_before;
	u64 systime;
	int i;

	update_before = pf->ptp.cached_phc_jiffies + msecs_to_jiffies(2000);
	if (pf->ptp.cached_phc_time &&
	    time_is_before_jiffies(update_before)) {
		unsigned long time_taken = jiffies - pf->ptp.cached_phc_jiffies;

		dev_warn(dev, "%u msecs passed between update to cached PHC time\n",
			 jiffies_to_msecs(time_taken));
		pf->ptp.late_cached_phc_updates++;
	}

	/* Read the current PHC time */
	systime = ice_ptp_read_src_clk_reg(pf, NULL);

	/* Update the cached PHC time stored in the PF structure */
	WRITE_ONCE(pf->ptp.cached_phc_time, systime);
	WRITE_ONCE(pf->ptp.cached_phc_jiffies, jiffies);

	if (test_and_set_bit(ICE_CFG_BUSY, pf->state))
		return -EAGAIN;

	ice_for_each_vsi(pf, i) {
		struct ice_vsi *vsi = pf->vsi[i];
		int j;

		if (!vsi)
			continue;

		if (vsi->type != ICE_VSI_PF)
			continue;

		ice_for_each_rxq(vsi, j) {
			if (!vsi->rx_rings[j])
				continue;
			WRITE_ONCE(vsi->rx_rings[j]->cached_phctime, systime);
		}
	}
	clear_bit(ICE_CFG_BUSY, pf->state);

	return 0;
}

/**
 * ice_ptp_reset_cached_phctime - Reset cached PHC time after an update
 * @pf: Board specific private structure
 *
 * This function must be called when the cached PHC time is no longer valid,
 * such as after a time adjustment. It marks any currently outstanding Tx
 * timestamps as stale and updates the cached PHC time for both the PF and Rx
 * rings.
 *
 * If updating the PHC time cannot be done immediately, a warning message is
 * logged and the work item is scheduled immediately to minimize the window
 * with a wrong cached timestamp.
 */
static void ice_ptp_reset_cached_phctime(struct ice_pf *pf)
{
	struct device *dev = ice_pf_to_dev(pf);
	int err;

	/* Update the cached PHC time immediately if possible, otherwise
	 * schedule the work item to execute soon.
	 */
	err = ice_ptp_update_cached_phctime(pf);
	if (err) {
		/* If another thread is updating the Rx rings, we won't
		 * properly reset them here. This could lead to reporting of
		 * invalid timestamps, but there isn't much we can do.
		 */
		dev_warn(dev, "%s: ICE_CFG_BUSY, unable to immediately update cached PHC time\n",
			 __func__);

		/* Queue the work item to update the Rx rings when possible */
		kthread_queue_delayed_work(pf->ptp.kworker, &pf->ptp.work,
					   msecs_to_jiffies(10));
	}

	/* Mark any outstanding timestamps as stale, since they might have
	 * been captured in hardware before the time update. This could lead
	 * to us extending them with the wrong cached value resulting in
	 * incorrect timestamp values.
	 */
	ice_ptp_mark_tx_tracker_stale(&pf->ptp.port.tx);
}

/**
 * ice_ptp_write_init - Set PHC time to provided value
 * @pf: Board private structure
 * @ts: timespec structure that holds the new time value
 *
 * Set the PHC time to the specified time provided in the timespec.
 */
static int ice_ptp_write_init(struct ice_pf *pf, struct timespec64 *ts)
{
	u64 ns = timespec64_to_ns(ts);
	struct ice_hw *hw = &pf->hw;

	return ice_ptp_init_time(hw, ns);
}

/**
 * ice_ptp_write_adj - Adjust PHC clock time atomically
 * @pf: Board private structure
 * @adj: Adjustment in nanoseconds
 *
 * Perform an atomic adjustment of the PHC time by the specified number of
 * nanoseconds.
 */
static int ice_ptp_write_adj(struct ice_pf *pf, s32 adj)
{
	struct ice_hw *hw = &pf->hw;

	return ice_ptp_adj_clock(hw, adj);
}

/**
 * ice_base_incval - Get base timer increment value
 * @pf: Board private structure
 *
 * Look up the base timer increment value for this device. The base increment
 * value is used to define the nominal clock tick rate. This increment value
 * is programmed during device initialization. It is also used as the basis
 * for calculating adjustments using scaled_ppm.
 */
static u64 ice_base_incval(struct ice_pf *pf)
{
	struct ice_hw *hw = &pf->hw;
	u64 incval;

	incval = ice_get_base_incval(hw);

	dev_dbg(ice_pf_to_dev(pf), "PTP: using base increment value of 0x%016llx\n",
		incval);

	return incval;
}

/**
 * ice_ptp_check_tx_fifo - Check whether Tx FIFO is in an OK state
 * @port: PTP port for which Tx FIFO is checked
 */
static int ice_ptp_check_tx_fifo(struct ice_ptp_port *port)
{
	int offs = port->port_num % ICE_PORTS_PER_QUAD;
	int quad = ICE_GET_QUAD_NUM(port->port_num);
	struct ice_pf *pf;
	struct ice_hw *hw;
	u32 val, phy_sts;
	int err;

	pf = ptp_port_to_pf(port);
	hw = &pf->hw;

	if (port->tx_fifo_busy_cnt == FIFO_OK)
		return 0;

	/* need to read FIFO state */
	if (offs == 0 || offs == 1)
		err = ice_read_quad_reg_e82x(hw, quad, Q_REG_FIFO01_STATUS,
					     &val);
	else
		err = ice_read_quad_reg_e82x(hw, quad, Q_REG_FIFO23_STATUS,
					     &val);

	if (err) {
		dev_err(ice_pf_to_dev(pf), "PTP failed to check port %d Tx FIFO, err %d\n",
			port->port_num, err);
		return err;
	}

	if (offs & 0x1)
		phy_sts = FIELD_GET(Q_REG_FIFO13_M, val);
	else
		phy_sts = FIELD_GET(Q_REG_FIFO02_M, val);

	if (phy_sts & FIFO_EMPTY) {
		port->tx_fifo_busy_cnt = FIFO_OK;
		return 0;
	}

	port->tx_fifo_busy_cnt++;

	dev_dbg(ice_pf_to_dev(pf), "Try %d, port %d FIFO not empty\n",
		port->tx_fifo_busy_cnt, port->port_num);

	if (port->tx_fifo_busy_cnt == ICE_PTP_FIFO_NUM_CHECKS) {
		dev_dbg(ice_pf_to_dev(pf),
			"Port %d Tx FIFO still not empty; resetting quad %d\n",
			port->port_num, quad);
		ice_ptp_reset_ts_memory_quad_e82x(hw, quad);
		port->tx_fifo_busy_cnt = FIFO_OK;
		return 0;
	}

	return -EAGAIN;
}

/**
 * ice_ptp_wait_for_offsets - Check for valid Tx and Rx offsets
 * @work: Pointer to the kthread_work structure for this task
 *
 * Check whether hardware has completed measuring the Tx and Rx offset values
 * used to configure and enable vernier timestamp calibration.
 *
 * Once the offset in either direction is measured, configure the associated
 * registers with the calibrated offset values and enable timestamping. The Tx
 * and Rx directions are configured independently as soon as their associated
 * offsets are known.
 *
 * This function reschedules itself until both Tx and Rx calibration have
 * completed.
 */
static void ice_ptp_wait_for_offsets(struct kthread_work *work)
{
	struct ice_ptp_port *port;
	struct ice_pf *pf;
	struct ice_hw *hw;
	int tx_err;
	int rx_err;

	port = container_of(work, struct ice_ptp_port, ov_work.work);
	pf = ptp_port_to_pf(port);
	hw = &pf->hw;

	if (ice_is_reset_in_progress(pf->state)) {
		/* wait for device driver to complete reset */
		kthread_queue_delayed_work(pf->ptp.kworker,
					   &port->ov_work,
					   msecs_to_jiffies(100));
		return;
	}

	tx_err = ice_ptp_check_tx_fifo(port);
	if (!tx_err)
		tx_err = ice_phy_cfg_tx_offset_e82x(hw, port->port_num);
	rx_err = ice_phy_cfg_rx_offset_e82x(hw, port->port_num);
	if (tx_err || rx_err) {
		/* Tx and/or Rx offset not yet configured, try again later */
		kthread_queue_delayed_work(pf->ptp.kworker,
					   &port->ov_work,
					   msecs_to_jiffies(100));
		return;
	}
}

/**
 * ice_ptp_port_phy_stop - Stop timestamping for a PHY port
 * @ptp_port: PTP port to stop
 */
static int
ice_ptp_port_phy_stop(struct ice_ptp_port *ptp_port)
{
	struct ice_pf *pf = ptp_port_to_pf(ptp_port);
	u8 port = ptp_port->port_num;
	struct ice_hw *hw = &pf->hw;
	int err;

	mutex_lock(&ptp_port->ps_lock);

	switch (hw->mac_type) {
	case ICE_MAC_E810:
	case ICE_MAC_E830:
		err = 0;
		break;
	case ICE_MAC_GENERIC:
		kthread_cancel_delayed_work_sync(&ptp_port->ov_work);

		err = ice_stop_phy_timer_e82x(hw, port, true);
		break;
	case ICE_MAC_GENERIC_3K_E825:
		err = ice_stop_phy_timer_eth56g(hw, port, true);
		break;
	default:
		err = -ENODEV;
	}
	if (err && err != -EBUSY)
		dev_err(ice_pf_to_dev(pf), "PTP failed to set PHY port %d down, err %d\n",
			port, err);

	mutex_unlock(&ptp_port->ps_lock);

	return err;
}

/**
 * ice_ptp_port_phy_restart - (Re)start and calibrate PHY timestamping
 * @ptp_port: PTP port for which the PHY start is set
 *
 * Start the PHY timestamping block, and initiate Vernier timestamping
 * calibration. If timestamping cannot be calibrated (such as if link is down)
 * then disable the timestamping block instead.
 */
static int
ice_ptp_port_phy_restart(struct ice_ptp_port *ptp_port)
{
	struct ice_pf *pf = ptp_port_to_pf(ptp_port);
	u8 port = ptp_port->port_num;
	struct ice_hw *hw = &pf->hw;
	unsigned long flags;
	int err;

	if (!ptp_port->link_up)
		return ice_ptp_port_phy_stop(ptp_port);

	mutex_lock(&ptp_port->ps_lock);

	switch (hw->mac_type) {
	case ICE_MAC_E810:
	case ICE_MAC_E830:
		err = 0;
		break;
	case ICE_MAC_GENERIC:
		/* Start the PHY timer in Vernier mode */
		kthread_cancel_delayed_work_sync(&ptp_port->ov_work);

		/* temporarily disable Tx timestamps while calibrating
		 * PHY offset
		 */
		spin_lock_irqsave(&ptp_port->tx.lock, flags);
		ptp_port->tx.calibrating = true;
		spin_unlock_irqrestore(&ptp_port->tx.lock, flags);
		ptp_port->tx_fifo_busy_cnt = 0;

		/* Start the PHY timer in Vernier mode */
		err = ice_start_phy_timer_e82x(hw, port);
		if (err)
			break;

		/* Enable Tx timestamps right away */
		spin_lock_irqsave(&ptp_port->tx.lock, flags);
		ptp_port->tx.calibrating = false;
		spin_unlock_irqrestore(&ptp_port->tx.lock, flags);

		kthread_queue_delayed_work(pf->ptp.kworker, &ptp_port->ov_work,
					   0);
		break;
	case ICE_MAC_GENERIC_3K_E825:
		err = ice_start_phy_timer_eth56g(hw, port);
		break;
	default:
		err = -ENODEV;
	}

	if (err)
		dev_err(ice_pf_to_dev(pf), "PTP failed to set PHY port %d up, err %d\n",
			port, err);

	mutex_unlock(&ptp_port->ps_lock);

	return err;
}

/**
 * ice_ptp_link_change - Reconfigure PTP after link status change
 * @pf: Board private structure
 * @linkup: Link is up or down
 */
void ice_ptp_link_change(struct ice_pf *pf, bool linkup)
{
	struct ice_ptp_port *ptp_port;
	struct ice_hw *hw = &pf->hw;

	if (pf->ptp.state != ICE_PTP_READY)
		return;

	ptp_port = &pf->ptp.port;

	/* Update cached link status for this port immediately */
	ptp_port->link_up = linkup;

	/* Skip HW writes if reset is in progress */
	if (pf->hw.reset_ongoing)
		return;

	switch (hw->mac_type) {
	case ICE_MAC_E810:
	case ICE_MAC_E830:
		/* Do not reconfigure E810 or E830 PHY */
		return;
	case ICE_MAC_GENERIC:
	case ICE_MAC_GENERIC_3K_E825:
		ice_ptp_port_phy_restart(ptp_port);
		return;
	default:
		dev_warn(ice_pf_to_dev(pf), "%s: Unknown PHY type\n", __func__);
	}
}

/**
 * ice_ptp_cfg_phy_interrupt - Configure PHY interrupt settings
 * @pf: PF private structure
 * @ena: bool value to enable or disable interrupt
 * @threshold: Minimum number of packets at which intr is triggered
 *
 * Utility function to configure all the PHY interrupt settings, including
 * whether the PHY interrupt is enabled, and what threshold to use. Also
 * configures The E82X timestamp owner to react to interrupts from all PHYs.
 *
 * Return: 0 on success, -EOPNOTSUPP when PHY model incorrect, other error codes
 * when failed to configure PHY interrupt for E82X
 */
static int ice_ptp_cfg_phy_interrupt(struct ice_pf *pf, bool ena, u32 threshold)
{
	struct device *dev = ice_pf_to_dev(pf);
	struct ice_hw *hw = &pf->hw;

	ice_ptp_reset_ts_memory(hw);

	switch (hw->mac_type) {
	case ICE_MAC_E810:
	case ICE_MAC_E830:
		return 0;
	case ICE_MAC_GENERIC: {
		int quad;

		for (quad = 0; quad < ICE_GET_QUAD_NUM(hw->ptp.num_lports);
		     quad++) {
			int err;

			err = ice_phy_cfg_intr_e82x(hw, quad, ena, threshold);
			if (err) {
				dev_err(dev, "Failed to configure PHY interrupt for quad %d, err %d\n",
					quad, err);
				return err;
			}
		}

		return 0;
	}
	case ICE_MAC_GENERIC_3K_E825: {
		int port;

		for (port = 0; port < hw->ptp.num_lports; port++) {
			int err;

			err = ice_phy_cfg_intr_eth56g(hw, port, ena, threshold);
			if (err) {
				dev_err(dev, "Failed to configure PHY interrupt for port %d, err %d\n",
					port, err);
				return err;
			}
		}

		return 0;
	}
	case ICE_MAC_UNKNOWN:
	default:
		return -EOPNOTSUPP;
	}
}

/**
 * ice_ptp_reset_phy_timestamping - Reset PHY timestamping block
 * @pf: Board private structure
 */
static void ice_ptp_reset_phy_timestamping(struct ice_pf *pf)
{
	ice_ptp_port_phy_restart(&pf->ptp.port);
}

/**
 * ice_ptp_restart_all_phy - Restart all PHYs to recalibrate timestamping
 * @pf: Board private structure
 */
static void ice_ptp_restart_all_phy(struct ice_pf *pf)
{
	struct list_head *entry;

	list_for_each(entry, &pf->adapter->ports.ports) {
		struct ice_ptp_port *port = list_entry(entry,
						       struct ice_ptp_port,
						       list_node);

		if (port->link_up)
			ice_ptp_port_phy_restart(port);
	}
}

/**
 * ice_ptp_adjfine - Adjust clock increment rate
 * @info: the driver's PTP info structure
 * @scaled_ppm: Parts per million with 16-bit fractional field
 *
 * Adjust the frequency of the clock by the indicated scaled ppm from the
 * base frequency.
 */
static int ice_ptp_adjfine(struct ptp_clock_info *info, long scaled_ppm)
{
	struct ice_pf *pf = ptp_info_to_pf(info);
	struct ice_hw *hw = &pf->hw;
	u64 incval;
	int err;

	incval = adjust_by_scaled_ppm(ice_base_incval(pf), scaled_ppm);
	err = ice_ptp_write_incval_locked(hw, incval);
	if (err) {
		dev_err(ice_pf_to_dev(pf), "PTP failed to set incval, err %d\n",
			err);
		return -EIO;
	}

	return 0;
}

/**
 * ice_ptp_extts_event - Process PTP external clock event
 * @pf: Board private structure
 */
void ice_ptp_extts_event(struct ice_pf *pf)
{
	struct ptp_clock_event event;
	struct ice_hw *hw = &pf->hw;
	u8 chan, tmr_idx;
	u32 hi, lo;

	/* Don't process timestamp events if PTP is not ready */
	if (pf->ptp.state != ICE_PTP_READY)
		return;

	tmr_idx = hw->func_caps.ts_func_info.tmr_index_owned;
	/* Event time is captured by one of the two matched registers
	 *      GLTSYN_EVNT_L: 32 LSB of sampled time event
	 *      GLTSYN_EVNT_H: 32 MSB of sampled time event
	 * Event is defined in GLTSYN_EVNT_0 register
	 */
	for (chan = 0; chan < GLTSYN_EVNT_H_IDX_MAX; chan++) {
		int pin_desc_idx;

		/* Check if channel is enabled */
		if (!(pf->ptp.ext_ts_irq & (1 << chan)))
			continue;

		lo = rd32(hw, GLTSYN_EVNT_L(chan, tmr_idx));
		hi = rd32(hw, GLTSYN_EVNT_H(chan, tmr_idx));
		event.timestamp = (u64)hi << 32 | lo;

		/* Add delay compensation */
		pin_desc_idx = ice_ptp_find_pin_idx(pf, PTP_PF_EXTTS, chan);
		if (pin_desc_idx >= 0) {
			const struct ice_ptp_pin_desc *desc;

			desc = &pf->ptp.ice_pin_desc[pin_desc_idx];
			event.timestamp -= desc->delay[0];
		}

		event.type = PTP_CLOCK_EXTTS;
		event.index = chan;
		pf->ptp.ext_ts_irq &= ~(1 << chan);
		ptp_clock_event(pf->ptp.clock, &event);
	}
}

/**
 * ice_ptp_cfg_extts - Configure EXTTS pin and channel
 * @pf: Board private structure
 * @rq: External timestamp request
 * @on: Enable/disable flag
 *
 * Configure an external timestamp event on the requested channel.
 *
 * Return: 0 on success, negative error code otherwise
 */
static int ice_ptp_cfg_extts(struct ice_pf *pf, struct ptp_extts_request *rq,
			     int on)
{
	u32 aux_reg, gpio_reg, irq_reg;
	struct ice_hw *hw = &pf->hw;
	unsigned int chan, gpio_pin;
	int pin_desc_idx;
	u8 tmr_idx;

	/* Reject requests with unsupported flags */

	if (rq->flags & ~(PTP_ENABLE_FEATURE |
			  PTP_RISING_EDGE |
			  PTP_FALLING_EDGE |
			  PTP_STRICT_FLAGS))
		return -EOPNOTSUPP;

	tmr_idx = hw->func_caps.ts_func_info.tmr_index_owned;
	chan = rq->index;

	pin_desc_idx = ice_ptp_find_pin_idx(pf, PTP_PF_EXTTS, chan);
	if (pin_desc_idx < 0)
		return -EIO;

	gpio_pin = pf->ptp.ice_pin_desc[pin_desc_idx].gpio[0];
	irq_reg = rd32(hw, PFINT_OICR_ENA);

	if (on) {
		/* Enable the interrupt */
		irq_reg |= PFINT_OICR_TSYN_EVNT_M;
		aux_reg = GLTSYN_AUX_IN_0_INT_ENA_M;

#define GLTSYN_AUX_IN_0_EVNTLVL_RISING_EDGE	BIT(0)
#define GLTSYN_AUX_IN_0_EVNTLVL_FALLING_EDGE	BIT(1)

		/* set event level to requested edge */
		if (rq->flags & PTP_FALLING_EDGE)
			aux_reg |= GLTSYN_AUX_IN_0_EVNTLVL_FALLING_EDGE;
		if (rq->flags & PTP_RISING_EDGE)
			aux_reg |= GLTSYN_AUX_IN_0_EVNTLVL_RISING_EDGE;

		/* Write GPIO CTL reg.
		 * 0x1 is input sampled by EVENT register(channel)
		 * + num_in_channels * tmr_idx
		 */
		gpio_reg = FIELD_PREP(GLGEN_GPIO_CTL_PIN_FUNC_M,
				      1 + chan + (tmr_idx * 3));
	} else {
		bool last_enabled = true;

		/* clear the values we set to reset defaults */
		aux_reg = 0;
		gpio_reg = 0;

		for (unsigned int i = 0; i < pf->ptp.info.n_ext_ts; i++)
			if ((pf->ptp.extts_rqs[i].flags &
			     PTP_ENABLE_FEATURE) &&
			    i != chan) {
				last_enabled = false;
			}

		if (last_enabled)
			irq_reg &= ~PFINT_OICR_TSYN_EVNT_M;
	}

	wr32(hw, PFINT_OICR_ENA, irq_reg);
	wr32(hw, GLTSYN_AUX_IN(chan, tmr_idx), aux_reg);
	wr32(hw, GLGEN_GPIO_CTL(gpio_pin), gpio_reg);

	return 0;
}

/**
 * ice_ptp_disable_all_extts - Disable all EXTTS channels
 * @pf: Board private structure
 */
static void ice_ptp_disable_all_extts(struct ice_pf *pf)
{
	for (unsigned int i = 0; i < pf->ptp.info.n_ext_ts ; i++)
		if (pf->ptp.extts_rqs[i].flags & PTP_ENABLE_FEATURE)
			ice_ptp_cfg_extts(pf, &pf->ptp.extts_rqs[i],
					  false);

	synchronize_irq(pf->oicr_irq.virq);
}

/**
 * ice_ptp_enable_all_extts - Enable all EXTTS channels
 * @pf: Board private structure
 *
 * Called during reset to restore user configuration.
 */
static void ice_ptp_enable_all_extts(struct ice_pf *pf)
{
	for (unsigned int i = 0; i < pf->ptp.info.n_ext_ts ; i++)
		if (pf->ptp.extts_rqs[i].flags & PTP_ENABLE_FEATURE)
			ice_ptp_cfg_extts(pf, &pf->ptp.extts_rqs[i],
					  true);
}

/**
 * ice_ptp_write_perout - Write periodic wave parameters to HW
 * @hw: pointer to the HW struct
 * @chan: target channel
 * @gpio_pin: target GPIO pin
 * @start: target time to start periodic output
 * @period: target period
 *
 * Return: 0 on success, negative error code otherwise
 */
static int ice_ptp_write_perout(struct ice_hw *hw, unsigned int chan,
				unsigned int gpio_pin, u64 start, u64 period)
{

	u8 tmr_idx = hw->func_caps.ts_func_info.tmr_index_owned;
	u32 val = 0;

	/* 0. Reset mode & out_en in AUX_OUT */
	wr32(hw, GLTSYN_AUX_OUT(chan, tmr_idx), 0);

	if (hw->mac_type == ICE_MAC_GENERIC_3K_E825) {
		int err;

		/* Enable/disable CGU 1PPS output for E825C */
		err = ice_cgu_cfg_pps_out(hw, !!period);
		if (err)
			return err;
	}

	/* 1. Write perout with half of required period value.
	 * HW toggles output when source clock hits the TGT and then adds
	 * GLTSYN_CLKO value to the target, so it ends up with 50% duty cycle.
	 */
	period >>= 1;

	/* For proper operation, GLTSYN_CLKO must be larger than clock tick and
	 * period has to fit in 32 bit register.
	 */
#define MIN_PULSE 3
	if (!!period && (period <= MIN_PULSE || period > U32_MAX)) {
		dev_err(ice_hw_to_dev(hw), "CLK period ticks must be >= %d && <= 2^32",
			MIN_PULSE);
		return -EIO;
	}

	wr32(hw, GLTSYN_CLKO(chan, tmr_idx), lower_32_bits(period));

	/* 2. Write TARGET time */
	wr32(hw, GLTSYN_TGT_L(chan, tmr_idx), lower_32_bits(start));
	wr32(hw, GLTSYN_TGT_H(chan, tmr_idx), upper_32_bits(start));

	/* 3. Write AUX_OUT register */
	if (!!period)
		val = GLTSYN_AUX_OUT_0_OUT_ENA_M | GLTSYN_AUX_OUT_0_OUTMOD_M;
	wr32(hw, GLTSYN_AUX_OUT(chan, tmr_idx), val);

	/* 4. write GPIO CTL reg */
	val = GLGEN_GPIO_CTL_PIN_DIR_M;
	if (!!period)
		val |= FIELD_PREP(GLGEN_GPIO_CTL_PIN_FUNC_M,
				  8 + chan + (tmr_idx * 4));

	wr32(hw, GLGEN_GPIO_CTL(gpio_pin), val);
	ice_flush(hw);

	return 0;
}

/**
 * ice_ptp_cfg_perout - Configure clock to generate periodic wave
 * @pf: Board private structure
 * @rq: Periodic output request
 * @on: Enable/disable flag
 *
 * Configure the internal clock generator modules to generate the clock wave of
 * specified period.
 *
 * Return: 0 on success, negative error code otherwise
 */
static int ice_ptp_cfg_perout(struct ice_pf *pf, struct ptp_perout_request *rq,
			      int on)
{
	unsigned int gpio_pin, prop_delay_ns;
	u64 clk, period, start, phase;
	struct ice_hw *hw = &pf->hw;
	int pin_desc_idx;

	if (rq->flags & ~PTP_PEROUT_PHASE)
		return -EOPNOTSUPP;

	pin_desc_idx = ice_ptp_find_pin_idx(pf, PTP_PF_PEROUT, rq->index);
	if (pin_desc_idx < 0)
		return -EIO;

	gpio_pin = pf->ptp.ice_pin_desc[pin_desc_idx].gpio[1];
	prop_delay_ns = pf->ptp.ice_pin_desc[pin_desc_idx].delay[1];
	period = rq->period.sec * NSEC_PER_SEC + rq->period.nsec;

	/* If we're disabling the output or period is 0, clear out CLKO and TGT
	 * and keep output level low.
	 */
	if (!on || !period)
		return ice_ptp_write_perout(hw, rq->index, gpio_pin, 0, 0);

	if (strncmp(pf->ptp.pin_desc[pin_desc_idx].name, "1PPS", 64) == 0 &&
	    period != NSEC_PER_SEC && hw->mac_type == ICE_MAC_GENERIC) {
		dev_err(ice_pf_to_dev(pf), "1PPS pin supports only 1 s period\n");
		return -EOPNOTSUPP;
	}

	if (period & 0x1) {
		dev_err(ice_pf_to_dev(pf), "CLK Period must be an even value\n");
		return -EIO;
	}

	start = rq->start.sec * NSEC_PER_SEC + rq->start.nsec;

	/* If PTP_PEROUT_PHASE is set, rq has phase instead of start time */
	if (rq->flags & PTP_PEROUT_PHASE)
		phase = start;
	else
		div64_u64_rem(start, period, &phase);

	/* If we have only phase or start time is in the past, start the timer
	 * at the next multiple of period, maintaining phase at least 0.5 second
	 * from now, so we have time to write it to HW.
	 */
<<<<<<< HEAD
	clk = ice_ptp_read_src_clk_reg(pf, NULL);
=======
	clk = ice_ptp_read_src_clk_reg(pf, NULL) + NSEC_PER_MSEC * 500;
>>>>>>> e8a457b7
	if (rq->flags & PTP_PEROUT_PHASE || start <= clk - prop_delay_ns)
		start = div64_u64(clk + period - 1, period) * period + phase;

	/* Compensate for propagation delay from the generator to the pin. */
	start -= prop_delay_ns;

	return ice_ptp_write_perout(hw, rq->index, gpio_pin, start, period);
}

/**
 * ice_ptp_disable_all_perout - Disable all currently configured outputs
 * @pf: Board private structure
 *
 * Disable all currently configured clock outputs. This is necessary before
 * certain changes to the PTP hardware clock. Use ice_ptp_enable_all_perout to
 * re-enable the clocks again.
 */
static void ice_ptp_disable_all_perout(struct ice_pf *pf)
{
	for (unsigned int i = 0; i < pf->ptp.info.n_per_out; i++)
		if (pf->ptp.perout_rqs[i].period.sec ||
		    pf->ptp.perout_rqs[i].period.nsec)
			ice_ptp_cfg_perout(pf, &pf->ptp.perout_rqs[i],
					   false);
}

/**
 * ice_ptp_enable_all_perout - Enable all configured periodic clock outputs
 * @pf: Board private structure
 *
 * Enable all currently configured clock outputs. Use this after
 * ice_ptp_disable_all_perout to reconfigure the output signals according to
 * their configuration.
 */
static void ice_ptp_enable_all_perout(struct ice_pf *pf)
{
	for (unsigned int i = 0; i < pf->ptp.info.n_per_out; i++)
		if (pf->ptp.perout_rqs[i].period.sec ||
		    pf->ptp.perout_rqs[i].period.nsec)
			ice_ptp_cfg_perout(pf, &pf->ptp.perout_rqs[i],
					   true);
}

/**
 * ice_ptp_disable_shared_pin - Disable enabled pin that shares GPIO
 * @pf: Board private structure
 * @pin: Pin index
 * @func: Assigned function
 *
 * Return: 0 on success, negative error code otherwise
 */
static int ice_ptp_disable_shared_pin(struct ice_pf *pf, unsigned int pin,
				      enum ptp_pin_function func)
{
	unsigned int gpio_pin;

	switch (func) {
	case PTP_PF_PEROUT:
		gpio_pin = pf->ptp.ice_pin_desc[pin].gpio[1];
		break;
	case PTP_PF_EXTTS:
		gpio_pin = pf->ptp.ice_pin_desc[pin].gpio[0];
		break;
	default:
		return -EOPNOTSUPP;
	}

	for (unsigned int i = 0; i < pf->ptp.info.n_pins; i++) {
		struct ptp_pin_desc *pin_desc = &pf->ptp.pin_desc[i];
		unsigned int chan = pin_desc->chan;

		/* Skip pin idx from the request */
		if (i == pin)
			continue;

		if (pin_desc->func == PTP_PF_PEROUT &&
		    pf->ptp.ice_pin_desc[i].gpio[1] == gpio_pin) {
			pf->ptp.perout_rqs[chan].period.sec = 0;
			pf->ptp.perout_rqs[chan].period.nsec = 0;
			pin_desc->func = PTP_PF_NONE;
			pin_desc->chan = 0;
			dev_dbg(ice_pf_to_dev(pf), "Disabling pin %u with shared output GPIO pin %u\n",
				i, gpio_pin);
			return ice_ptp_cfg_perout(pf, &pf->ptp.perout_rqs[chan],
						  false);
		} else if (pf->ptp.pin_desc->func == PTP_PF_EXTTS &&
			   pf->ptp.ice_pin_desc[i].gpio[0] == gpio_pin) {
			pf->ptp.extts_rqs[chan].flags &= ~PTP_ENABLE_FEATURE;
			pin_desc->func = PTP_PF_NONE;
			pin_desc->chan = 0;
			dev_dbg(ice_pf_to_dev(pf), "Disabling pin %u with shared input GPIO pin %u\n",
				i, gpio_pin);
			return ice_ptp_cfg_extts(pf, &pf->ptp.extts_rqs[chan],
						 false);
		}
	}

	return 0;
}

/**
 * ice_verify_pin - verify if pin supports requested pin function
 * @info: the driver's PTP info structure
 * @pin: Pin index
 * @func: Assigned function
 * @chan: Assigned channel
 *
 * Return: 0 on success, -EOPNOTSUPP when function is not supported.
 */
static int ice_verify_pin(struct ptp_clock_info *info, unsigned int pin,
			  enum ptp_pin_function func, unsigned int chan)
{
	struct ice_pf *pf = ptp_info_to_pf(info);
	const struct ice_ptp_pin_desc *pin_desc;

	pin_desc = &pf->ptp.ice_pin_desc[pin];

	/* Is assigned function allowed? */
	switch (func) {
	case PTP_PF_EXTTS:
		if (pin_desc->gpio[0] < 0)
			return -EOPNOTSUPP;
		break;
	case PTP_PF_PEROUT:
		if (pin_desc->gpio[1] < 0)
			return -EOPNOTSUPP;
		break;
	case PTP_PF_NONE:
		break;
	case PTP_PF_PHYSYNC:
	default:
		return -EOPNOTSUPP;
	}

	/* On adapters with SMA_CTRL disable other pins that share same GPIO */
	if (ice_is_feature_supported(pf, ICE_F_SMA_CTRL)) {
		ice_ptp_disable_shared_pin(pf, pin, func);
		pf->ptp.pin_desc[pin].func = func;
		pf->ptp.pin_desc[pin].chan = chan;
		return ice_ptp_set_sma_cfg(pf);
	}

	return 0;
}

/**
 * ice_ptp_gpio_enable - Enable/disable ancillary features of PHC
 * @info: The driver's PTP info structure
 * @rq: The requested feature to change
 * @on: Enable/disable flag
 *
 * Return: 0 on success, negative error code otherwise
 */
static int ice_ptp_gpio_enable(struct ptp_clock_info *info,
			       struct ptp_clock_request *rq, int on)
{
	struct ice_pf *pf = ptp_info_to_pf(info);
	int err;

	switch (rq->type) {
	case PTP_CLK_REQ_PEROUT:
	{
		struct ptp_perout_request *cached =
			&pf->ptp.perout_rqs[rq->perout.index];

		err = ice_ptp_cfg_perout(pf, &rq->perout, on);
		if (!err) {
			*cached = rq->perout;
		} else {
			cached->period.sec = 0;
			cached->period.nsec = 0;
		}
		return err;
	}
	case PTP_CLK_REQ_EXTTS:
	{
		struct ptp_extts_request *cached =
			&pf->ptp.extts_rqs[rq->extts.index];

		err = ice_ptp_cfg_extts(pf, &rq->extts, on);
		if (!err)
			*cached = rq->extts;
		else
			cached->flags &= ~PTP_ENABLE_FEATURE;
		return err;
	}
	default:
		return -EOPNOTSUPP;
	}
}

/**
 * ice_ptp_gettimex64 - Get the time of the clock
 * @info: the driver's PTP info structure
 * @ts: timespec64 structure to hold the current time value
 * @sts: Optional parameter for holding a pair of system timestamps from
 *       the system clock. Will be ignored if NULL is given.
 *
 * Read the device clock and return the correct value on ns, after converting it
 * into a timespec struct.
 */
static int
ice_ptp_gettimex64(struct ptp_clock_info *info, struct timespec64 *ts,
		   struct ptp_system_timestamp *sts)
{
	struct ice_pf *pf = ptp_info_to_pf(info);
	u64 time_ns;

	time_ns = ice_ptp_read_src_clk_reg(pf, sts);
	*ts = ns_to_timespec64(time_ns);
	return 0;
}

/**
 * ice_ptp_settime64 - Set the time of the clock
 * @info: the driver's PTP info structure
 * @ts: timespec64 structure that holds the new time value
 *
 * Set the device clock to the user input value. The conversion from timespec
 * to ns happens in the write function.
 */
static int
ice_ptp_settime64(struct ptp_clock_info *info, const struct timespec64 *ts)
{
	struct ice_pf *pf = ptp_info_to_pf(info);
	struct timespec64 ts64 = *ts;
	struct ice_hw *hw = &pf->hw;
	int err;

	/* For Vernier mode on E82X, we need to recalibrate after new settime.
	 * Start with marking timestamps as invalid.
	 */
	if (hw->mac_type == ICE_MAC_GENERIC) {
		err = ice_ptp_clear_phy_offset_ready_e82x(hw);
		if (err)
			dev_warn(ice_pf_to_dev(pf), "Failed to mark timestamps as invalid before settime\n");
	}

	if (!ice_ptp_lock(hw)) {
		err = -EBUSY;
		goto exit;
	}

	/* Disable periodic outputs */
	ice_ptp_disable_all_perout(pf);

	err = ice_ptp_write_init(pf, &ts64);
	ice_ptp_unlock(hw);

	if (!err)
		ice_ptp_reset_cached_phctime(pf);

	/* Reenable periodic outputs */
	ice_ptp_enable_all_perout(pf);

	/* Recalibrate and re-enable timestamp blocks for E822/E823 */
	if (hw->mac_type == ICE_MAC_GENERIC)
		ice_ptp_restart_all_phy(pf);
exit:
	if (err) {
		dev_err(ice_pf_to_dev(pf), "PTP failed to set time %d\n", err);
		return err;
	}

	return 0;
}

/**
 * ice_ptp_adjtime_nonatomic - Do a non-atomic clock adjustment
 * @info: the driver's PTP info structure
 * @delta: Offset in nanoseconds to adjust the time by
 */
static int ice_ptp_adjtime_nonatomic(struct ptp_clock_info *info, s64 delta)
{
	struct timespec64 now, then;
	int ret;

	then = ns_to_timespec64(delta);
	ret = ice_ptp_gettimex64(info, &now, NULL);
	if (ret)
		return ret;
	now = timespec64_add(now, then);

	return ice_ptp_settime64(info, (const struct timespec64 *)&now);
}

/**
 * ice_ptp_adjtime - Adjust the time of the clock by the indicated delta
 * @info: the driver's PTP info structure
 * @delta: Offset in nanoseconds to adjust the time by
 */
static int ice_ptp_adjtime(struct ptp_clock_info *info, s64 delta)
{
	struct ice_pf *pf = ptp_info_to_pf(info);
	struct ice_hw *hw = &pf->hw;
	struct device *dev;
	int err;

	dev = ice_pf_to_dev(pf);

	/* Hardware only supports atomic adjustments using signed 32-bit
	 * integers. For any adjustment outside this range, perform
	 * a non-atomic get->adjust->set flow.
	 */
	if (delta > S32_MAX || delta < S32_MIN) {
		dev_dbg(dev, "delta = %lld, adjtime non-atomic\n", delta);
		return ice_ptp_adjtime_nonatomic(info, delta);
	}

	if (!ice_ptp_lock(hw)) {
		dev_err(dev, "PTP failed to acquire semaphore in adjtime\n");
		return -EBUSY;
	}

	/* Disable periodic outputs */
	ice_ptp_disable_all_perout(pf);

	err = ice_ptp_write_adj(pf, delta);

	/* Reenable periodic outputs */
	ice_ptp_enable_all_perout(pf);

	ice_ptp_unlock(hw);

	if (err) {
		dev_err(dev, "PTP failed to adjust time, err %d\n", err);
		return err;
	}

	ice_ptp_reset_cached_phctime(pf);

	return 0;
}

/**
 * struct ice_crosststamp_cfg - Device cross timestamp configuration
 * @lock_reg: The hardware semaphore lock to use
 * @lock_busy: Bit in the semaphore lock indicating the lock is busy
 * @ctl_reg: The hardware register to request cross timestamp
 * @ctl_active: Bit in the control register to request cross timestamp
 * @art_time_l: Lower 32-bits of ART system time
 * @art_time_h: Upper 32-bits of ART system time
 * @dev_time_l: Lower 32-bits of device time (per timer index)
 * @dev_time_h: Upper 32-bits of device time (per timer index)
 */
struct ice_crosststamp_cfg {
	/* HW semaphore lock register */
	u32 lock_reg;
	u32 lock_busy;

	/* Capture control register */
	u32 ctl_reg;
	u32 ctl_active;

	/* Time storage */
	u32 art_time_l;
	u32 art_time_h;
	u32 dev_time_l[2];
	u32 dev_time_h[2];
};

static const struct ice_crosststamp_cfg ice_crosststamp_cfg_e82x = {
	.lock_reg = PFHH_SEM,
	.lock_busy = PFHH_SEM_BUSY_M,
	.ctl_reg = GLHH_ART_CTL,
	.ctl_active = GLHH_ART_CTL_ACTIVE_M,
	.art_time_l = GLHH_ART_TIME_L,
	.art_time_h = GLHH_ART_TIME_H,
	.dev_time_l[0] = GLTSYN_HHTIME_L(0),
	.dev_time_h[0] = GLTSYN_HHTIME_H(0),
	.dev_time_l[1] = GLTSYN_HHTIME_L(1),
	.dev_time_h[1] = GLTSYN_HHTIME_H(1),
};

#ifdef CONFIG_ICE_HWTS
static const struct ice_crosststamp_cfg ice_crosststamp_cfg_e830 = {
	.lock_reg = E830_PFPTM_SEM,
	.lock_busy = E830_PFPTM_SEM_BUSY_M,
	.ctl_reg = E830_GLPTM_ART_CTL,
	.ctl_active = E830_GLPTM_ART_CTL_ACTIVE_M,
	.art_time_l = E830_GLPTM_ART_TIME_L,
	.art_time_h = E830_GLPTM_ART_TIME_H,
	.dev_time_l[0] = E830_GLTSYN_PTMTIME_L(0),
	.dev_time_h[0] = E830_GLTSYN_PTMTIME_H(0),
	.dev_time_l[1] = E830_GLTSYN_PTMTIME_L(1),
	.dev_time_h[1] = E830_GLTSYN_PTMTIME_H(1),
};

#endif /* CONFIG_ICE_HWTS */
/**
 * struct ice_crosststamp_ctx - Device cross timestamp context
 * @snapshot: snapshot of system clocks for historic interpolation
 * @pf: pointer to the PF private structure
 * @cfg: pointer to hardware configuration for cross timestamp
 */
struct ice_crosststamp_ctx {
	struct system_time_snapshot snapshot;
	struct ice_pf *pf;
	const struct ice_crosststamp_cfg *cfg;
};

/**
 * ice_capture_crosststamp - Capture a device/system cross timestamp
 * @device: Current device time
 * @system: System counter value read synchronously with device time
 * @__ctx: Context passed from ice_ptp_getcrosststamp
 *
 * Read device and system (ART) clock simultaneously and return the corrected
 * clock values in ns.
 *
 * Return: zero on success, or a negative error code on failure.
 */
static int ice_capture_crosststamp(ktime_t *device,
				   struct system_counterval_t *system,
				   void *__ctx)
{
	struct ice_crosststamp_ctx *ctx = __ctx;
	const struct ice_crosststamp_cfg *cfg;
	u32 lock, ctl, ts_lo, ts_hi, tmr_idx;
	struct ice_pf *pf;
	struct ice_hw *hw;
	int err;
	u64 ts;

	cfg = ctx->cfg;
	pf = ctx->pf;
	hw = &pf->hw;

	tmr_idx = hw->func_caps.ts_func_info.tmr_index_assoc;
	if (tmr_idx > 1)
		return -EINVAL;

	/* Poll until we obtain the cross-timestamp hardware semaphore */
	err = rd32_poll_timeout(hw, cfg->lock_reg, lock,
				!(lock & cfg->lock_busy),
				10 * USEC_PER_MSEC, 50 * USEC_PER_MSEC);
	if (err) {
		dev_err(ice_pf_to_dev(pf), "PTP failed to get cross timestamp lock\n");
		return -EBUSY;
	}

	/* Snapshot system time for historic interpolation */
	ktime_get_snapshot(&ctx->snapshot);

	/* Program cmd to master timer */
	ice_ptp_src_cmd(hw, ICE_PTP_READ_TIME);

	/* Start the ART and device clock sync sequence */
	ctl = rd32(hw, cfg->ctl_reg);
	ctl |= cfg->ctl_active;
	wr32(hw, cfg->ctl_reg, ctl);

	/* Poll until hardware completes the capture */
	err = rd32_poll_timeout(hw, cfg->ctl_reg, ctl, !(ctl & cfg->ctl_active),
				5, 20 * USEC_PER_MSEC);
	if (err)
		goto err_timeout;

	/* Read ART system time */
	ts_lo = rd32(hw, cfg->art_time_l);
	ts_hi = rd32(hw, cfg->art_time_h);
	ts = ((u64)ts_hi << 32) | ts_lo;
	system->cycles = ts;
	system->cs_id = CSID_X86_ART;

	/* Read Device source clock time */
	ts_lo = rd32(hw, cfg->dev_time_l[tmr_idx]);
	ts_hi = rd32(hw, cfg->dev_time_h[tmr_idx]);
	ts = ((u64)ts_hi << 32) | ts_lo;
	*device = ns_to_ktime(ts);

err_timeout:
	/* Clear the master timer */
	ice_ptp_src_cmd(hw, ICE_PTP_NOP);

	/* Release HW lock */
	lock = rd32(hw, cfg->lock_reg);
	lock &= ~cfg->lock_busy;
	wr32(hw, cfg->lock_reg, lock);

	return err;
}

/**
 * ice_ptp_getcrosststamp - Capture a device cross timestamp
 * @info: the driver's PTP info structure
 * @cts: The memory to fill the cross timestamp info
 *
 * Capture a cross timestamp between the ART and the device PTP hardware
 * clock. Fill the cross timestamp information and report it back to the
 * caller.
 *
 * In order to correctly correlate the ART timestamp back to the TSC time, the
 * CPU must have X86_FEATURE_TSC_KNOWN_FREQ.
 *
 * Return: zero on success, or a negative error code on failure.
 */
static int ice_ptp_getcrosststamp(struct ptp_clock_info *info,
				  struct system_device_crosststamp *cts)
{
	struct ice_pf *pf = ptp_info_to_pf(info);
	struct ice_crosststamp_ctx ctx = {
		.pf = pf,
	};

	switch (pf->hw.mac_type) {
	case ICE_MAC_GENERIC:
	case ICE_MAC_GENERIC_3K_E825:
		ctx.cfg = &ice_crosststamp_cfg_e82x;
		break;
#ifdef CONFIG_ICE_HWTS
	case ICE_MAC_E830:
		ctx.cfg = &ice_crosststamp_cfg_e830;
		break;
#endif /* CONFIG_ICE_HWTS */
	default:
		return -EOPNOTSUPP;
	}

	return get_device_system_crosststamp(ice_capture_crosststamp, &ctx,
					     &ctx.snapshot, cts);
}

/**
 * ice_ptp_get_ts_config - ioctl interface to read the timestamping config
 * @pf: Board private structure
 * @ifr: ioctl data
 *
 * Copy the timestamping config to user buffer
 */
int ice_ptp_get_ts_config(struct ice_pf *pf, struct ifreq *ifr)
{
	struct hwtstamp_config *config;

	if (pf->ptp.state != ICE_PTP_READY)
		return -EIO;

	config = &pf->ptp.tstamp_config;

	return copy_to_user(ifr->ifr_data, config, sizeof(*config)) ?
		-EFAULT : 0;
}

/**
 * ice_ptp_set_timestamp_mode - Setup driver for requested timestamp mode
 * @pf: Board private structure
 * @config: hwtstamp settings requested or saved
 */
static int
ice_ptp_set_timestamp_mode(struct ice_pf *pf, struct hwtstamp_config *config)
{
	switch (config->tx_type) {
	case HWTSTAMP_TX_OFF:
		pf->ptp.tstamp_config.tx_type = HWTSTAMP_TX_OFF;
		break;
	case HWTSTAMP_TX_ON:
		pf->ptp.tstamp_config.tx_type = HWTSTAMP_TX_ON;
		break;
	default:
		return -ERANGE;
	}

	switch (config->rx_filter) {
	case HWTSTAMP_FILTER_NONE:
		pf->ptp.tstamp_config.rx_filter = HWTSTAMP_FILTER_NONE;
		break;
	case HWTSTAMP_FILTER_PTP_V1_L4_EVENT:
	case HWTSTAMP_FILTER_PTP_V1_L4_SYNC:
	case HWTSTAMP_FILTER_PTP_V1_L4_DELAY_REQ:
	case HWTSTAMP_FILTER_PTP_V2_EVENT:
	case HWTSTAMP_FILTER_PTP_V2_L2_EVENT:
	case HWTSTAMP_FILTER_PTP_V2_L4_EVENT:
	case HWTSTAMP_FILTER_PTP_V2_SYNC:
	case HWTSTAMP_FILTER_PTP_V2_L2_SYNC:
	case HWTSTAMP_FILTER_PTP_V2_L4_SYNC:
	case HWTSTAMP_FILTER_PTP_V2_DELAY_REQ:
	case HWTSTAMP_FILTER_PTP_V2_L2_DELAY_REQ:
	case HWTSTAMP_FILTER_PTP_V2_L4_DELAY_REQ:
	case HWTSTAMP_FILTER_NTP_ALL:
	case HWTSTAMP_FILTER_ALL:
		pf->ptp.tstamp_config.rx_filter = HWTSTAMP_FILTER_ALL;
		break;
	default:
		return -ERANGE;
	}

	/* Immediately update the device timestamping mode */
	ice_ptp_restore_timestamp_mode(pf);

	return 0;
}

/**
 * ice_ptp_set_ts_config - ioctl interface to control the timestamping
 * @pf: Board private structure
 * @ifr: ioctl data
 *
 * Get the user config and store it
 */
int ice_ptp_set_ts_config(struct ice_pf *pf, struct ifreq *ifr)
{
	struct hwtstamp_config config;
	int err;

	if (pf->ptp.state != ICE_PTP_READY)
		return -EAGAIN;

	if (copy_from_user(&config, ifr->ifr_data, sizeof(config)))
		return -EFAULT;

	err = ice_ptp_set_timestamp_mode(pf, &config);
	if (err)
		return err;

	/* Return the actual configuration set */
	config = pf->ptp.tstamp_config;

	return copy_to_user(ifr->ifr_data, &config, sizeof(config)) ?
		-EFAULT : 0;
}

/**
 * ice_ptp_get_rx_hwts - Get packet Rx timestamp in ns
 * @rx_desc: Receive descriptor
 * @pkt_ctx: Packet context to get the cached time
 *
 * The driver receives a notification in the receive descriptor with timestamp.
 */
u64 ice_ptp_get_rx_hwts(const union ice_32b_rx_flex_desc *rx_desc,
			const struct ice_pkt_ctx *pkt_ctx)
{
	u64 ts_ns, cached_time;
	u32 ts_high;

	if (!(rx_desc->wb.time_stamp_low & ICE_PTP_TS_VALID))
		return 0;

	cached_time = READ_ONCE(pkt_ctx->cached_phctime);

	/* Do not report a timestamp if we don't have a cached PHC time */
	if (!cached_time)
		return 0;

	/* Use ice_ptp_extend_32b_ts directly, using the ring-specific cached
	 * PHC value, rather than accessing the PF. This also allows us to
	 * simply pass the upper 32bits of nanoseconds directly. Calling
	 * ice_ptp_extend_40b_ts is unnecessary as it would just discard these
	 * bits itself.
	 */
	ts_high = le32_to_cpu(rx_desc->wb.flex_ts.ts_high);
	ts_ns = ice_ptp_extend_32b_ts(cached_time, ts_high);

	return ts_ns;
}

/**
 * ice_ptp_setup_pin_cfg - setup PTP pin_config structure
 * @pf: Board private structure
 */
static void ice_ptp_setup_pin_cfg(struct ice_pf *pf)
{
	for (unsigned int i = 0; i < pf->ptp.info.n_pins; i++) {
		const struct ice_ptp_pin_desc *desc = &pf->ptp.ice_pin_desc[i];
		struct ptp_pin_desc *pin = &pf->ptp.pin_desc[i];
		const char *name = NULL;

		if (!ice_is_feature_supported(pf, ICE_F_SMA_CTRL))
			name = ice_pin_names[desc->name_idx];
		else if (desc->name_idx != GPIO_NA)
			name = ice_pin_names_nvm[desc->name_idx];
		if (name)
			strscpy(pin->name, name, sizeof(pin->name));

		pin->index = i;
	}

	pf->ptp.info.pin_config = pf->ptp.pin_desc;
}

/**
 * ice_ptp_disable_pins - Disable PTP pins
 * @pf: pointer to the PF structure
 *
 * Disable the OS access to the SMA pins. Called to clear out the OS
 * indications of pin support when we fail to setup the SMA control register.
 */
static void ice_ptp_disable_pins(struct ice_pf *pf)
{
	struct ptp_clock_info *info = &pf->ptp.info;

	dev_warn(ice_pf_to_dev(pf), "Failed to configure PTP pin control\n");

	info->enable = NULL;
	info->verify = NULL;
	info->n_pins = 0;
	info->n_ext_ts = 0;
	info->n_per_out = 0;
}

/**
 * ice_ptp_parse_sdp_entries - update ice_ptp_pin_desc structure from NVM
 * @pf: pointer to the PF structure
 * @entries: SDP connection section from NVM
 * @num_entries: number of valid entries in sdp_entries
 * @pins: PTP pins array to update
 *
 * Return: 0 on success, negative error code otherwise.
 */
static int ice_ptp_parse_sdp_entries(struct ice_pf *pf, __le16 *entries,
				     unsigned int num_entries,
				     struct ice_ptp_pin_desc *pins)
{
	unsigned int n_pins = 0;
	unsigned int i;

	/* Setup ice_pin_desc array */
	for (i = 0; i < ICE_N_PINS_MAX; i++) {
		pins[i].name_idx = -1;
		pins[i].gpio[0] = -1;
		pins[i].gpio[1] = -1;
	}

	for (i = 0; i < num_entries; i++) {
		u16 entry = le16_to_cpu(entries[i]);
		DECLARE_BITMAP(bitmap, GPIO_NA);
		unsigned int bitmap_idx;
		bool dir;
		u16 gpio;

		*bitmap = FIELD_GET(ICE_AQC_NVM_SDP_AC_PIN_M, entry);
		dir = !!FIELD_GET(ICE_AQC_NVM_SDP_AC_DIR_M, entry);
		gpio = FIELD_GET(ICE_AQC_NVM_SDP_AC_SDP_NUM_M, entry);
		for_each_set_bit(bitmap_idx, bitmap, GPIO_NA + 1) {
			unsigned int idx;

			/* Check if entry's pin bit is valid */
			if (bitmap_idx >= NUM_PTP_PINS_NVM &&
			    bitmap_idx != GPIO_NA)
				continue;

			/* Check if pin already exists */
			for (idx = 0; idx < ICE_N_PINS_MAX; idx++)
				if (pins[idx].name_idx == bitmap_idx)
					break;

			if (idx == ICE_N_PINS_MAX) {
				/* Pin not found, setup its entry and name */
				idx = n_pins++;
				pins[idx].name_idx = bitmap_idx;
				if (bitmap_idx == GPIO_NA)
					strscpy(pf->ptp.pin_desc[idx].name,
						ice_pin_names[gpio],
						sizeof(pf->ptp.pin_desc[idx]
							       .name));
			}

			/* Setup in/out GPIO number */
			pins[idx].gpio[dir] = gpio;
		}
	}

	for (i = 0; i < n_pins; i++) {
		dev_dbg(ice_pf_to_dev(pf),
			"NVM pin entry[%d] : name_idx %d gpio_out %d gpio_in %d\n",
			i, pins[i].name_idx, pins[i].gpio[1], pins[i].gpio[0]);
	}

	pf->ptp.info.n_pins = n_pins;
	return 0;
}

/**
 * ice_ptp_set_funcs_e82x - Set specialized functions for E82X support
 * @pf: Board private structure
 *
 * Assign functions to the PTP capabilities structure for E82X devices.
 * Functions which operate across all device families should be set directly
 * in ice_ptp_set_caps. Only add functions here which are distinct for E82X
 * devices.
 */
static void ice_ptp_set_funcs_e82x(struct ice_pf *pf)
{
	pf->ptp.info.getcrosststamp = ice_ptp_getcrosststamp;

	if (pf->hw.mac_type == ICE_MAC_GENERIC_3K_E825) {
		pf->ptp.ice_pin_desc = ice_pin_desc_e825c;
		pf->ptp.info.n_pins = ICE_PIN_DESC_ARR_LEN(ice_pin_desc_e825c);
	} else {
		pf->ptp.ice_pin_desc = ice_pin_desc_e82x;
		pf->ptp.info.n_pins = ICE_PIN_DESC_ARR_LEN(ice_pin_desc_e82x);
	}
	ice_ptp_setup_pin_cfg(pf);
}

/**
 * ice_ptp_set_funcs_e810 - Set specialized functions for E810 support
 * @pf: Board private structure
 *
 * Assign functions to the PTP capabiltiies structure for E810 devices.
 * Functions which operate across all device families should be set directly
 * in ice_ptp_set_caps. Only add functions here which are distinct for E810
 * devices.
 */
static void ice_ptp_set_funcs_e810(struct ice_pf *pf)
{
	__le16 entries[ICE_AQC_NVM_SDP_AC_MAX_SIZE];
	struct ice_ptp_pin_desc *desc = NULL;
	struct ice_ptp *ptp = &pf->ptp;
	unsigned int num_entries;
	int err;

	err = ice_ptp_read_sdp_ac(&pf->hw, entries, &num_entries);
	if (err) {
		/* SDP section does not exist in NVM or is corrupted */
		if (ice_is_feature_supported(pf, ICE_F_SMA_CTRL)) {
			ptp->ice_pin_desc = ice_pin_desc_e810_sma;
			ptp->info.n_pins =
				ICE_PIN_DESC_ARR_LEN(ice_pin_desc_e810_sma);
		} else {
			pf->ptp.ice_pin_desc = ice_pin_desc_e810;
			pf->ptp.info.n_pins =
				ICE_PIN_DESC_ARR_LEN(ice_pin_desc_e810);
			err = 0;
		}
	} else {
		desc = devm_kcalloc(ice_pf_to_dev(pf), ICE_N_PINS_MAX,
				    sizeof(struct ice_ptp_pin_desc),
				    GFP_KERNEL);
		if (!desc)
			goto err;

		err = ice_ptp_parse_sdp_entries(pf, entries, num_entries, desc);
		if (err)
			goto err;

		ptp->ice_pin_desc = (const struct ice_ptp_pin_desc *)desc;
	}

	ptp->info.pin_config = ptp->pin_desc;
	ice_ptp_setup_pin_cfg(pf);

	if (ice_is_feature_supported(pf, ICE_F_SMA_CTRL))
		err = ice_ptp_set_sma_cfg(pf);
err:
	if (err) {
		devm_kfree(ice_pf_to_dev(pf), desc);
		ice_ptp_disable_pins(pf);
	}
}

/**
 * ice_ptp_set_funcs_e830 - Set specialized functions for E830 support
 * @pf: Board private structure
 *
 * Assign functions to the PTP capabiltiies structure for E830 devices.
 * Functions which operate across all device families should be set directly
 * in ice_ptp_set_caps. Only add functions here which are distinct for E830
 * devices.
 */
static void ice_ptp_set_funcs_e830(struct ice_pf *pf)
{
#ifdef CONFIG_ICE_HWTS
	if (pcie_ptm_enabled(pf->pdev) && boot_cpu_has(X86_FEATURE_ART))
		pf->ptp.info.getcrosststamp = ice_ptp_getcrosststamp;

#endif /* CONFIG_ICE_HWTS */
	/* Rest of the config is the same as base E810 */
	pf->ptp.ice_pin_desc = ice_pin_desc_e810;
	pf->ptp.info.n_pins = ICE_PIN_DESC_ARR_LEN(ice_pin_desc_e810);
	ice_ptp_setup_pin_cfg(pf);
}

/**
 * ice_ptp_set_caps - Set PTP capabilities
 * @pf: Board private structure
 */
static void ice_ptp_set_caps(struct ice_pf *pf)
{
	struct ptp_clock_info *info = &pf->ptp.info;
	struct device *dev = ice_pf_to_dev(pf);

	snprintf(info->name, sizeof(info->name) - 1, "%s-%s-clk",
		 dev_driver_string(dev), dev_name(dev));
	info->owner = THIS_MODULE;
	info->max_adj = 100000000;
	info->adjtime = ice_ptp_adjtime;
	info->adjfine = ice_ptp_adjfine;
	info->gettimex64 = ice_ptp_gettimex64;
	info->settime64 = ice_ptp_settime64;
	info->n_per_out = GLTSYN_TGT_H_IDX_MAX;
	info->n_ext_ts = GLTSYN_EVNT_H_IDX_MAX;
	info->enable = ice_ptp_gpio_enable;
	info->verify = ice_verify_pin;

	switch (pf->hw.mac_type) {
	case ICE_MAC_E810:
		ice_ptp_set_funcs_e810(pf);
		return;
	case ICE_MAC_E830:
		ice_ptp_set_funcs_e830(pf);
		return;
	case ICE_MAC_GENERIC:
	case ICE_MAC_GENERIC_3K_E825:
		ice_ptp_set_funcs_e82x(pf);
		return;
	default:
		return;
	}
}

/**
 * ice_ptp_create_clock - Create PTP clock device for userspace
 * @pf: Board private structure
 *
 * This function creates a new PTP clock device. It only creates one if we
 * don't already have one. Will return error if it can't create one, but success
 * if we already have a device. Should be used by ice_ptp_init to create clock
 * initially, and prevent global resets from creating new clock devices.
 */
static long ice_ptp_create_clock(struct ice_pf *pf)
{
	struct ptp_clock_info *info;
	struct device *dev;

	/* No need to create a clock device if we already have one */
	if (pf->ptp.clock)
		return 0;

	ice_ptp_set_caps(pf);

	info = &pf->ptp.info;
	dev = ice_pf_to_dev(pf);

	/* Attempt to register the clock before enabling the hardware. */
	pf->ptp.clock = ptp_clock_register(info, dev);
	if (IS_ERR(pf->ptp.clock)) {
		dev_err(ice_pf_to_dev(pf), "Failed to register PTP clock device");
		return PTR_ERR(pf->ptp.clock);
	}

	return 0;
}

/**
 * ice_ptp_request_ts - Request an available Tx timestamp index
 * @tx: the PTP Tx timestamp tracker to request from
 * @skb: the SKB to associate with this timestamp request
 */
s8 ice_ptp_request_ts(struct ice_ptp_tx *tx, struct sk_buff *skb)
{
	unsigned long flags;
	u8 idx;

	spin_lock_irqsave(&tx->lock, flags);

	/* Check that this tracker is accepting new timestamp requests */
	if (!ice_ptp_is_tx_tracker_up(tx)) {
		spin_unlock_irqrestore(&tx->lock, flags);
		return -1;
	}

	/* Find and set the first available index */
	idx = find_next_zero_bit(tx->in_use, tx->len,
				 tx->last_ll_ts_idx_read + 1);
	if (idx == tx->len)
		idx = find_first_zero_bit(tx->in_use, tx->len);

	if (idx < tx->len) {
		/* We got a valid index that no other thread could have set. Store
		 * a reference to the skb and the start time to allow discarding old
		 * requests.
		 */
		set_bit(idx, tx->in_use);
		clear_bit(idx, tx->stale);
		tx->tstamps[idx].start = jiffies;
		tx->tstamps[idx].skb = skb_get(skb);
		skb_shinfo(skb)->tx_flags |= SKBTX_IN_PROGRESS;
		ice_trace(tx_tstamp_request, skb, idx);
	}

	spin_unlock_irqrestore(&tx->lock, flags);

	/* return the appropriate PHY timestamp register index, -1 if no
	 * indexes were available.
	 */
	if (idx >= tx->len)
		return -1;
	else
		return idx + tx->offset;
}

/**
 * ice_ptp_process_ts - Process the PTP Tx timestamps
 * @pf: Board private structure
 *
 * Returns: ICE_TX_TSTAMP_WORK_PENDING if there are any outstanding Tx
 * timestamps that need processing, and ICE_TX_TSTAMP_WORK_DONE otherwise.
 */
enum ice_tx_tstamp_work ice_ptp_process_ts(struct ice_pf *pf)
{
	switch (pf->ptp.tx_interrupt_mode) {
	case ICE_PTP_TX_INTERRUPT_NONE:
		/* This device has the clock owner handle timestamps for it */
		return ICE_TX_TSTAMP_WORK_DONE;
	case ICE_PTP_TX_INTERRUPT_SELF:
		/* This device handles its own timestamps */
		return ice_ptp_tx_tstamp(&pf->ptp.port.tx);
	case ICE_PTP_TX_INTERRUPT_ALL:
		/* This device handles timestamps for all ports */
		return ice_ptp_tx_tstamp_owner(pf);
	default:
		WARN_ONCE(1, "Unexpected Tx timestamp interrupt mode %u\n",
			  pf->ptp.tx_interrupt_mode);
		return ICE_TX_TSTAMP_WORK_DONE;
	}
}

/**
 * ice_ptp_ts_irq - Process the PTP Tx timestamps in IRQ context
 * @pf: Board private structure
 *
 * Return: IRQ_WAKE_THREAD if Tx timestamp read has to be handled in the bottom
 *         half of the interrupt and IRQ_HANDLED otherwise.
 */
irqreturn_t ice_ptp_ts_irq(struct ice_pf *pf)
{
	struct ice_hw *hw = &pf->hw;

	switch (hw->mac_type) {
	case ICE_MAC_E810:
		/* E810 capable of low latency timestamping with interrupt can
		 * request a single timestamp in the top half and wait for
		 * a second LL TS interrupt from the FW when it's ready.
		 */
		if (hw->dev_caps.ts_dev_info.ts_ll_int_read) {
			struct ice_ptp_tx *tx = &pf->ptp.port.tx;
			u8 idx;

			if (!ice_pf_state_is_nominal(pf))
				return IRQ_HANDLED;

			spin_lock(&tx->lock);
			idx = find_next_bit_wrap(tx->in_use, tx->len,
						 tx->last_ll_ts_idx_read + 1);
			if (idx != tx->len)
				ice_ptp_req_tx_single_tstamp(tx, idx);
			spin_unlock(&tx->lock);

			return IRQ_HANDLED;
		}
		fallthrough; /* non-LL_TS E810 */
	case ICE_MAC_GENERIC:
	case ICE_MAC_GENERIC_3K_E825:
		/* All other devices process timestamps in the bottom half due
		 * to sleeping or polling.
		 */
		if (!ice_ptp_pf_handles_tx_interrupt(pf))
			return IRQ_HANDLED;

		set_bit(ICE_MISC_THREAD_TX_TSTAMP, pf->misc_thread);
		return IRQ_WAKE_THREAD;
	case ICE_MAC_E830:
		/* E830 can read timestamps in the top half using rd32() */
		if (ice_ptp_process_ts(pf) == ICE_TX_TSTAMP_WORK_PENDING) {
			/* Process outstanding Tx timestamps. If there
			 * is more work, re-arm the interrupt to trigger again.
			 */
			wr32(hw, PFINT_OICR, PFINT_OICR_TSYN_TX_M);
			ice_flush(hw);
		}
		return IRQ_HANDLED;
	default:
		return IRQ_HANDLED;
	}
}

/**
 * ice_ptp_maybe_trigger_tx_interrupt - Trigger Tx timstamp interrupt
 * @pf: Board private structure
 *
 * The device PHY issues Tx timestamp interrupts to the driver for processing
 * timestamp data from the PHY. It will not interrupt again until all
 * current timestamp data is read. In rare circumstances, it is possible that
 * the driver fails to read all outstanding data.
 *
 * To avoid getting permanently stuck, periodically check if the PHY has
 * outstanding timestamp data. If so, trigger an interrupt from software to
 * process this data.
 */
static void ice_ptp_maybe_trigger_tx_interrupt(struct ice_pf *pf)
{
	struct device *dev = ice_pf_to_dev(pf);
	struct ice_hw *hw = &pf->hw;
	bool trigger_oicr = false;
	unsigned int i;

	if (!pf->ptp.port.tx.has_ready_bitmap)
		return;

	if (!ice_pf_src_tmr_owned(pf))
		return;

	for (i = 0; i < ICE_GET_QUAD_NUM(hw->ptp.num_lports); i++) {
		u64 tstamp_ready;
		int err;

		err = ice_get_phy_tx_tstamp_ready(&pf->hw, i, &tstamp_ready);
		if (!err && tstamp_ready) {
			trigger_oicr = true;
			break;
		}
	}

	if (trigger_oicr) {
		/* Trigger a software interrupt, to ensure this data
		 * gets processed.
		 */
		dev_dbg(dev, "PTP periodic task detected waiting timestamps. Triggering Tx timestamp interrupt now.\n");

		wr32(hw, PFINT_OICR, PFINT_OICR_TSYN_TX_M);
		ice_flush(hw);
	}
}

static void ice_ptp_periodic_work(struct kthread_work *work)
{
	struct ice_ptp *ptp = container_of(work, struct ice_ptp, work.work);
	struct ice_pf *pf = container_of(ptp, struct ice_pf, ptp);
	int err;

	if (pf->ptp.state != ICE_PTP_READY)
		return;

	err = ice_ptp_update_cached_phctime(pf);

	ice_ptp_maybe_trigger_tx_interrupt(pf);

	/* Run twice a second or reschedule if phc update failed */
	kthread_queue_delayed_work(ptp->kworker, &ptp->work,
				   msecs_to_jiffies(err ? 10 : 500));
}

/**
 * ice_ptp_prepare_for_reset - Prepare PTP for reset
 * @pf: Board private structure
 * @reset_type: the reset type being performed
 */
void ice_ptp_prepare_for_reset(struct ice_pf *pf, enum ice_reset_req reset_type)
{
	struct ice_ptp *ptp = &pf->ptp;
	u8 src_tmr;

	if (ptp->state != ICE_PTP_READY)
		return;

	ptp->state = ICE_PTP_RESETTING;

	/* Disable timestamping for both Tx and Rx */
	ice_ptp_disable_timestamp_mode(pf);

	kthread_cancel_delayed_work_sync(&ptp->work);

	if (reset_type == ICE_RESET_PFR)
		return;

	ice_ptp_release_tx_tracker(pf, &pf->ptp.port.tx);

	/* Disable periodic outputs */
	ice_ptp_disable_all_perout(pf);

	src_tmr = ice_get_ptp_src_clock_index(&pf->hw);

	/* Disable source clock */
	wr32(&pf->hw, GLTSYN_ENA(src_tmr), (u32)~GLTSYN_ENA_TSYN_ENA_M);

	/* Acquire PHC and system timer to restore after reset */
	ptp->reset_time = ktime_get_real_ns();
}

/**
 * ice_ptp_rebuild_owner - Initialize PTP clock owner after reset
 * @pf: Board private structure
 *
 * Companion function for ice_ptp_rebuild() which handles tasks that only the
 * PTP clock owner instance should perform.
 */
static int ice_ptp_rebuild_owner(struct ice_pf *pf)
{
	struct ice_ptp *ptp = &pf->ptp;
	struct ice_hw *hw = &pf->hw;
	struct timespec64 ts;
	u64 time_diff;
	int err;

	err = ice_ptp_init_phc(hw);
	if (err)
		return err;

	/* Acquire the global hardware lock */
	if (!ice_ptp_lock(hw)) {
		err = -EBUSY;
		return err;
	}

	/* Write the increment time value to PHY and LAN */
	err = ice_ptp_write_incval(hw, ice_base_incval(pf));
	if (err)
		goto err_unlock;

	/* Write the initial Time value to PHY and LAN using the cached PHC
	 * time before the reset and time difference between stopping and
	 * starting the clock.
	 */
	if (ptp->cached_phc_time) {
		time_diff = ktime_get_real_ns() - ptp->reset_time;
		ts = ns_to_timespec64(ptp->cached_phc_time + time_diff);
	} else {
		ts = ktime_to_timespec64(ktime_get_real());
	}
	err = ice_ptp_write_init(pf, &ts);
	if (err)
		goto err_unlock;

	/* Release the global hardware lock */
	ice_ptp_unlock(hw);

	/* Flush software tracking of any outstanding timestamps since we're
	 * about to flush the PHY timestamp block.
	 */
	ice_ptp_flush_all_tx_tracker(pf);

	/* Enable quad interrupts */
	err = ice_ptp_cfg_phy_interrupt(pf, true, 1);
	if (err)
		return err;

	ice_ptp_restart_all_phy(pf);

	/* Re-enable all periodic outputs and external timestamp events */
	ice_ptp_enable_all_perout(pf);
	ice_ptp_enable_all_extts(pf);

	return 0;

err_unlock:
	ice_ptp_unlock(hw);
	return err;
}

/**
 * ice_ptp_rebuild - Initialize PTP hardware clock support after reset
 * @pf: Board private structure
 * @reset_type: the reset type being performed
 */
void ice_ptp_rebuild(struct ice_pf *pf, enum ice_reset_req reset_type)
{
	struct ice_ptp *ptp = &pf->ptp;
	int err;

	if (ptp->state == ICE_PTP_READY) {
		ice_ptp_prepare_for_reset(pf, reset_type);
	} else if (ptp->state != ICE_PTP_RESETTING) {
		err = -EINVAL;
		dev_err(ice_pf_to_dev(pf), "PTP was not initialized\n");
		goto err;
	}

	if (ice_pf_src_tmr_owned(pf) && reset_type != ICE_RESET_PFR) {
		err = ice_ptp_rebuild_owner(pf);
		if (err)
			goto err;
	}

	ptp->state = ICE_PTP_READY;

	/* Start periodic work going */
	kthread_queue_delayed_work(ptp->kworker, &ptp->work, 0);

	dev_info(ice_pf_to_dev(pf), "PTP reset successful\n");
	return;

err:
	ptp->state = ICE_PTP_ERROR;
	dev_err(ice_pf_to_dev(pf), "PTP reset failed %d\n", err);
}

static bool ice_is_primary(struct ice_hw *hw)
{
	return hw->mac_type == ICE_MAC_GENERIC_3K_E825 && ice_is_dual(hw) ?
		       !!(hw->dev_caps.nac_topo.mode & ICE_NAC_TOPO_PRIMARY_M) :
		       true;
}

static int ice_ptp_setup_adapter(struct ice_pf *pf)
{
	if (!ice_pf_src_tmr_owned(pf) || !ice_is_primary(&pf->hw))
		return -EPERM;

	pf->adapter->ctrl_pf = pf;

	return 0;
}

static int ice_ptp_setup_pf(struct ice_pf *pf)
{
	struct ice_ptp *ctrl_ptp = ice_get_ctrl_ptp(pf);
	struct ice_ptp *ptp = &pf->ptp;

	if (WARN_ON(!ctrl_ptp) || pf->hw.mac_type == ICE_MAC_UNKNOWN)
		return -ENODEV;

	INIT_LIST_HEAD(&ptp->port.list_node);
	mutex_lock(&pf->adapter->ports.lock);

	list_add(&ptp->port.list_node,
		 &pf->adapter->ports.ports);
	mutex_unlock(&pf->adapter->ports.lock);

	return 0;
}

static void ice_ptp_cleanup_pf(struct ice_pf *pf)
{
	struct ice_ptp *ptp = &pf->ptp;

	if (pf->hw.mac_type != ICE_MAC_UNKNOWN) {
		mutex_lock(&pf->adapter->ports.lock);
		list_del(&ptp->port.list_node);
		mutex_unlock(&pf->adapter->ports.lock);
	}
}

/**
 * ice_ptp_clock_index - Get the PTP clock index for this device
 * @pf: Board private structure
 *
 * Returns: the PTP clock index associated with this PF, or -1 if no PTP clock
 * is associated.
 */
int ice_ptp_clock_index(struct ice_pf *pf)
{
	struct ice_ptp *ctrl_ptp = ice_get_ctrl_ptp(pf);
	struct ptp_clock *clock;

	if (!ctrl_ptp)
		return -1;
	clock = ctrl_ptp->clock;

	return clock ? ptp_clock_index(clock) : -1;
}

/**
 * ice_ptp_init_owner - Initialize PTP_1588_CLOCK device
 * @pf: Board private structure
 *
 * Setup and initialize a PTP clock device that represents the device hardware
 * clock. Save the clock index for other functions connected to the same
 * hardware resource.
 */
static int ice_ptp_init_owner(struct ice_pf *pf)
{
	struct ice_hw *hw = &pf->hw;
	struct timespec64 ts;
	int err;

	err = ice_ptp_init_phc(hw);
	if (err) {
		dev_err(ice_pf_to_dev(pf), "Failed to initialize PHC, err %d\n",
			err);
		return err;
	}

	/* Acquire the global hardware lock */
	if (!ice_ptp_lock(hw)) {
		err = -EBUSY;
		goto err_exit;
	}

	/* Write the increment time value to PHY and LAN */
	err = ice_ptp_write_incval(hw, ice_base_incval(pf));
	if (err)
		goto err_unlock;

	ts = ktime_to_timespec64(ktime_get_real());
	/* Write the initial Time value to PHY and LAN */
	err = ice_ptp_write_init(pf, &ts);
	if (err)
		goto err_unlock;

	/* Release the global hardware lock */
	ice_ptp_unlock(hw);

	/* Configure PHY interrupt settings */
	err = ice_ptp_cfg_phy_interrupt(pf, true, 1);
	if (err)
		goto err_exit;

	/* Ensure we have a clock device */
	err = ice_ptp_create_clock(pf);
	if (err)
		goto err_clk;

	return 0;
err_clk:
	pf->ptp.clock = NULL;
err_exit:
	return err;

err_unlock:
	ice_ptp_unlock(hw);
	return err;
}

/**
 * ice_ptp_init_work - Initialize PTP work threads
 * @pf: Board private structure
 * @ptp: PF PTP structure
 */
static int ice_ptp_init_work(struct ice_pf *pf, struct ice_ptp *ptp)
{
	struct kthread_worker *kworker;

	/* Initialize work functions */
	kthread_init_delayed_work(&ptp->work, ice_ptp_periodic_work);

	/* Allocate a kworker for handling work required for the ports
	 * connected to the PTP hardware clock.
	 */
	kworker = kthread_run_worker(0, "ice-ptp-%s",
					dev_name(ice_pf_to_dev(pf)));
	if (IS_ERR(kworker))
		return PTR_ERR(kworker);

	ptp->kworker = kworker;

	/* Start periodic work going */
	kthread_queue_delayed_work(ptp->kworker, &ptp->work, 0);

	return 0;
}

/**
 * ice_ptp_init_port - Initialize PTP port structure
 * @pf: Board private structure
 * @ptp_port: PTP port structure
 *
 * Return: 0 on success, -ENODEV on invalid MAC type, -ENOMEM on failed alloc.
 */
static int ice_ptp_init_port(struct ice_pf *pf, struct ice_ptp_port *ptp_port)
{
	struct ice_hw *hw = &pf->hw;

	mutex_init(&ptp_port->ps_lock);

	switch (hw->mac_type) {
	case ICE_MAC_E810:
	case ICE_MAC_E830:
	case ICE_MAC_GENERIC_3K_E825:
		return ice_ptp_init_tx(pf, &ptp_port->tx, ptp_port->port_num);
	case ICE_MAC_GENERIC:
		kthread_init_delayed_work(&ptp_port->ov_work,
					  ice_ptp_wait_for_offsets);
		return ice_ptp_init_tx_e82x(pf, &ptp_port->tx,
					    ptp_port->port_num);
	default:
		return -ENODEV;
	}
}

/**
 * ice_ptp_init_tx_interrupt_mode - Initialize device Tx interrupt mode
 * @pf: Board private structure
 *
 * Initialize the Tx timestamp interrupt mode for this device. For most device
 * types, each PF processes the interrupt and manages its own timestamps. For
 * E822-based devices, only the clock owner processes the timestamps. Other
 * PFs disable the interrupt and do not process their own timestamps.
 */
static void ice_ptp_init_tx_interrupt_mode(struct ice_pf *pf)
{
	switch (pf->hw.mac_type) {
	case ICE_MAC_GENERIC:
		/* E822 based PHY has the clock owner process the interrupt
		 * for all ports.
		 */
		if (ice_pf_src_tmr_owned(pf))
			pf->ptp.tx_interrupt_mode = ICE_PTP_TX_INTERRUPT_ALL;
		else
			pf->ptp.tx_interrupt_mode = ICE_PTP_TX_INTERRUPT_NONE;
		break;
	default:
		/* other PHY types handle their own Tx interrupt */
		pf->ptp.tx_interrupt_mode = ICE_PTP_TX_INTERRUPT_SELF;
	}
}

/**
 * ice_ptp_init - Initialize PTP hardware clock support
 * @pf: Board private structure
 *
 * Set up the device for interacting with the PTP hardware clock for all
 * functions, both the function that owns the clock hardware, and the
 * functions connected to the clock hardware.
 *
 * The clock owner will allocate and register a ptp_clock with the
 * PTP_1588_CLOCK infrastructure. All functions allocate a kthread and work
 * items used for asynchronous work such as Tx timestamps and periodic work.
 */
void ice_ptp_init(struct ice_pf *pf)
{
	struct ice_ptp *ptp = &pf->ptp;
	struct ice_hw *hw = &pf->hw;
	int lane_num, err;

	ptp->state = ICE_PTP_INITIALIZING;

	lane_num = ice_get_phy_lane_number(hw);
	if (lane_num < 0) {
		err = lane_num;
		goto err_exit;
	}

	ptp->port.port_num = (u8)lane_num;
	ice_ptp_init_hw(hw);

	ice_ptp_init_tx_interrupt_mode(pf);

	/* If this function owns the clock hardware, it must allocate and
	 * configure the PTP clock device to represent it.
	 */
	if (ice_pf_src_tmr_owned(pf) && ice_is_primary(hw)) {
		err = ice_ptp_setup_adapter(pf);
		if (err)
			goto err_exit;
		err = ice_ptp_init_owner(pf);
		if (err)
			goto err_exit;
	}

	err = ice_ptp_setup_pf(pf);
	if (err)
		goto err_exit;

	err = ice_ptp_init_port(pf, &ptp->port);
	if (err)
		goto err_exit;

	/* Start the PHY timestamping block */
	ice_ptp_reset_phy_timestamping(pf);

	/* Configure initial Tx interrupt settings */
	ice_ptp_cfg_tx_interrupt(pf);

	ptp->state = ICE_PTP_READY;

	err = ice_ptp_init_work(pf, ptp);
	if (err)
		goto err_exit;

	dev_info(ice_pf_to_dev(pf), "PTP init successful\n");
	return;

err_exit:
	/* If we registered a PTP clock, release it */
	if (pf->ptp.clock) {
		ptp_clock_unregister(ptp->clock);
		pf->ptp.clock = NULL;
	}
	ptp->state = ICE_PTP_ERROR;
	dev_err(ice_pf_to_dev(pf), "PTP failed %d\n", err);
}

/**
 * ice_ptp_release - Disable the driver/HW support and unregister the clock
 * @pf: Board private structure
 *
 * This function handles the cleanup work required from the initialization by
 * clearing out the important information and unregistering the clock
 */
void ice_ptp_release(struct ice_pf *pf)
{
	if (pf->ptp.state != ICE_PTP_READY)
		return;

	pf->ptp.state = ICE_PTP_UNINIT;

	/* Disable timestamping for both Tx and Rx */
	ice_ptp_disable_timestamp_mode(pf);

	ice_ptp_cleanup_pf(pf);

	ice_ptp_release_tx_tracker(pf, &pf->ptp.port.tx);

	ice_ptp_disable_all_extts(pf);

	kthread_cancel_delayed_work_sync(&pf->ptp.work);

	ice_ptp_port_phy_stop(&pf->ptp.port);
	mutex_destroy(&pf->ptp.port.ps_lock);
	if (pf->ptp.kworker) {
		kthread_destroy_worker(pf->ptp.kworker);
		pf->ptp.kworker = NULL;
	}

	if (!pf->ptp.clock)
		return;

	/* Disable periodic outputs */
	ice_ptp_disable_all_perout(pf);

	ptp_clock_unregister(pf->ptp.clock);
	pf->ptp.clock = NULL;

	dev_info(ice_pf_to_dev(pf), "Removed PTP clock\n");
}<|MERGE_RESOLUTION|>--- conflicted
+++ resolved
@@ -1842,11 +1842,7 @@
 	 * at the next multiple of period, maintaining phase at least 0.5 second
 	 * from now, so we have time to write it to HW.
 	 */
-<<<<<<< HEAD
-	clk = ice_ptp_read_src_clk_reg(pf, NULL);
-=======
 	clk = ice_ptp_read_src_clk_reg(pf, NULL) + NSEC_PER_MSEC * 500;
->>>>>>> e8a457b7
 	if (rq->flags & PTP_PEROUT_PHASE || start <= clk - prop_delay_ns)
 		start = div64_u64(clk + period - 1, period) * period + phase;
 
