// SPDX-License-Identifier: GPL-2.0
/* Copyright (c) 2020, Intel Corporation. */

#include <linux/if_vlan.h>
#include <net/xdp_sock_drv.h>

#include "igc.h"
#include "igc_xdp.h"

int igc_xdp_set_prog(struct igc_adapter *adapter, struct bpf_prog *prog,
		     struct netlink_ext_ack *extack)
{
	struct net_device *dev = adapter->netdev;
	bool if_running = netif_running(dev);
	struct bpf_prog *old_prog;
	bool need_update;
<<<<<<< HEAD
=======
	unsigned int i;
>>>>>>> e8a457b7

	if (dev->mtu > ETH_DATA_LEN) {
		/* For now, the driver doesn't support XDP functionality with
		 * jumbo frames so we return error.
		 */
		NL_SET_ERR_MSG_MOD(extack, "Jumbo frames not supported");
		return -EOPNOTSUPP;
	}

	need_update = !!adapter->xdp_prog != !!prog;
<<<<<<< HEAD
	if (if_running && need_update)
		igc_close(dev);
=======
	if (if_running && need_update) {
		for (i = 0; i < adapter->num_rx_queues; i++) {
			igc_disable_rx_ring(adapter->rx_ring[i]);
			igc_disable_tx_ring(adapter->tx_ring[i]);
			napi_disable(&adapter->rx_ring[i]->q_vector->napi);
		}
	}
>>>>>>> e8a457b7

	old_prog = xchg(&adapter->xdp_prog, prog);
	if (old_prog)
		bpf_prog_put(old_prog);

	if (prog)
		xdp_features_set_redirect_target(dev, true);
	else
		xdp_features_clear_redirect_target(dev);

<<<<<<< HEAD
	if (if_running && need_update)
		igc_open(dev);
=======
	if (if_running && need_update) {
		for (i = 0; i < adapter->num_rx_queues; i++) {
			napi_enable(&adapter->rx_ring[i]->q_vector->napi);
			igc_enable_tx_ring(adapter->tx_ring[i]);
			igc_enable_rx_ring(adapter->rx_ring[i]);
		}
	}
>>>>>>> e8a457b7

	return 0;
}

static int igc_xdp_enable_pool(struct igc_adapter *adapter,
			       struct xsk_buff_pool *pool, u16 queue_id)
{
	struct net_device *ndev = adapter->netdev;
	struct device *dev = &adapter->pdev->dev;
	struct igc_ring *rx_ring, *tx_ring;
	struct napi_struct *napi;
	bool needs_reset;
	u32 frame_size;
	int err;

	if (queue_id >= adapter->num_rx_queues ||
	    queue_id >= adapter->num_tx_queues)
		return -EINVAL;

	frame_size = xsk_pool_get_rx_frame_size(pool);
	if (frame_size < ETH_FRAME_LEN + VLAN_HLEN * 2) {
		/* When XDP is enabled, the driver doesn't support frames that
		 * span over multiple buffers. To avoid that, we check if xsk
		 * frame size is big enough to fit the max ethernet frame size
		 * + vlan double tagging.
		 */
		return -EOPNOTSUPP;
	}

	err = xsk_pool_dma_map(pool, dev, IGC_RX_DMA_ATTR);
	if (err) {
		netdev_err(ndev, "Failed to map xsk pool\n");
		return err;
	}

	needs_reset = netif_running(adapter->netdev) && igc_xdp_is_enabled(adapter);

	rx_ring = adapter->rx_ring[queue_id];
	tx_ring = adapter->tx_ring[queue_id];
	/* Rx and Tx rings share the same napi context. */
	napi = &rx_ring->q_vector->napi;

	if (needs_reset) {
		igc_disable_rx_ring(rx_ring);
		igc_disable_tx_ring(tx_ring);
		napi_disable(napi);
	}

	igc_set_queue_napi(adapter, queue_id, NULL);
	set_bit(IGC_RING_FLAG_AF_XDP_ZC, &rx_ring->flags);
	set_bit(IGC_RING_FLAG_AF_XDP_ZC, &tx_ring->flags);

	if (needs_reset) {
		napi_enable(napi);
		igc_enable_rx_ring(rx_ring);
		igc_enable_tx_ring(tx_ring);

		err = igc_xsk_wakeup(ndev, queue_id, XDP_WAKEUP_RX);
		if (err) {
			xsk_pool_dma_unmap(pool, IGC_RX_DMA_ATTR);
			return err;
		}
	}

	return 0;
}

static int igc_xdp_disable_pool(struct igc_adapter *adapter, u16 queue_id)
{
	struct igc_ring *rx_ring, *tx_ring;
	struct xsk_buff_pool *pool;
	struct napi_struct *napi;
	bool needs_reset;

	if (queue_id >= adapter->num_rx_queues ||
	    queue_id >= adapter->num_tx_queues)
		return -EINVAL;

	pool = xsk_get_pool_from_qid(adapter->netdev, queue_id);
	if (!pool)
		return -EINVAL;

	needs_reset = netif_running(adapter->netdev) && igc_xdp_is_enabled(adapter);

	rx_ring = adapter->rx_ring[queue_id];
	tx_ring = adapter->tx_ring[queue_id];
	/* Rx and Tx rings share the same napi context. */
	napi = &rx_ring->q_vector->napi;

	if (needs_reset) {
		igc_disable_rx_ring(rx_ring);
		igc_disable_tx_ring(tx_ring);
		napi_disable(napi);
	}

	xsk_pool_dma_unmap(pool, IGC_RX_DMA_ATTR);
	clear_bit(IGC_RING_FLAG_AF_XDP_ZC, &rx_ring->flags);
	clear_bit(IGC_RING_FLAG_AF_XDP_ZC, &tx_ring->flags);
	igc_set_queue_napi(adapter, queue_id, napi);

	if (needs_reset) {
		napi_enable(napi);
		igc_enable_rx_ring(rx_ring);
		igc_enable_tx_ring(tx_ring);
	}

	return 0;
}

int igc_xdp_setup_pool(struct igc_adapter *adapter, struct xsk_buff_pool *pool,
		       u16 queue_id)
{
	return pool ? igc_xdp_enable_pool(adapter, pool, queue_id) :
		      igc_xdp_disable_pool(adapter, queue_id);
}<|MERGE_RESOLUTION|>--- conflicted
+++ resolved
@@ -14,10 +14,7 @@
 	bool if_running = netif_running(dev);
 	struct bpf_prog *old_prog;
 	bool need_update;
-<<<<<<< HEAD
-=======
 	unsigned int i;
->>>>>>> e8a457b7
 
 	if (dev->mtu > ETH_DATA_LEN) {
 		/* For now, the driver doesn't support XDP functionality with
@@ -28,10 +25,6 @@
 	}
 
 	need_update = !!adapter->xdp_prog != !!prog;
-<<<<<<< HEAD
-	if (if_running && need_update)
-		igc_close(dev);
-=======
 	if (if_running && need_update) {
 		for (i = 0; i < adapter->num_rx_queues; i++) {
 			igc_disable_rx_ring(adapter->rx_ring[i]);
@@ -39,7 +32,6 @@
 			napi_disable(&adapter->rx_ring[i]->q_vector->napi);
 		}
 	}
->>>>>>> e8a457b7
 
 	old_prog = xchg(&adapter->xdp_prog, prog);
 	if (old_prog)
@@ -50,10 +42,6 @@
 	else
 		xdp_features_clear_redirect_target(dev);
 
-<<<<<<< HEAD
-	if (if_running && need_update)
-		igc_open(dev);
-=======
 	if (if_running && need_update) {
 		for (i = 0; i < adapter->num_rx_queues; i++) {
 			napi_enable(&adapter->rx_ring[i]->q_vector->napi);
@@ -61,7 +49,6 @@
 			igc_enable_rx_ring(adapter->rx_ring[i]);
 		}
 	}
->>>>>>> e8a457b7
 
 	return 0;
 }
