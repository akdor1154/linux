--- conflicted
+++ resolved
@@ -221,12 +221,9 @@
 		watchdog = TX_TIMEO;
 	if (unlikely((pause < 0) || (pause > 0xffff)))
 		pause = PAUSE_TIME;
-<<<<<<< HEAD
-=======
 
 	if (flow_ctrl != 0xdead)
 		pr_warn("stmmac: module parameter 'flow_ctrl' is obsolete - please remove from your module configuration\n");
->>>>>>> e8a457b7
 }
 
 static void __stmmac_disable_all_queues(struct stmmac_priv *priv)
@@ -423,19 +420,6 @@
 	return dirty;
 }
 
-<<<<<<< HEAD
-static void stmmac_disable_hw_lpi_timer(struct stmmac_priv *priv)
-{
-	stmmac_set_eee_lpi_timer(priv, priv->hw, 0);
-}
-
-static void stmmac_enable_hw_lpi_timer(struct stmmac_priv *priv)
-{
-	stmmac_set_eee_lpi_timer(priv, priv->hw, priv->tx_lpi_timer);
-}
-
-=======
->>>>>>> e8a457b7
 static bool stmmac_eee_tx_busy(struct stmmac_priv *priv)
 {
 	u32 tx_cnt = priv->plat->tx_queues_to_use;
@@ -447,7 +431,6 @@
 
 		if (tx_q->dirty_tx != tx_q->cur_tx)
 			return true; /* still unfinished work */
-<<<<<<< HEAD
 	}
 
 	return false;
@@ -473,8 +456,8 @@
 
 	/* Check and enter in LPI mode */
 	if (!priv->tx_path_in_lpi_mode)
-		stmmac_set_eee_mode(priv, priv->hw,
-			priv->plat->flags & STMMAC_FLAG_EN_TX_LPI_CLOCKGATING);
+		stmmac_set_lpi_mode(priv, priv->hw, STMMAC_LPI_FORCED,
+				    priv->tx_lpi_clk_stop, 0);
 }
 
 /**
@@ -484,45 +467,6 @@
  */
 static void stmmac_stop_sw_lpi(struct stmmac_priv *priv)
 {
-	stmmac_reset_eee_mode(priv, priv->hw);
-=======
-	}
-
-	return false;
-}
-
-static void stmmac_restart_sw_lpi_timer(struct stmmac_priv *priv)
-{
-	mod_timer(&priv->eee_ctrl_timer, STMMAC_LPI_T(priv->tx_lpi_timer));
-}
-
-/**
- * stmmac_try_to_start_sw_lpi - check and enter in LPI mode
- * @priv: driver private structure
- * Description: this function is to verify and enter in LPI mode in case of
- * EEE.
- */
-static void stmmac_try_to_start_sw_lpi(struct stmmac_priv *priv)
-{
-	if (stmmac_eee_tx_busy(priv)) {
-		stmmac_restart_sw_lpi_timer(priv);
-		return;
-	}
-
-	/* Check and enter in LPI mode */
-	if (!priv->tx_path_in_lpi_mode)
-		stmmac_set_lpi_mode(priv, priv->hw, STMMAC_LPI_FORCED,
-				    priv->tx_lpi_clk_stop, 0);
-}
-
-/**
- * stmmac_stop_sw_lpi - stop transmitting LPI
- * @priv: driver private structure
- * Description: When using software-controlled LPI, stop transmitting LPI state.
- */
-static void stmmac_stop_sw_lpi(struct stmmac_priv *priv)
-{
->>>>>>> e8a457b7
 	del_timer_sync(&priv->eee_ctrl_timer);
 	stmmac_set_lpi_mode(priv, priv->hw, STMMAC_LPI_DISABLE, false, 0);
 	priv->tx_path_in_lpi_mode = false;
@@ -540,77 +484,6 @@
 	struct stmmac_priv *priv = from_timer(priv, t, eee_ctrl_timer);
 
 	stmmac_try_to_start_sw_lpi(priv);
-<<<<<<< HEAD
-}
-
-/**
- * stmmac_eee_init - init EEE
- * @priv: driver private structure
- * @active: indicates whether EEE should be enabled.
- * Description:
- *  if the GMAC supports the EEE (from the HW cap reg) and the phy device
- *  can also manage EEE, this function enable the LPI state and start related
- *  timer.
- */
-static void stmmac_eee_init(struct stmmac_priv *priv, bool active)
-{
-	priv->eee_active = active;
-
-	/* Check if MAC core supports the EEE feature. */
-	if (!priv->dma_cap.eee) {
-		priv->eee_enabled = false;
-		return;
-	}
-
-	mutex_lock(&priv->lock);
-
-	/* Check if it needs to be deactivated */
-	if (!priv->eee_active) {
-		if (priv->eee_enabled) {
-			netdev_dbg(priv->dev, "disable EEE\n");
-			priv->eee_sw_timer_en = false;
-			stmmac_disable_hw_lpi_timer(priv);
-			del_timer_sync(&priv->eee_ctrl_timer);
-			stmmac_set_eee_timer(priv, priv->hw, 0,
-					     STMMAC_DEFAULT_TWT_LS);
-			if (priv->hw->xpcs)
-				xpcs_config_eee(priv->hw->xpcs,
-						priv->plat->mult_fact_100ns,
-						false);
-		}
-		priv->eee_enabled = false;
-		mutex_unlock(&priv->lock);
-		return;
-	}
-
-	if (priv->eee_active && !priv->eee_enabled) {
-		stmmac_set_eee_timer(priv, priv->hw, STMMAC_DEFAULT_LIT_LS,
-				     STMMAC_DEFAULT_TWT_LS);
-		if (priv->hw->xpcs)
-			xpcs_config_eee(priv->hw->xpcs,
-					priv->plat->mult_fact_100ns,
-					true);
-	}
-
-	if (priv->plat->has_gmac4 && priv->tx_lpi_timer <= STMMAC_ET_MAX) {
-		/* Use hardware LPI mode */
-		del_timer_sync(&priv->eee_ctrl_timer);
-		priv->tx_path_in_lpi_mode = false;
-		priv->eee_sw_timer_en = false;
-		stmmac_enable_hw_lpi_timer(priv);
-	} else {
-		/* Use software LPI mode */
-		priv->eee_sw_timer_en = true;
-		stmmac_disable_hw_lpi_timer(priv);
-		stmmac_restart_sw_lpi_timer(priv);
-	}
-
-	priv->eee_enabled = true;
-
-	mutex_unlock(&priv->lock);
-	netdev_dbg(priv->dev, "Energy-Efficient Ethernet initialized\n");
-=======
->>>>>>> e8a457b7
 }
 
 /* stmmac_get_tx_hwtstamp - get HW TX timestamps
@@ -1201,9 +1074,6 @@
 {
 	struct stmmac_priv *priv = netdev_priv(to_net_dev(config->dev));
 
-<<<<<<< HEAD
-	stmmac_eee_init(priv, false);
-=======
 	priv->eee_active = false;
 
 	mutex_lock(&priv->lock);
@@ -1218,18 +1088,12 @@
 
 	stmmac_set_eee_timer(priv, priv->hw, 0, STMMAC_DEFAULT_TWT_LS);
 	mutex_unlock(&priv->lock);
->>>>>>> e8a457b7
 }
 
 static int stmmac_mac_enable_tx_lpi(struct phylink_config *config, u32 timer,
 				    bool tx_clk_stop)
 {
 	struct stmmac_priv *priv = netdev_priv(to_net_dev(config->dev));
-<<<<<<< HEAD
-
-	priv->tx_lpi_timer = timer;
-	stmmac_eee_init(priv, true);
-=======
 	int ret;
 
 	priv->tx_lpi_timer = timer;
@@ -1274,7 +1138,6 @@
 
 	if (priv->plat->mac_finish)
 		priv->plat->mac_finish(ndev, priv->plat->bsp_priv, mode, interface);
->>>>>>> e8a457b7
 
 	return 0;
 }
@@ -1287,10 +1150,7 @@
 	.mac_link_up = stmmac_mac_link_up,
 	.mac_disable_tx_lpi = stmmac_mac_disable_tx_lpi,
 	.mac_enable_tx_lpi = stmmac_mac_enable_tx_lpi,
-<<<<<<< HEAD
-=======
 	.mac_finish = stmmac_mac_finish,
->>>>>>> e8a457b7
 };
 
 /**
@@ -1413,13 +1273,10 @@
 	if (!(priv->plat->flags & STMMAC_FLAG_RX_CLK_RUNS_IN_LPI))
 		priv->phylink_config.eee_rx_clk_stop_enable = true;
 
-<<<<<<< HEAD
-=======
 	/* Set the default transmit clock stop bit based on the platform glue */
 	priv->tx_lpi_clk_stop = priv->plat->flags &
 				STMMAC_FLAG_EN_TX_LPI_CLOCKGATING;
 
->>>>>>> e8a457b7
 	mdio_bus_data = priv->plat->mdio_bus_data;
 	if (mdio_bus_data)
 		priv->phylink_config.default_an_inband =
@@ -2259,14 +2116,11 @@
 	pp_params.dma_dir = xdp_prog ? DMA_BIDIRECTIONAL : DMA_FROM_DEVICE;
 	pp_params.offset = stmmac_rx_offset(priv);
 	pp_params.max_len = dma_conf->dma_buf_sz;
-<<<<<<< HEAD
-=======
 
 	if (priv->sph) {
 		pp_params.offset = 0;
 		pp_params.max_len += stmmac_rx_offset(priv);
 	}
->>>>>>> e8a457b7
 
 	rx_q->page_pool = page_pool_create(&pp_params);
 	if (IS_ERR(rx_q->page_pool)) {
@@ -2597,6 +2451,11 @@
 	u32 rxmode = 0;
 	u32 chan = 0;
 	u8 qmode = 0;
+
+	if (rxfifosz == 0)
+		rxfifosz = priv->dma_cap.rx_fifo_size;
+	if (txfifosz == 0)
+		txfifosz = priv->dma_cap.tx_fifo_size;
 
 	/* Split up the shared Tx/Rx FIFO memory on DW QoS Eth and DW XGMAC */
 	if (priv->plat->has_gmac4 || priv->plat->has_xgmac) {
@@ -3078,6 +2937,11 @@
 	u32 tx_channels_count = priv->plat->tx_queues_to_use;
 	int rxfifosz = priv->plat->rx_fifo_size;
 	int txfifosz = priv->plat->tx_fifo_size;
+
+	if (rxfifosz == 0)
+		rxfifosz = priv->dma_cap.rx_fifo_size;
+	if (txfifosz == 0)
+		txfifosz = priv->dma_cap.tx_fifo_size;
 
 	/* Adjust for real per queue fifo size */
 	rxfifosz /= rx_channels_count;
@@ -4177,10 +4041,6 @@
 		}
 	}
 
-<<<<<<< HEAD
-	buf_sz = dma_conf->dma_buf_sz;
-=======
->>>>>>> e8a457b7
 	for (int i = 0; i < MTL_MAX_TX_QUEUES; i++)
 		if (priv->dma_conf.tx_queue[i].tbs & STMMAC_TBS_EN)
 			dma_conf->tx_queue[i].tbs = priv->dma_conf.tx_queue[i].tbs;
@@ -6065,6 +5925,9 @@
 	struct stmmac_dma_conf *dma_conf;
 	const int mtu = new_mtu;
 	int ret;
+
+	if (txfifosz == 0)
+		txfifosz = priv->dma_cap.tx_fifo_size;
 
 	txfifosz /= priv->plat->tx_queues_to_use;
 
@@ -7426,39 +7289,15 @@
 		priv->plat->tx_queues_to_use = priv->dma_cap.number_tx_queues;
 	}
 
-<<<<<<< HEAD
-	if (!priv->plat->rx_fifo_size) {
-		if (priv->dma_cap.rx_fifo_size) {
-			priv->plat->rx_fifo_size = priv->dma_cap.rx_fifo_size;
-		} else {
-			dev_err(priv->device, "Can't specify Rx FIFO size\n");
-			return -ENODEV;
-		}
-	} else if (priv->dma_cap.rx_fifo_size &&
-		   priv->plat->rx_fifo_size > priv->dma_cap.rx_fifo_size) {
-=======
 	if (priv->dma_cap.rx_fifo_size &&
 	    priv->plat->rx_fifo_size > priv->dma_cap.rx_fifo_size) {
->>>>>>> e8a457b7
 		dev_warn(priv->device,
 			 "Rx FIFO size (%u) exceeds dma capability\n",
 			 priv->plat->rx_fifo_size);
 		priv->plat->rx_fifo_size = priv->dma_cap.rx_fifo_size;
 	}
-<<<<<<< HEAD
-	if (!priv->plat->tx_fifo_size) {
-		if (priv->dma_cap.tx_fifo_size) {
-			priv->plat->tx_fifo_size = priv->dma_cap.tx_fifo_size;
-		} else {
-			dev_err(priv->device, "Can't specify Tx FIFO size\n");
-			return -ENODEV;
-		}
-	} else if (priv->dma_cap.tx_fifo_size &&
-		   priv->plat->tx_fifo_size > priv->dma_cap.tx_fifo_size) {
-=======
 	if (priv->dma_cap.tx_fifo_size &&
 	    priv->plat->tx_fifo_size > priv->dma_cap.tx_fifo_size) {
->>>>>>> e8a457b7
 		dev_warn(priv->device,
 			 "Tx FIFO size (%u) exceeds dma capability\n",
 			 priv->plat->tx_fifo_size);
