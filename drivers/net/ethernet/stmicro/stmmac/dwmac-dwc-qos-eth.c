// SPDX-License-Identifier: GPL-2.0-only
/*
 * Synopsys DWC Ethernet Quality-of-Service v4.10a linux driver
 *
 * Copyright (C) 2016 Joao Pinto <jpinto@synopsys.com>
 */

#include <linux/clk.h>
#include <linux/clk-provider.h>
#include <linux/device.h>
#include <linux/gpio/consumer.h>
#include <linux/ethtool.h>
#include <linux/io.h>
#include <linux/iopoll.h>
#include <linux/ioport.h>
#include <linux/module.h>
#include <linux/of.h>
#include <linux/of_net.h>
#include <linux/mfd/syscon.h>
#include <linux/platform_device.h>
#include <linux/reset.h>
#include <linux/stmmac.h>

#include "stmmac_platform.h"
#include "dwmac4.h"

struct tegra_eqos {
	struct device *dev;
	void __iomem *regs;

	struct reset_control *rst;
	struct clk *clk_slave;

	struct gpio_desc *reset;
};

static struct clk *dwc_eth_find_clk(struct plat_stmmacenet_data *plat_dat,
				    const char *name)
{
	for (int i = 0; i < plat_dat->num_clks; i++)
		if (strcmp(plat_dat->clks[i].id, name) == 0)
			return plat_dat->clks[i].clk;

	return NULL;
}

static int dwc_eth_dwmac_config_dt(struct platform_device *pdev,
				   struct plat_stmmacenet_data *plat_dat)
{
	struct device *dev = &pdev->dev;
	u32 burst_map = 0;
	u32 bit_index = 0;
	u32 a_index = 0;

	if (!plat_dat->axi) {
		plat_dat->axi = devm_kzalloc(&pdev->dev,
					     sizeof(struct stmmac_axi),
					     GFP_KERNEL);

		if (!plat_dat->axi)
			return -ENOMEM;
	}

	plat_dat->axi->axi_lpi_en = device_property_read_bool(dev,
							      "snps,en-lpi");
	if (device_property_read_u32(dev, "snps,write-requests",
				     &plat_dat->axi->axi_wr_osr_lmt)) {
		/**
		 * Since the register has a reset value of 1, if property
		 * is missing, default to 1.
		 */
		plat_dat->axi->axi_wr_osr_lmt = 1;
	} else {
		/**
		 * If property exists, to keep the behavior from dwc_eth_qos,
		 * subtract one after parsing.
		 */
		plat_dat->axi->axi_wr_osr_lmt--;
	}

	if (device_property_read_u32(dev, "snps,read-requests",
				     &plat_dat->axi->axi_rd_osr_lmt)) {
		/**
		 * Since the register has a reset value of 1, if property
		 * is missing, default to 1.
		 */
		plat_dat->axi->axi_rd_osr_lmt = 1;
	} else {
		/**
		 * If property exists, to keep the behavior from dwc_eth_qos,
		 * subtract one after parsing.
		 */
		plat_dat->axi->axi_rd_osr_lmt--;
	}
	device_property_read_u32(dev, "snps,burst-map", &burst_map);

	/* converts burst-map bitmask to burst array */
	for (bit_index = 0; bit_index < 7; bit_index++) {
		if (burst_map & (1 << bit_index)) {
			switch (bit_index) {
			case 0:
			plat_dat->axi->axi_blen[a_index] = 4; break;
			case 1:
			plat_dat->axi->axi_blen[a_index] = 8; break;
			case 2:
			plat_dat->axi->axi_blen[a_index] = 16; break;
			case 3:
			plat_dat->axi->axi_blen[a_index] = 32; break;
			case 4:
			plat_dat->axi->axi_blen[a_index] = 64; break;
			case 5:
			plat_dat->axi->axi_blen[a_index] = 128; break;
			case 6:
			plat_dat->axi->axi_blen[a_index] = 256; break;
			default:
			break;
			}
			a_index++;
		}
	}

	/* dwc-qos needs GMAC4, AAL, TSO and PMT */
	plat_dat->has_gmac4 = 1;
	plat_dat->dma_cfg->aal = 1;
	plat_dat->flags |= STMMAC_FLAG_TSO_EN;
	plat_dat->pmt = 1;

	return 0;
}

static int dwc_qos_probe(struct platform_device *pdev,
			 struct plat_stmmacenet_data *plat_dat,
			 struct stmmac_resources *stmmac_res)
{
	plat_dat->pclk = dwc_eth_find_clk(plat_dat, "phy_ref_clk");

	return 0;
}

#define SDMEMCOMPPADCTRL 0x8800
#define  SDMEMCOMPPADCTRL_PAD_E_INPUT_OR_E_PWRD BIT(31)

#define AUTO_CAL_CONFIG 0x8804
#define  AUTO_CAL_CONFIG_START BIT(31)
#define  AUTO_CAL_CONFIG_ENABLE BIT(29)

#define AUTO_CAL_STATUS 0x880c
#define  AUTO_CAL_STATUS_ACTIVE BIT(31)

static void tegra_eqos_fix_speed(void *priv, int speed, unsigned int mode)
{
	struct tegra_eqos *eqos = priv;
	bool needs_calibration = false;
	long rate = 125000000;
	u32 value;
	int err;

	switch (speed) {
	case SPEED_1000:
	case SPEED_100:
		needs_calibration = true;
		fallthrough;

	case SPEED_10:
<<<<<<< HEAD
		rate = rgmii_clock(speed);
=======
>>>>>>> e8a457b7
		break;

	default:
		dev_err(eqos->dev, "invalid speed %d\n", speed);
		break;
	}

	if (needs_calibration) {
		/* calibrate */
		value = readl(eqos->regs + SDMEMCOMPPADCTRL);
		value |= SDMEMCOMPPADCTRL_PAD_E_INPUT_OR_E_PWRD;
		writel(value, eqos->regs + SDMEMCOMPPADCTRL);

		udelay(1);

		value = readl(eqos->regs + AUTO_CAL_CONFIG);
		value |= AUTO_CAL_CONFIG_START | AUTO_CAL_CONFIG_ENABLE;
		writel(value, eqos->regs + AUTO_CAL_CONFIG);

		err = readl_poll_timeout_atomic(eqos->regs + AUTO_CAL_STATUS,
						value,
						value & AUTO_CAL_STATUS_ACTIVE,
						1, 10);
		if (err < 0) {
			dev_err(eqos->dev, "calibration did not start\n");
			goto failed;
		}

		err = readl_poll_timeout_atomic(eqos->regs + AUTO_CAL_STATUS,
						value,
						(value & AUTO_CAL_STATUS_ACTIVE) == 0,
						20, 200);
		if (err < 0) {
			dev_err(eqos->dev, "calibration didn't finish\n");
			goto failed;
		}

	failed:
		value = readl(eqos->regs + SDMEMCOMPPADCTRL);
		value &= ~SDMEMCOMPPADCTRL_PAD_E_INPUT_OR_E_PWRD;
		writel(value, eqos->regs + SDMEMCOMPPADCTRL);
	} else {
		value = readl(eqos->regs + AUTO_CAL_CONFIG);
		value &= ~AUTO_CAL_CONFIG_ENABLE;
		writel(value, eqos->regs + AUTO_CAL_CONFIG);
	}
}

static int tegra_eqos_init(struct platform_device *pdev, void *priv)
{
	struct tegra_eqos *eqos = priv;
	unsigned long rate;
	u32 value;

	rate = clk_get_rate(eqos->clk_slave);

	value = (rate / 1000000) - 1;
	writel(value, eqos->regs + GMAC_1US_TIC_COUNTER);

	return 0;
}

static int tegra_eqos_probe(struct platform_device *pdev,
			    struct plat_stmmacenet_data *plat_dat,
			    struct stmmac_resources *res)
{
	struct device *dev = &pdev->dev;
	struct tegra_eqos *eqos;
	int err;

	eqos = devm_kzalloc(&pdev->dev, sizeof(*eqos), GFP_KERNEL);
	if (!eqos)
		return -ENOMEM;

	eqos->dev = &pdev->dev;
	eqos->regs = res->addr;
	eqos->clk_slave = plat_dat->stmmac_clk;

	if (!is_of_node(dev->fwnode))
		goto bypass_clk_reset_gpio;

	plat_dat->clk_tx_i = dwc_eth_find_clk(plat_dat, "tx");

	eqos->reset = devm_gpiod_get(&pdev->dev, "phy-reset", GPIOD_OUT_HIGH);
	if (IS_ERR(eqos->reset)) {
		err = PTR_ERR(eqos->reset);
		return err;
	}

	usleep_range(2000, 4000);
	gpiod_set_value(eqos->reset, 0);

	/* MDIO bus was already reset just above */
	plat_dat->mdio_bus_data->needs_reset = false;

	eqos->rst = devm_reset_control_get(&pdev->dev, "eqos");
	if (IS_ERR(eqos->rst)) {
		err = PTR_ERR(eqos->rst);
		goto reset_phy;
	}

	err = reset_control_assert(eqos->rst);
	if (err < 0)
		goto reset_phy;

	usleep_range(2000, 4000);

	err = reset_control_deassert(eqos->rst);
	if (err < 0)
		goto reset_phy;

	usleep_range(2000, 4000);

bypass_clk_reset_gpio:
	plat_dat->fix_mac_speed = tegra_eqos_fix_speed;
	plat_dat->set_clk_tx_rate = stmmac_set_clk_tx_rate;
	plat_dat->init = tegra_eqos_init;
	plat_dat->bsp_priv = eqos;
	plat_dat->flags |= STMMAC_FLAG_SPH_DISABLE;

	err = tegra_eqos_init(pdev, eqos);
	if (err < 0)
		goto reset;

	return 0;
reset:
	reset_control_assert(eqos->rst);
reset_phy:
	gpiod_set_value(eqos->reset, 1);

	return err;
}

static void tegra_eqos_remove(struct platform_device *pdev)
{
	struct tegra_eqos *eqos = get_stmmac_bsp_priv(&pdev->dev);

	reset_control_assert(eqos->rst);
	gpiod_set_value(eqos->reset, 1);
}

struct dwc_eth_dwmac_data {
	int (*probe)(struct platform_device *pdev,
		     struct plat_stmmacenet_data *plat_dat,
		     struct stmmac_resources *res);
	void (*remove)(struct platform_device *pdev);
	const char *stmmac_clk_name;
};

static const struct dwc_eth_dwmac_data dwc_qos_data = {
	.probe = dwc_qos_probe,
	.stmmac_clk_name = "apb_pclk",
};

static const struct dwc_eth_dwmac_data tegra_eqos_data = {
	.probe = tegra_eqos_probe,
	.remove = tegra_eqos_remove,
	.stmmac_clk_name = "slave_bus",
};

static const struct dwc_eth_dwmac_data fsd_eqos_data = {
	.stmmac_clk_name = "slave_bus",
};

static int dwc_eth_dwmac_probe(struct platform_device *pdev)
{
	const struct dwc_eth_dwmac_data *data;
	struct plat_stmmacenet_data *plat_dat;
	struct stmmac_resources stmmac_res;
	int ret;

	data = device_get_match_data(&pdev->dev);

	memset(&stmmac_res, 0, sizeof(struct stmmac_resources));

	/**
	 * Since stmmac_platform supports name IRQ only, basic platform
	 * resource initialization is done in the glue logic.
	 */
	stmmac_res.irq = platform_get_irq(pdev, 0);
	if (stmmac_res.irq < 0)
		return stmmac_res.irq;
	stmmac_res.wol_irq = stmmac_res.irq;

	stmmac_res.addr = devm_platform_ioremap_resource(pdev, 0);
	if (IS_ERR(stmmac_res.addr))
		return PTR_ERR(stmmac_res.addr);

	plat_dat = devm_stmmac_probe_config_dt(pdev, stmmac_res.mac);
	if (IS_ERR(plat_dat))
		return PTR_ERR(plat_dat);

	ret = devm_clk_bulk_get_all(&pdev->dev, &plat_dat->clks);
	if (ret < 0)
		return dev_err_probe(&pdev->dev, ret, "Failed to retrieve all required clocks\n");
	plat_dat->num_clks = ret;

	ret = clk_bulk_prepare_enable(plat_dat->num_clks, plat_dat->clks);
	if (ret)
		return dev_err_probe(&pdev->dev, ret, "Failed to enable clocks\n");

	plat_dat->stmmac_clk = dwc_eth_find_clk(plat_dat,
						data->stmmac_clk_name);

	if (data->probe)
		ret = data->probe(pdev, plat_dat, &stmmac_res);
	if (ret < 0) {
		dev_err_probe(&pdev->dev, ret, "failed to probe subdriver\n");
		clk_bulk_disable_unprepare(plat_dat->num_clks, plat_dat->clks);
		return ret;
	}

	ret = dwc_eth_dwmac_config_dt(pdev, plat_dat);
	if (ret)
		goto remove;

	ret = stmmac_dvr_probe(&pdev->dev, plat_dat, &stmmac_res);
	if (ret)
		goto remove;

	return ret;

remove:
	if (data->remove)
		data->remove(pdev);

	return ret;
}

static void dwc_eth_dwmac_remove(struct platform_device *pdev)
{
	const struct dwc_eth_dwmac_data *data = device_get_match_data(&pdev->dev);
	struct plat_stmmacenet_data *plat_dat = dev_get_platdata(&pdev->dev);

	stmmac_dvr_remove(&pdev->dev);

	if (data->remove)
		data->remove(pdev);

	if (plat_dat)
		clk_bulk_disable_unprepare(plat_dat->num_clks, plat_dat->clks);
}

static const struct of_device_id dwc_eth_dwmac_match[] = {
	{ .compatible = "snps,dwc-qos-ethernet-4.10", .data = &dwc_qos_data },
	{ .compatible = "nvidia,tegra186-eqos", .data = &tegra_eqos_data },
	{ .compatible = "tesla,fsd-ethqos", .data = &fsd_eqos_data },
	{ }
};
MODULE_DEVICE_TABLE(of, dwc_eth_dwmac_match);

static struct platform_driver dwc_eth_dwmac_driver = {
	.probe  = dwc_eth_dwmac_probe,
	.remove = dwc_eth_dwmac_remove,
	.driver = {
		.name           = "dwc-eth-dwmac",
		.pm             = &stmmac_pltfr_pm_ops,
		.of_match_table = dwc_eth_dwmac_match,
	},
};
module_platform_driver(dwc_eth_dwmac_driver);

MODULE_AUTHOR("Joao Pinto <jpinto@synopsys.com>");
MODULE_DESCRIPTION("Synopsys DWC Ethernet Quality-of-Service v4.10a driver");
MODULE_LICENSE("GPL v2");<|MERGE_RESOLUTION|>--- conflicted
+++ resolved
@@ -151,7 +151,6 @@
 {
 	struct tegra_eqos *eqos = priv;
 	bool needs_calibration = false;
-	long rate = 125000000;
 	u32 value;
 	int err;
 
@@ -162,10 +161,6 @@
 		fallthrough;
 
 	case SPEED_10:
-<<<<<<< HEAD
-		rate = rgmii_clock(speed);
-=======
->>>>>>> e8a457b7
 		break;
 
 	default:
