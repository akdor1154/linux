--- conflicted
+++ resolved
@@ -287,8 +287,6 @@
 			return err;
 	}
 
-<<<<<<< HEAD
-=======
 	if (MLX5_CAP_GEN(dev, adv_rdma)) {
 		err = mlx5_core_get_caps_mode(dev, MLX5_CAP_ADV_RDMA,
 					      HCA_CAP_OPMOD_GET_CUR);
@@ -296,7 +294,6 @@
 			return err;
 	}
 
->>>>>>> e8a457b7
 	return 0;
 }
 
