/*
 * Copyright (c) 2015, Mellanox Technologies. All rights reserved.
 *
 * This software is available to you under a choice of one of two
 * licenses.  You may choose to be licensed under the terms of the GNU
 * General Public License (GPL) Version 2, available from the file
 * COPYING in the main directory of this source tree, or the
 * OpenIB.org BSD license below:
 *
 *     Redistribution and use in source and binary forms, with or
 *     without modification, are permitted provided that the following
 *     conditions are met:
 *
 *      - Redistributions of source code must retain the above
 *        copyright notice, this list of conditions and the following
 *        disclaimer.
 *
 *      - Redistributions in binary form must reproduce the above
 *        copyright notice, this list of conditions and the following
 *        disclaimer in the documentation and/or other materials
 *        provided with the distribution.
 *
 * THE SOFTWARE IS PROVIDED "AS IS", WITHOUT WARRANTY OF ANY KIND,
 * EXPRESS OR IMPLIED, INCLUDING BUT NOT LIMITED TO THE WARRANTIES OF
 * MERCHANTABILITY, FITNESS FOR A PARTICULAR PURPOSE AND
 * NONINFRINGEMENT. IN NO EVENT SHALL THE AUTHORS OR COPYRIGHT HOLDERS
 * BE LIABLE FOR ANY CLAIM, DAMAGES OR OTHER LIABILITY, WHETHER IN AN
 * ACTION OF CONTRACT, TORT OR OTHERWISE, ARISING FROM, OUT OF OR IN
 * CONNECTION WITH THE SOFTWARE OR THE USE OR OTHER DEALINGS IN THE
 * SOFTWARE.
 */

#ifndef _MLX5_FS_CORE_
#define _MLX5_FS_CORE_

#include <linux/refcount.h>
#include <linux/mlx5/fs.h>
#include <linux/rhashtable.h>
#include <linux/llist.h>
#include <steering/sws/fs_dr.h>
#include <steering/hws/fs_hws.h>

#define FDB_TC_MAX_CHAIN 3
#define FDB_FT_CHAIN (FDB_TC_MAX_CHAIN + 1)
#define FDB_TC_SLOW_PATH_CHAIN (FDB_FT_CHAIN + 1)

/* The index of the last real chain (FT) + 1 as chain zero is valid as well */
#define FDB_NUM_CHAINS (FDB_FT_CHAIN + 1)

#define FDB_TC_MAX_PRIO 16
#define FDB_TC_LEVELS_PER_PRIO 2

struct mlx5_flow_definer {
	enum mlx5_flow_namespace_type ns_type;
	u32 id;
};

enum mlx5_flow_resource_owner {
	MLX5_FLOW_RESOURCE_OWNER_FW,
	MLX5_FLOW_RESOURCE_OWNER_SW,
};

struct mlx5_modify_hdr {
	enum mlx5_flow_namespace_type ns_type;
	enum mlx5_flow_resource_owner owner;
	union {
		struct mlx5_fs_dr_action fs_dr_action;
		struct mlx5_fs_hws_action fs_hws_action;
		u32 id;
	};
};

struct mlx5_pkt_reformat {
	enum mlx5_flow_namespace_type ns_type;
	int reformat_type; /* from mlx5_ifc */
	enum mlx5_flow_resource_owner owner;
	union {
		struct mlx5_fs_dr_action fs_dr_action;
		struct mlx5_fs_hws_action fs_hws_action;
		u32 id;
	};
};

/* FS_TYPE_PRIO_CHAINS is a PRIO that will have namespaces only,
 * and those are in parallel to one another when going over them to connect
 * a new flow table. Meaning the last flow table in a TYPE_PRIO prio in one
 * parallel namespace will not automatically connect to the first flow table
 * found in any prio in any next namespace, but skip the entire containing
 * TYPE_PRIO_CHAINS prio.
 *
 * This is used to implement tc chains, each chain of prios is a different
 * namespace inside a containing TYPE_PRIO_CHAINS prio.
 */

enum fs_node_type {
	FS_TYPE_NAMESPACE,
	FS_TYPE_PRIO,
	FS_TYPE_PRIO_CHAINS,
	FS_TYPE_FLOW_TABLE,
	FS_TYPE_FLOW_GROUP,
	FS_TYPE_FLOW_ENTRY,
	FS_TYPE_FLOW_DEST
};

enum fs_flow_table_type {
	FS_FT_NIC_RX          = 0x0,
	FS_FT_NIC_TX          = 0x1,
	FS_FT_ESW_EGRESS_ACL  = 0x2,
	FS_FT_ESW_INGRESS_ACL = 0x3,
	FS_FT_FDB             = 0X4,
	FS_FT_SNIFFER_RX	= 0X5,
	FS_FT_SNIFFER_TX	= 0X6,
	FS_FT_RDMA_RX		= 0X7,
	FS_FT_RDMA_TX		= 0X8,
	FS_FT_PORT_SEL		= 0X9,
	FS_FT_FDB_RX		= 0xa,
	FS_FT_FDB_TX		= 0xb,
	FS_FT_RDMA_TRANSPORT_RX	= 0xd,
	FS_FT_RDMA_TRANSPORT_TX	= 0xe,
	FS_FT_MAX_TYPE = FS_FT_RDMA_TRANSPORT_TX,
};

enum fs_flow_table_op_mod {
	FS_FT_OP_MOD_NORMAL,
	FS_FT_OP_MOD_LAG_DEMUX,
};

enum fs_fte_status {
	FS_FTE_STATUS_EXISTING = 1UL << 0,
};

enum mlx5_flow_steering_mode {
	MLX5_FLOW_STEERING_MODE_DMFS,
	MLX5_FLOW_STEERING_MODE_SMFS,
	MLX5_FLOW_STEERING_MODE_HMFS,
};

enum mlx5_flow_steering_capabilty {
	MLX5_FLOW_STEERING_CAP_VLAN_PUSH_ON_RX = 1UL << 0,
	MLX5_FLOW_STEERING_CAP_VLAN_POP_ON_TX = 1UL << 1,
	MLX5_FLOW_STEERING_CAP_MATCH_RANGES = 1UL << 2,
	MLX5_FLOW_STEERING_CAP_DUPLICATE_MATCH = 1UL << 3,
};

struct mlx5_flow_steering {
	struct mlx5_core_dev *dev;
	enum   mlx5_flow_steering_mode	mode;
	struct kmem_cache		*fgs_cache;
	struct kmem_cache               *ftes_cache;
	struct mlx5_flow_root_namespace *root_ns;
	struct mlx5_flow_root_namespace *fdb_root_ns;
	struct mlx5_flow_namespace	**fdb_sub_ns;
	struct mlx5_flow_root_namespace **esw_egress_root_ns;
	struct mlx5_flow_root_namespace **esw_ingress_root_ns;
	struct mlx5_flow_root_namespace	*sniffer_tx_root_ns;
	struct mlx5_flow_root_namespace	*sniffer_rx_root_ns;
	struct mlx5_flow_root_namespace	*rdma_rx_root_ns;
	struct mlx5_flow_root_namespace	*rdma_tx_root_ns;
	struct mlx5_flow_root_namespace	*egress_root_ns;
	struct mlx5_flow_root_namespace	*port_sel_root_ns;
	int esw_egress_acl_vports;
	int esw_ingress_acl_vports;
	struct mlx5_flow_root_namespace **rdma_transport_rx_root_ns;
	struct mlx5_flow_root_namespace **rdma_transport_tx_root_ns;
	int rdma_transport_rx_vports;
	int rdma_transport_tx_vports;
};

struct fs_node {
	struct list_head	list;
	struct list_head	children;
	enum fs_node_type	type;
	struct fs_node		*parent;
	struct fs_node		*root;
	/* lock the node for writing and traversing */
	struct rw_semaphore	lock;
	refcount_t		refcount;
	bool			active;
	void			(*del_hw_func)(struct fs_node *);
	void			(*del_sw_func)(struct fs_node *);
	atomic_t		version;
};

struct mlx5_flow_rule {
	struct fs_node				node;
	struct mlx5_flow_table			*ft;
	struct mlx5_flow_destination		dest_attr;
	/* next_ft should be accessed under chain_lock and only of
	 * destination type is FWD_NEXT_fT.
	 */
	struct list_head			next_ft;
	u32					sw_action;
};

struct mlx5_flow_handle {
	int num_rules;
	struct mlx5_flow_rule *rule[] __counted_by(num_rules);
};

/* Type of children is mlx5_flow_group */
struct mlx5_flow_table {
	struct fs_node			node;
	union {
		struct mlx5_fs_dr_table		fs_dr_table;
		struct mlx5_fs_hws_table	fs_hws_table;
	};
	u32				id;
	u16				vport;
	unsigned int			max_fte;
	unsigned int			level;
	enum fs_flow_table_type		type;
	enum fs_flow_table_op_mod	op_mod;
	struct {
		bool			active;
		unsigned int		required_groups;
		unsigned int		group_size;
		unsigned int		num_groups;
		unsigned int		max_fte;
	} autogroup;
	/* Protect fwd_rules */
	struct mutex			lock;
	/* FWD rules that point on this flow table */
	struct list_head		fwd_rules;
	u32				flags;
	struct rhltable			fgs_hash;
	enum mlx5_flow_table_miss_action def_miss_action;
	struct mlx5_flow_namespace	*ns;
};

struct mlx5_ft_underlay_qp {
	struct list_head list;
	u32 qpn;
};

#define MLX5_FTE_MATCH_PARAM_RESERVED	reserved_at_e00
/* Calculate the fte_match_param length and without the reserved length.
 * Make sure the reserved field is the last.
 */
#define MLX5_ST_SZ_DW_MATCH_PARAM					    \
	((MLX5_BYTE_OFF(fte_match_param, MLX5_FTE_MATCH_PARAM_RESERVED) / sizeof(u32)) + \
	 BUILD_BUG_ON_ZERO(MLX5_ST_SZ_BYTES(fte_match_param) !=		     \
			   MLX5_FLD_SZ_BYTES(fte_match_param,		     \
					     MLX5_FTE_MATCH_PARAM_RESERVED) +\
			   MLX5_BYTE_OFF(fte_match_param,		     \
					 MLX5_FTE_MATCH_PARAM_RESERVED)))

struct fs_fte_action {
	int				modify_mask;
	u32				dests_size;
	u32				fwd_dests;
	struct mlx5_flow_context	flow_context;
	struct mlx5_flow_act		action;
};

struct fs_fte_dup {
	struct list_head children;
	struct fs_fte_action act_dests;
};

/* Type of children is mlx5_flow_rule */
struct fs_fte {
	struct fs_node			node;
	union {
		struct mlx5_fs_dr_rule		fs_dr_rule;
		struct mlx5_fs_hws_rule		fs_hws_rule;
	};
	u32				val[MLX5_ST_SZ_DW_MATCH_PARAM];
	struct fs_fte_action		act_dests;
	struct fs_fte_dup		*dup;
	u32				index;
	enum fs_fte_status		status;
	struct rhash_head		hash;
};

/* Type of children is mlx5_flow_table/namespace */
struct fs_prio {
	struct fs_node			node;
	unsigned int			num_levels;
	unsigned int			start_level;
	unsigned int			prio;
	unsigned int			num_ft;
};

/* Type of children is fs_prio */
struct mlx5_flow_namespace {
	/* parent == NULL => root ns */
	struct	fs_node			node;
	enum mlx5_flow_table_miss_action def_miss_action;
};

struct mlx5_flow_group_mask {
	u8	match_criteria_enable;
	u32	match_criteria[MLX5_ST_SZ_DW_MATCH_PARAM];
};

/* Type of children is fs_fte */
struct mlx5_flow_group {
	struct fs_node			node;
	union {
		struct mlx5_fs_dr_matcher	fs_dr_matcher;
		struct mlx5_fs_hws_matcher	fs_hws_matcher;
	};
	struct mlx5_flow_group_mask	mask;
	u32				start_index;
	u32				max_ftes;
	struct ida			fte_allocator;
	u32				id;
	struct rhashtable		ftes_hash;
	struct rhlist_head		hash;
};

struct mlx5_flow_root_namespace {
	struct mlx5_flow_namespace	ns;
	enum   mlx5_flow_steering_mode	mode;
	union {
		struct mlx5_fs_dr_domain	fs_dr_domain;
		struct mlx5_fs_hws_context	fs_hws_context;
	};
	enum   fs_flow_table_type	table_type;
	struct mlx5_core_dev		*dev;
	struct mlx5_flow_table		*root_ft;
	/* Should be held when chaining flow tables */
	struct mutex			chain_lock;
	struct list_head		underlay_qpns;
	const struct mlx5_flow_cmds	*cmds;
};

enum mlx5_fc_type {
	MLX5_FC_TYPE_ACQUIRED = 0,
	MLX5_FC_TYPE_LOCAL,
};

struct mlx5_fc_cache {
	u64 packets;
	u64 bytes;
	u64 lastuse;
};

struct mlx5_fc {
	u32 id;
	bool aging;
	enum mlx5_fc_type type;
	struct mlx5_fc_bulk *bulk;
	struct mlx5_fc_cache cache;
	/* last{packets,bytes} are used for calculating deltas since last reading. */
	u64 lastpackets;
	u64 lastbytes;
};

<<<<<<< HEAD
struct mlx5_fc_bulk_hws_data {
	struct mlx5hws_action *hws_action;
	struct mutex lock; /* protects hws_action */
	refcount_t hws_action_refcount;
};

struct mlx5_fc_bulk {
	struct mlx5_fs_bulk fs_bulk;
	u32 base_id;
	struct mlx5_fc_bulk_hws_data hws_data;
=======
struct mlx5_fc_bulk {
	struct mlx5_fs_bulk fs_bulk;
	u32 base_id;
	struct mlx5_fs_hws_data hws_data;
>>>>>>> e8a457b7
	struct mlx5_fc fcs[];
};

u32 mlx5_fc_get_base_id(struct mlx5_fc *counter);
int mlx5_init_fc_stats(struct mlx5_core_dev *dev);
void mlx5_cleanup_fc_stats(struct mlx5_core_dev *dev);
void mlx5_fc_queue_stats_work(struct mlx5_core_dev *dev,
			      struct delayed_work *dwork,
			      unsigned long delay);
void mlx5_fc_update_sampling_interval(struct mlx5_core_dev *dev,
				      unsigned long interval);

const struct mlx5_flow_cmds *mlx5_fs_cmd_get_fw_cmds(void);

int mlx5_flow_namespace_set_peer(struct mlx5_flow_root_namespace *ns,
				 struct mlx5_flow_root_namespace *peer_ns,
				 u16 peer_vhca_id);

int mlx5_flow_namespace_set_mode(struct mlx5_flow_namespace *ns,
				 enum mlx5_flow_steering_mode mode);

int mlx5_fs_core_alloc(struct mlx5_core_dev *dev);
void mlx5_fs_core_free(struct mlx5_core_dev *dev);
int mlx5_fs_core_init(struct mlx5_core_dev *dev);
void mlx5_fs_core_cleanup(struct mlx5_core_dev *dev);

int mlx5_fs_egress_acls_init(struct mlx5_core_dev *dev, int total_vports);
void mlx5_fs_egress_acls_cleanup(struct mlx5_core_dev *dev);
int mlx5_fs_ingress_acls_init(struct mlx5_core_dev *dev, int total_vports);
void mlx5_fs_ingress_acls_cleanup(struct mlx5_core_dev *dev);

u32 mlx5_fs_get_capabilities(struct mlx5_core_dev *dev, enum mlx5_flow_namespace_type type);

struct mlx5_flow_root_namespace *find_root(struct fs_node *node);

#define fs_get_obj(v, _node)  {v = container_of((_node), typeof(*v), node); }

#define fs_list_for_each_entry(pos, root)		\
	list_for_each_entry(pos, root, node.list)

#define fs_list_for_each_entry_safe(pos, tmp, root)		\
	list_for_each_entry_safe(pos, tmp, root, node.list)

#define fs_for_each_ns_or_ft_reverse(pos, prio)				\
	list_for_each_entry_reverse(pos, &(prio)->node.children, list)

#define fs_for_each_ns_or_ft(pos, prio)					\
	list_for_each_entry(pos, (&(prio)->node.children), list)

#define fs_for_each_prio(pos, ns)			\
	fs_list_for_each_entry(pos, &(ns)->node.children)

#define fs_for_each_ns(pos, prio)			\
	fs_list_for_each_entry(pos, &(prio)->node.children)

#define fs_for_each_ft(pos, prio)			\
	fs_list_for_each_entry(pos, &(prio)->node.children)

#define fs_for_each_ft_safe(pos, tmp, prio)			\
	fs_list_for_each_entry_safe(pos, tmp, &(prio)->node.children)

#define fs_for_each_fg(pos, ft)			\
	fs_list_for_each_entry(pos, &(ft)->node.children)

#define fs_for_each_fte(pos, fg)			\
	fs_list_for_each_entry(pos, &(fg)->node.children)

#define fs_for_each_dst(pos, fte)			\
	fs_list_for_each_entry(pos, &(fte)->node.children)

#define MLX5_CAP_FLOWTABLE_TYPE(mdev, cap, type) (		\
	(type == FS_FT_NIC_RX) ? MLX5_CAP_FLOWTABLE_NIC_RX(mdev, cap) :		\
	(type == FS_FT_NIC_TX) ? MLX5_CAP_FLOWTABLE_NIC_TX(mdev, cap) :		\
	(type == FS_FT_ESW_EGRESS_ACL) ? MLX5_CAP_ESW_EGRESS_ACL(mdev, cap) :		\
	(type == FS_FT_ESW_INGRESS_ACL) ? MLX5_CAP_ESW_INGRESS_ACL(mdev, cap) :		\
	(type == FS_FT_FDB) ? MLX5_CAP_ESW_FLOWTABLE_FDB(mdev, cap) :		\
	(type == FS_FT_SNIFFER_RX) ? MLX5_CAP_FLOWTABLE_SNIFFER_RX(mdev, cap) :		\
	(type == FS_FT_SNIFFER_TX) ? MLX5_CAP_FLOWTABLE_SNIFFER_TX(mdev, cap) :		\
	(type == FS_FT_RDMA_RX) ? MLX5_CAP_FLOWTABLE_RDMA_RX(mdev, cap) :		\
	(type == FS_FT_RDMA_TX) ? MLX5_CAP_FLOWTABLE_RDMA_TX(mdev, cap) :      \
	(type == FS_FT_PORT_SEL) ? MLX5_CAP_FLOWTABLE_PORT_SELECTION(mdev, cap) :      \
	(type == FS_FT_FDB_RX) ? MLX5_CAP_ESW_FLOWTABLE_FDB(mdev, cap) :      \
	(type == FS_FT_FDB_TX) ? MLX5_CAP_ESW_FLOWTABLE_FDB(mdev, cap) :      \
	(type == FS_FT_RDMA_TRANSPORT_RX) ? MLX5_CAP_FLOWTABLE_RDMA_TRANSPORT_RX(mdev, cap) :      \
	(type == FS_FT_RDMA_TRANSPORT_TX) ? MLX5_CAP_FLOWTABLE_RDMA_TRANSPORT_TX(mdev, cap) :      \
	(BUILD_BUG_ON_ZERO(FS_FT_RDMA_TRANSPORT_TX != FS_FT_MAX_TYPE))\
	)

#endif<|MERGE_RESOLUTION|>--- conflicted
+++ resolved
@@ -347,23 +347,10 @@
 	u64 lastbytes;
 };
 
-<<<<<<< HEAD
-struct mlx5_fc_bulk_hws_data {
-	struct mlx5hws_action *hws_action;
-	struct mutex lock; /* protects hws_action */
-	refcount_t hws_action_refcount;
-};
-
-struct mlx5_fc_bulk {
-	struct mlx5_fs_bulk fs_bulk;
-	u32 base_id;
-	struct mlx5_fc_bulk_hws_data hws_data;
-=======
 struct mlx5_fc_bulk {
 	struct mlx5_fs_bulk fs_bulk;
 	u32 base_id;
 	struct mlx5_fs_hws_data hws_data;
->>>>>>> e8a457b7
 	struct mlx5_fc fcs[];
 };
 
