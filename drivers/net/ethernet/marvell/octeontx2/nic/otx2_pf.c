--- conflicted
+++ resolved
@@ -27,10 +27,7 @@
 #include "qos.h"
 #include <rvu_trace.h>
 #include "cn10k_ipsec.h"
-<<<<<<< HEAD
-=======
 #include "otx2_xsk.h"
->>>>>>> e8a457b7
 
 #define DRV_NAME	"rvu_nicpf"
 #define DRV_STRING	"Marvell RVU NIC Physical Function Driver"
