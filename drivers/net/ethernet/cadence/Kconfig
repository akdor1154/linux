#
# Atmel device configuration
#

config NET_CADENCE
	bool "Cadence devices"
<<<<<<< HEAD
	depends on HAS_IOMEM && (ARM || AVR32 || COMPILE_TEST)
=======
	depends on HAS_IOMEM && (ARM || AVR32 || MICROBLAZE || COMPILE_TEST)
>>>>>>> f58b8487
	default y
	---help---
	  If you have a network (Ethernet) card belonging to this class, say Y.
	  Make sure you know the name of your card. Read the Ethernet-HOWTO,
	  available from <http://www.tldp.org/docs.html#howto>.

	  If unsure, say Y.

	  Note that the answer to this question doesn't directly affect the
	  kernel: saying N will just cause the configurator to skip all
	  the remaining Atmel network card questions. If you say Y, you will be
	  asked for your specific card in the following questions.

if NET_CADENCE

config ARM_AT91_ETHER
	tristate "AT91RM9200 Ethernet support"
	depends on HAS_DMA && (ARCH_AT91RM9200 || COMPILE_TEST)
	select MACB
	---help---
	  If you wish to compile a kernel for the AT91RM9200 and enable
	  ethernet support, then you should always answer Y to this.

config MACB
	tristate "Cadence MACB/GEM support"
<<<<<<< HEAD
	depends on HAS_DMA && (PLATFORM_AT32AP || ARCH_AT91 || ARCH_PICOXCELL || ARCH_ZYNQ || COMPILE_TEST)
=======
	depends on HAS_DMA && (PLATFORM_AT32AP || ARCH_AT91 || ARCH_PICOXCELL || ARCH_ZYNQ || MICROBLAZE || COMPILE_TEST)
>>>>>>> f58b8487
	select PHYLIB
	---help---
	  The Cadence MACB ethernet interface is found on many Atmel AT32 and
	  AT91 parts.  This driver also supports the Cadence GEM (Gigabit
	  Ethernet MAC found in some ARM SoC devices).  Note: the Gigabit mode
	  is not yet supported.  Say Y to include support for the MACB/GEM chip.

	  To compile this driver as a module, choose M here: the module
	  will be called macb.

endif # NET_CADENCE<|MERGE_RESOLUTION|>--- conflicted
+++ resolved
@@ -4,11 +4,7 @@
 
 config NET_CADENCE
 	bool "Cadence devices"
-<<<<<<< HEAD
-	depends on HAS_IOMEM && (ARM || AVR32 || COMPILE_TEST)
-=======
 	depends on HAS_IOMEM && (ARM || AVR32 || MICROBLAZE || COMPILE_TEST)
->>>>>>> f58b8487
 	default y
 	---help---
 	  If you have a network (Ethernet) card belonging to this class, say Y.
@@ -34,11 +30,7 @@
 
 config MACB
 	tristate "Cadence MACB/GEM support"
-<<<<<<< HEAD
-	depends on HAS_DMA && (PLATFORM_AT32AP || ARCH_AT91 || ARCH_PICOXCELL || ARCH_ZYNQ || COMPILE_TEST)
-=======
 	depends on HAS_DMA && (PLATFORM_AT32AP || ARCH_AT91 || ARCH_PICOXCELL || ARCH_ZYNQ || MICROBLAZE || COMPILE_TEST)
->>>>>>> f58b8487
 	select PHYLIB
 	---help---
 	  The Cadence MACB ethernet interface is found on many Atmel AT32 and
