--- conflicted
+++ resolved
@@ -959,33 +959,6 @@
 	}
 }
 
-<<<<<<< HEAD
-u32 intel_calculate_mcr_s_ss_select(struct drm_i915_private *dev_priv)
-{
-	const struct sseu_dev_info *sseu = &RUNTIME_INFO(dev_priv)->sseu;
-	unsigned int slice = fls(sseu->slice_mask) - 1;
-	unsigned int subslice;
-	u32 mcr_s_ss_select;
-
-	GEM_BUG_ON(slice >= ARRAY_SIZE(sseu->subslice_mask));
-	subslice = fls(sseu->subslice_mask[slice]);
-	GEM_BUG_ON(!subslice);
-	subslice--;
-
-	if (IS_GEN(dev_priv, 10))
-		mcr_s_ss_select = GEN8_MCR_SLICE(slice) |
-				  GEN8_MCR_SUBSLICE(subslice);
-	else if (INTEL_GEN(dev_priv) >= 11)
-		mcr_s_ss_select = GEN11_MCR_SLICE(slice) |
-				  GEN11_MCR_SUBSLICE(subslice);
-	else
-		mcr_s_ss_select = 0;
-
-	return mcr_s_ss_select;
-}
-
-=======
->>>>>>> e0e712fe
 static u32
 read_subslice_reg(struct intel_engine_cs *engine, int slice, int subslice,
 		  i915_reg_t reg)
