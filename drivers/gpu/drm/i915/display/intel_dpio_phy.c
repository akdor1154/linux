/*
 * Copyright © 2014-2016 Intel Corporation
 *
 * Permission is hereby granted, free of charge, to any person obtaining a
 * copy of this software and associated documentation files (the "Software"),
 * to deal in the Software without restriction, including without limitation
 * the rights to use, copy, modify, merge, publish, distribute, sublicense,
 * and/or sell copies of the Software, and to permit persons to whom the
 * Software is furnished to do so, subject to the following conditions:
 *
 * The above copyright notice and this permission notice (including the next
 * paragraph) shall be included in all copies or substantial portions of the
 * Software.
 *
 * THE SOFTWARE IS PROVIDED "AS IS", WITHOUT WARRANTY OF ANY KIND, EXPRESS OR
 * IMPLIED, INCLUDING BUT NOT LIMITED TO THE WARRANTIES OF MERCHANTABILITY,
 * FITNESS FOR A PARTICULAR PURPOSE AND NONINFRINGEMENT.  IN NO EVENT SHALL
 * THE AUTHORS OR COPYRIGHT HOLDERS BE LIABLE FOR ANY CLAIM, DAMAGES OR OTHER
 * LIABILITY, WHETHER IN AN ACTION OF CONTRACT, TORT OR OTHERWISE, ARISING
 * FROM, OUT OF OR IN CONNECTION WITH THE SOFTWARE OR THE USE OR OTHER
 * DEALINGS IN THE SOFTWARE.
 */

#include "bxt_dpio_phy_regs.h"
#include "i915_reg.h"
#include "intel_ddi.h"
#include "intel_ddi_buf_trans.h"
#include "intel_de.h"
#include "intel_display_power_well.h"
#include "intel_display_types.h"
#include "intel_dp.h"
#include "intel_dpio_phy.h"
#include "vlv_dpio_phy_regs.h"
#include "vlv_sideband.h"

/**
 * DOC: DPIO
 *
 * VLV, CHV and BXT have slightly peculiar display PHYs for driving DP/HDMI
 * ports. DPIO is the name given to such a display PHY. These PHYs
 * don't follow the standard programming model using direct MMIO
 * registers, and instead their registers must be accessed trough IOSF
 * sideband. VLV has one such PHY for driving ports B and C, and CHV
 * adds another PHY for driving port D. Each PHY responds to specific
 * IOSF-SB port.
 *
 * Each display PHY is made up of one or two channels. Each channel
 * houses a common lane part which contains the PLL and other common
 * logic. CH0 common lane also contains the IOSF-SB logic for the
 * Common Register Interface (CRI) ie. the DPIO registers. CRI clock
 * must be running when any DPIO registers are accessed.
 *
 * In addition to having their own registers, the PHYs are also
 * controlled through some dedicated signals from the display
 * controller. These include PLL reference clock enable, PLL enable,
 * and CRI clock selection, for example.
 *
 * Eeach channel also has two splines (also called data lanes), and
 * each spline is made up of one Physical Access Coding Sub-Layer
 * (PCS) block and two TX lanes. So each channel has two PCS blocks
 * and four TX lanes. The TX lanes are used as DP lanes or TMDS
 * data/clock pairs depending on the output type.
 *
 * Additionally the PHY also contains an AUX lane with AUX blocks
 * for each channel. This is used for DP AUX communication, but
 * this fact isn't really relevant for the driver since AUX is
 * controlled from the display controller side. No DPIO registers
 * need to be accessed during AUX communication,
 *
 * Generally on VLV/CHV the common lane corresponds to the pipe and
 * the spline (PCS/TX) corresponds to the port.
 *
 * For dual channel PHY (VLV/CHV):
 *
 *  pipe A == CMN/PLL/REF CH0
 *
 *  pipe B == CMN/PLL/REF CH1
 *
 *  port B == PCS/TX CH0
 *
 *  port C == PCS/TX CH1
 *
 * This is especially important when we cross the streams
 * ie. drive port B with pipe B, or port C with pipe A.
 *
 * For single channel PHY (CHV):
 *
 *  pipe C == CMN/PLL/REF CH0
 *
 *  port D == PCS/TX CH0
 *
 * On BXT the entire PHY channel corresponds to the port. That means
 * the PLL is also now associated with the port rather than the pipe,
 * and so the clock needs to be routed to the appropriate transcoder.
 * Port A PLL is directly connected to transcoder EDP and port B/C
 * PLLs can be routed to any transcoder A/B/C.
 *
 * Note: DDI0 is digital port B, DD1 is digital port C, and DDI2 is
 * digital port D (CHV) or port A (BXT). ::
 *
 *
 *     Dual channel PHY (VLV/CHV/BXT)
 *     ---------------------------------
 *     |      CH0      |      CH1      |
 *     |  CMN/PLL/REF  |  CMN/PLL/REF  |
 *     |---------------|---------------| Display PHY
 *     | PCS01 | PCS23 | PCS01 | PCS23 |
 *     |-------|-------|-------|-------|
 *     |TX0|TX1|TX2|TX3|TX0|TX1|TX2|TX3|
 *     ---------------------------------
 *     |     DDI0      |     DDI1      | DP/HDMI ports
 *     ---------------------------------
 *
 *     Single channel PHY (CHV/BXT)
 *     -----------------
 *     |      CH0      |
 *     |  CMN/PLL/REF  |
 *     |---------------| Display PHY
 *     | PCS01 | PCS23 |
 *     |-------|-------|
 *     |TX0|TX1|TX2|TX3|
 *     -----------------
 *     |     DDI2      | DP/HDMI port
 *     -----------------
 */

/**
 * struct bxt_dpio_phy_info - Hold info for a broxton DDI phy
 */
struct bxt_dpio_phy_info {
	/**
	 * @dual_channel: true if this phy has a second channel.
	 */
	bool dual_channel;

	/**
	 * @rcomp_phy: If -1, indicates this phy has its own rcomp resistor.
	 * Otherwise the GRC value will be copied from the phy indicated by
	 * this field.
	 */
	enum dpio_phy rcomp_phy;

	/**
	 * @reset_delay: delay in us to wait before setting the common reset
	 * bit in BXT_PHY_CTL_FAMILY, which effectively enables the phy.
	 */
	int reset_delay;

	/**
	 * @pwron_mask: Mask with the appropriate bit set that would cause the
	 * punit to power this phy if written to BXT_P_CR_GT_DISP_PWRON.
	 */
	u32 pwron_mask;

	/**
	 * @channel: struct containing per channel information.
	 */
	struct {
		/**
		 * @channel.port: which port maps to this channel.
		 */
		enum port port;
	} channel[2];
};

static const struct bxt_dpio_phy_info bxt_dpio_phy_info[] = {
	[DPIO_PHY0] = {
		.dual_channel = true,
		.rcomp_phy = DPIO_PHY1,
		.pwron_mask = BIT(0),

		.channel = {
			[DPIO_CH0] = { .port = PORT_B },
			[DPIO_CH1] = { .port = PORT_C },
		}
	},
	[DPIO_PHY1] = {
		.dual_channel = false,
		.rcomp_phy = -1,
		.pwron_mask = BIT(1),

		.channel = {
			[DPIO_CH0] = { .port = PORT_A },
		}
	},
};

static const struct bxt_dpio_phy_info glk_dpio_phy_info[] = {
	[DPIO_PHY0] = {
		.dual_channel = false,
		.rcomp_phy = DPIO_PHY1,
		.pwron_mask = BIT(0),
		.reset_delay = 20,

		.channel = {
			[DPIO_CH0] = { .port = PORT_B },
		}
	},
	[DPIO_PHY1] = {
		.dual_channel = false,
		.rcomp_phy = -1,
		.pwron_mask = BIT(3),
		.reset_delay = 20,

		.channel = {
			[DPIO_CH0] = { .port = PORT_A },
		}
	},
	[DPIO_PHY2] = {
		.dual_channel = false,
		.rcomp_phy = DPIO_PHY1,
		.pwron_mask = BIT(1),
		.reset_delay = 20,

		.channel = {
			[DPIO_CH0] = { .port = PORT_C },
		}
	},
};

static const struct bxt_dpio_phy_info *
bxt_get_phy_list(struct drm_i915_private *dev_priv, int *count)
{
	if (IS_GEMINILAKE(dev_priv)) {
		*count =  ARRAY_SIZE(glk_dpio_phy_info);
		return glk_dpio_phy_info;
	} else {
		*count =  ARRAY_SIZE(bxt_dpio_phy_info);
		return bxt_dpio_phy_info;
	}
}

static const struct bxt_dpio_phy_info *
bxt_get_phy_info(struct drm_i915_private *dev_priv, enum dpio_phy phy)
{
	int count;
	const struct bxt_dpio_phy_info *phy_list =
		bxt_get_phy_list(dev_priv, &count);

	return &phy_list[phy];
}

void bxt_port_to_phy_channel(struct drm_i915_private *dev_priv, enum port port,
			     enum dpio_phy *phy, enum dpio_channel *ch)
{
	const struct bxt_dpio_phy_info *phy_info, *phys;
	int i, count;

	phys = bxt_get_phy_list(dev_priv, &count);

	for (i = 0; i < count; i++) {
		phy_info = &phys[i];

		if (port == phy_info->channel[DPIO_CH0].port) {
			*phy = i;
			*ch = DPIO_CH0;
			return;
		}

		if (phy_info->dual_channel &&
		    port == phy_info->channel[DPIO_CH1].port) {
			*phy = i;
			*ch = DPIO_CH1;
			return;
		}
	}

	drm_WARN(&dev_priv->drm, 1, "PHY not found for PORT %c",
		 port_name(port));
	*phy = DPIO_PHY0;
	*ch = DPIO_CH0;
}

/*
 * Like intel_de_rmw() but reads from a single per-lane register and
 * writes to the group register to write the same value to all the lanes.
 */
static u32 bxt_dpio_phy_rmw_grp(struct drm_i915_private *i915,
				i915_reg_t reg_single,
				i915_reg_t reg_group,
				u32 clear, u32 set)
{
	u32 old, val;

	old = intel_de_read(i915, reg_single);
	val = (old & ~clear) | set;
	intel_de_write(i915, reg_group, val);

	return old;
}

void bxt_dpio_phy_set_signal_levels(struct intel_encoder *encoder,
				    const struct intel_crtc_state *crtc_state)
{
	struct drm_i915_private *dev_priv = to_i915(encoder->base.dev);
	const struct intel_ddi_buf_trans *trans;
	enum dpio_channel ch;
	enum dpio_phy phy;
	int lane, n_entries;

	trans = encoder->get_buf_trans(encoder, crtc_state, &n_entries);
	if (drm_WARN_ON_ONCE(&dev_priv->drm, !trans))
		return;

	bxt_port_to_phy_channel(dev_priv, encoder->port, &phy, &ch);

	/*
	 * While we write to the group register to program all lanes at once we
	 * can read only lane registers and we pick lanes 0/1 for that.
	 */
	bxt_dpio_phy_rmw_grp(dev_priv, BXT_PORT_PCS_DW10_LN01(phy, ch),
			     BXT_PORT_PCS_DW10_GRP(phy, ch),
			     TX2_SWING_CALC_INIT | TX1_SWING_CALC_INIT, 0);

	for (lane = 0; lane < crtc_state->lane_count; lane++) {
		int level = intel_ddi_level(encoder, crtc_state, lane);

		intel_de_rmw(dev_priv, BXT_PORT_TX_DW2_LN(phy, ch, lane),
			     MARGIN_000_MASK | UNIQ_TRANS_SCALE_MASK,
			     MARGIN_000(trans->entries[level].bxt.margin) |
			     UNIQ_TRANS_SCALE(trans->entries[level].bxt.scale));
	}

	for (lane = 0; lane < crtc_state->lane_count; lane++) {
		int level = intel_ddi_level(encoder, crtc_state, lane);
		u32 val;

		intel_de_rmw(dev_priv, BXT_PORT_TX_DW3_LN(phy, ch, lane),
			     SCALE_DCOMP_METHOD,
			     trans->entries[level].bxt.enable ?
			     SCALE_DCOMP_METHOD : 0);

		val = intel_de_read(dev_priv, BXT_PORT_TX_DW3_LN(phy, ch, lane));
		if ((val & UNIQUE_TRANGE_EN_METHOD) && !(val & SCALE_DCOMP_METHOD))
			drm_err(&dev_priv->drm,
				"Disabled scaling while ouniqetrangenmethod was set");
	}

	for (lane = 0; lane < crtc_state->lane_count; lane++) {
		int level = intel_ddi_level(encoder, crtc_state, lane);

		intel_de_rmw(dev_priv, BXT_PORT_TX_DW4_LN(phy, ch, lane),
			     DE_EMPHASIS_MASK,
			     DE_EMPHASIS(trans->entries[level].bxt.deemphasis));
	}

	bxt_dpio_phy_rmw_grp(dev_priv, BXT_PORT_PCS_DW10_LN01(phy, ch),
			     BXT_PORT_PCS_DW10_GRP(phy, ch),
			     0, TX2_SWING_CALC_INIT | TX1_SWING_CALC_INIT);
}

bool bxt_dpio_phy_is_enabled(struct drm_i915_private *dev_priv,
			     enum dpio_phy phy)
{
	const struct bxt_dpio_phy_info *phy_info;

	phy_info = bxt_get_phy_info(dev_priv, phy);

	if (!(intel_de_read(dev_priv, BXT_P_CR_GT_DISP_PWRON) & phy_info->pwron_mask))
		return false;

	if ((intel_de_read(dev_priv, BXT_PORT_CL1CM_DW0(phy)) &
	     (PHY_POWER_GOOD | PHY_RESERVED)) != PHY_POWER_GOOD) {
		drm_dbg(&dev_priv->drm,
			"DDI PHY %d powered, but power hasn't settled\n", phy);

		return false;
	}

	if (!(intel_de_read(dev_priv, BXT_PHY_CTL_FAMILY(phy)) & COMMON_RESET_DIS)) {
		drm_dbg(&dev_priv->drm,
			"DDI PHY %d powered, but still in reset\n", phy);

		return false;
	}

	return true;
}

static u32 bxt_get_grc(struct drm_i915_private *dev_priv, enum dpio_phy phy)
{
	u32 val = intel_de_read(dev_priv, BXT_PORT_REF_DW6(phy));

	return REG_FIELD_GET(GRC_CODE_MASK, val);
}

static void bxt_phy_wait_grc_done(struct drm_i915_private *dev_priv,
				  enum dpio_phy phy)
{
	if (intel_de_wait_for_set(dev_priv, BXT_PORT_REF_DW3(phy),
				  GRC_DONE, 10))
		drm_err(&dev_priv->drm, "timeout waiting for PHY%d GRC\n",
			phy);
}

static void _bxt_dpio_phy_init(struct drm_i915_private *dev_priv,
			       enum dpio_phy phy)
{
	const struct bxt_dpio_phy_info *phy_info;
	u32 val;

	phy_info = bxt_get_phy_info(dev_priv, phy);

	if (bxt_dpio_phy_is_enabled(dev_priv, phy)) {
		/* Still read out the GRC value for state verification */
		if (phy_info->rcomp_phy != -1)
			dev_priv->display.state.bxt_phy_grc = bxt_get_grc(dev_priv, phy);

		if (bxt_dpio_phy_verify_state(dev_priv, phy)) {
			drm_dbg(&dev_priv->drm, "DDI PHY %d already enabled, "
				"won't reprogram it\n", phy);
			return;
		}

		drm_dbg(&dev_priv->drm,
			"DDI PHY %d enabled with invalid state, "
			"force reprogramming it\n", phy);
	}

	intel_de_rmw(dev_priv, BXT_P_CR_GT_DISP_PWRON, 0, phy_info->pwron_mask);

	/*
	 * The PHY registers start out inaccessible and respond to reads with
	 * all 1s.  Eventually they become accessible as they power up, then
	 * the reserved bit will give the default 0.  Poll on the reserved bit
	 * becoming 0 to find when the PHY is accessible.
	 * The flag should get set in 100us according to the HW team, but
	 * use 1ms due to occasional timeouts observed with that.
	 */
	if (intel_de_wait_fw(dev_priv, BXT_PORT_CL1CM_DW0(phy),
			     PHY_RESERVED | PHY_POWER_GOOD, PHY_POWER_GOOD, 1))
		drm_err(&dev_priv->drm, "timeout during PHY%d power on\n",
			phy);

	/* Program PLL Rcomp code offset */
	intel_de_rmw(dev_priv, BXT_PORT_CL1CM_DW9(phy),
		     IREF0RC_OFFSET_MASK, IREF0RC_OFFSET(0xE4));

	intel_de_rmw(dev_priv, BXT_PORT_CL1CM_DW10(phy),
		     IREF1RC_OFFSET_MASK, IREF1RC_OFFSET(0xE4));

	/* Program power gating */
	intel_de_rmw(dev_priv, BXT_PORT_CL1CM_DW28(phy), 0,
		     OCL1_POWER_DOWN_EN | DW28_OLDO_DYN_PWR_DOWN_EN | SUS_CLK_CONFIG);

	if (phy_info->dual_channel)
		intel_de_rmw(dev_priv, BXT_PORT_CL2CM_DW6(phy), 0,
			     DW6_OLDO_DYN_PWR_DOWN_EN);

	if (phy_info->rcomp_phy != -1) {
		u32 grc_code;

		bxt_phy_wait_grc_done(dev_priv, phy_info->rcomp_phy);

		/*
		 * PHY0 isn't connected to an RCOMP resistor so copy over
		 * the corresponding calibrated value from PHY1, and disable
		 * the automatic calibration on PHY0.
		 */
		val = bxt_get_grc(dev_priv, phy_info->rcomp_phy);
		dev_priv->display.state.bxt_phy_grc = val;

		grc_code = GRC_CODE_FAST(val) |
			GRC_CODE_SLOW(val) |
			GRC_CODE_NOM(val);
		intel_de_write(dev_priv, BXT_PORT_REF_DW6(phy), grc_code);
		intel_de_rmw(dev_priv, BXT_PORT_REF_DW8(phy),
			     0, GRC_DIS | GRC_RDY_OVRD);
	}

	if (phy_info->reset_delay)
		udelay(phy_info->reset_delay);

	intel_de_rmw(dev_priv, BXT_PHY_CTL_FAMILY(phy), 0, COMMON_RESET_DIS);
}

void bxt_dpio_phy_uninit(struct drm_i915_private *dev_priv, enum dpio_phy phy)
{
	const struct bxt_dpio_phy_info *phy_info;

	phy_info = bxt_get_phy_info(dev_priv, phy);

	intel_de_rmw(dev_priv, BXT_PHY_CTL_FAMILY(phy), COMMON_RESET_DIS, 0);

	intel_de_rmw(dev_priv, BXT_P_CR_GT_DISP_PWRON, phy_info->pwron_mask, 0);
}

void bxt_dpio_phy_init(struct drm_i915_private *dev_priv, enum dpio_phy phy)
{
	const struct bxt_dpio_phy_info *phy_info =
		bxt_get_phy_info(dev_priv, phy);
	enum dpio_phy rcomp_phy = phy_info->rcomp_phy;
	bool was_enabled;

	lockdep_assert_held(&dev_priv->display.power.domains.lock);

	was_enabled = true;
	if (rcomp_phy != -1)
		was_enabled = bxt_dpio_phy_is_enabled(dev_priv, rcomp_phy);

	/*
	 * We need to copy the GRC calibration value from rcomp_phy,
	 * so make sure it's powered up.
	 */
	if (!was_enabled)
		_bxt_dpio_phy_init(dev_priv, rcomp_phy);

	_bxt_dpio_phy_init(dev_priv, phy);

	if (!was_enabled)
		bxt_dpio_phy_uninit(dev_priv, rcomp_phy);
}

static bool __printf(6, 7)
__phy_reg_verify_state(struct drm_i915_private *dev_priv, enum dpio_phy phy,
		       i915_reg_t reg, u32 mask, u32 expected,
		       const char *reg_fmt, ...)
{
	struct va_format vaf;
	va_list args;
	u32 val;

	val = intel_de_read(dev_priv, reg);
	if ((val & mask) == expected)
		return true;

	va_start(args, reg_fmt);
	vaf.fmt = reg_fmt;
	vaf.va = &args;

	drm_dbg(&dev_priv->drm, "DDI PHY %d reg %pV [%08x] state mismatch: "
			 "current %08x, expected %08x (mask %08x)\n",
			 phy, &vaf, reg.reg, val, (val & ~mask) | expected,
			 mask);

	va_end(args);

	return false;
}

bool bxt_dpio_phy_verify_state(struct drm_i915_private *dev_priv,
			       enum dpio_phy phy)
{
	const struct bxt_dpio_phy_info *phy_info;
	u32 mask;
	bool ok;

	phy_info = bxt_get_phy_info(dev_priv, phy);

#define _CHK(reg, mask, exp, fmt, ...)					\
	__phy_reg_verify_state(dev_priv, phy, reg, mask, exp, fmt,	\
			       ## __VA_ARGS__)

	if (!bxt_dpio_phy_is_enabled(dev_priv, phy))
		return false;

	ok = true;

	/* PLL Rcomp code offset */
	ok &= _CHK(BXT_PORT_CL1CM_DW9(phy),
		   IREF0RC_OFFSET_MASK, IREF0RC_OFFSET(0xe4),
		   "BXT_PORT_CL1CM_DW9(%d)", phy);
	ok &= _CHK(BXT_PORT_CL1CM_DW10(phy),
		   IREF1RC_OFFSET_MASK, IREF1RC_OFFSET(0xe4),
		   "BXT_PORT_CL1CM_DW10(%d)", phy);

	/* Power gating */
	mask = OCL1_POWER_DOWN_EN | DW28_OLDO_DYN_PWR_DOWN_EN | SUS_CLK_CONFIG;
	ok &= _CHK(BXT_PORT_CL1CM_DW28(phy), mask, mask,
		   "BXT_PORT_CL1CM_DW28(%d)", phy);

	if (phy_info->dual_channel)
		ok &= _CHK(BXT_PORT_CL2CM_DW6(phy),
			   DW6_OLDO_DYN_PWR_DOWN_EN, DW6_OLDO_DYN_PWR_DOWN_EN,
			   "BXT_PORT_CL2CM_DW6(%d)", phy);

	if (phy_info->rcomp_phy != -1) {
		u32 grc_code = dev_priv->display.state.bxt_phy_grc;

		grc_code = GRC_CODE_FAST(grc_code) |
			GRC_CODE_SLOW(grc_code) |
			GRC_CODE_NOM(grc_code);
		mask = GRC_CODE_FAST_MASK | GRC_CODE_SLOW_MASK |
		       GRC_CODE_NOM_MASK;
		ok &= _CHK(BXT_PORT_REF_DW6(phy), mask, grc_code,
			   "BXT_PORT_REF_DW6(%d)", phy);

		mask = GRC_DIS | GRC_RDY_OVRD;
		ok &= _CHK(BXT_PORT_REF_DW8(phy), mask, mask,
			   "BXT_PORT_REF_DW8(%d)", phy);
	}

	return ok;
#undef _CHK
}

u8
bxt_dpio_phy_calc_lane_lat_optim_mask(u8 lane_count)
{
	switch (lane_count) {
	case 1:
		return 0;
	case 2:
		return BIT(2) | BIT(0);
	case 4:
		return BIT(3) | BIT(2) | BIT(0);
	default:
		MISSING_CASE(lane_count);

		return 0;
	}
}

void bxt_dpio_phy_set_lane_optim_mask(struct intel_encoder *encoder,
				      u8 lane_lat_optim_mask)
{
	struct drm_i915_private *dev_priv = to_i915(encoder->base.dev);
	enum port port = encoder->port;
	enum dpio_phy phy;
	enum dpio_channel ch;
	int lane;

	bxt_port_to_phy_channel(dev_priv, port, &phy, &ch);

	for (lane = 0; lane < 4; lane++) {
		/*
		 * Note that on CHV this flag is called UPAR, but has
		 * the same function.
		 */
		intel_de_rmw(dev_priv, BXT_PORT_TX_DW14_LN(phy, ch, lane),
			     LATENCY_OPTIM,
			     lane_lat_optim_mask & BIT(lane) ? LATENCY_OPTIM : 0);
	}
}

u8
bxt_dpio_phy_get_lane_lat_optim_mask(struct intel_encoder *encoder)
{
	struct drm_i915_private *dev_priv = to_i915(encoder->base.dev);
	enum port port = encoder->port;
	enum dpio_phy phy;
	enum dpio_channel ch;
	int lane;
	u8 mask;

	bxt_port_to_phy_channel(dev_priv, port, &phy, &ch);

	mask = 0;
	for (lane = 0; lane < 4; lane++) {
		u32 val = intel_de_read(dev_priv,
					BXT_PORT_TX_DW14_LN(phy, ch, lane));

		if (val & LATENCY_OPTIM)
			mask |= BIT(lane);
	}

	return mask;
}

enum dpio_channel vlv_dig_port_to_channel(struct intel_digital_port *dig_port)
{
	switch (dig_port->base.port) {
	default:
		MISSING_CASE(dig_port->base.port);
		fallthrough;
	case PORT_B:
	case PORT_D:
		return DPIO_CH0;
	case PORT_C:
		return DPIO_CH1;
	}
}

enum dpio_phy vlv_dig_port_to_phy(struct intel_digital_port *dig_port)
{
	switch (dig_port->base.port) {
	default:
		MISSING_CASE(dig_port->base.port);
		fallthrough;
	case PORT_B:
	case PORT_C:
		return DPIO_PHY0;
	case PORT_D:
		return DPIO_PHY1;
	}
}

enum dpio_phy vlv_pipe_to_phy(enum pipe pipe)
{
	switch (pipe) {
	default:
		MISSING_CASE(pipe);
		fallthrough;
	case PIPE_A:
	case PIPE_B:
		return DPIO_PHY0;
	case PIPE_C:
		return DPIO_PHY1;
	}
}

enum dpio_channel vlv_pipe_to_channel(enum pipe pipe)
{
	switch (pipe) {
	default:
		MISSING_CASE(pipe);
		fallthrough;
	case PIPE_A:
	case PIPE_C:
		return DPIO_CH0;
	case PIPE_B:
		return DPIO_CH1;
	}
}

void chv_set_phy_signal_level(struct intel_encoder *encoder,
			      const struct intel_crtc_state *crtc_state,
			      u32 deemph_reg_value, u32 margin_reg_value,
			      bool uniq_trans_scale)
{
	struct drm_i915_private *dev_priv = to_i915(encoder->base.dev);
	struct intel_digital_port *dig_port = enc_to_dig_port(encoder);
	enum dpio_channel ch = vlv_dig_port_to_channel(dig_port);
<<<<<<< HEAD
	enum dpio_phy phy = vlv_pipe_to_phy(crtc->pipe);
=======
	enum dpio_phy phy = vlv_dig_port_to_phy(dig_port);
>>>>>>> 0c383648
	u32 val;
	int i;

	vlv_dpio_get(dev_priv);

	/* Clear calc init */
	val = vlv_dpio_read(dev_priv, phy, VLV_PCS01_DW10(ch));
	val &= ~(DPIO_PCS_SWING_CALC_TX0_TX2 | DPIO_PCS_SWING_CALC_TX1_TX3);
	val &= ~(DPIO_PCS_TX1DEEMP_MASK | DPIO_PCS_TX2DEEMP_MASK);
	val |= DPIO_PCS_TX1DEEMP_9P5 | DPIO_PCS_TX2DEEMP_9P5;
	vlv_dpio_write(dev_priv, phy, VLV_PCS01_DW10(ch), val);

	if (crtc_state->lane_count > 2) {
		val = vlv_dpio_read(dev_priv, phy, VLV_PCS23_DW10(ch));
		val &= ~(DPIO_PCS_SWING_CALC_TX0_TX2 | DPIO_PCS_SWING_CALC_TX1_TX3);
		val &= ~(DPIO_PCS_TX1DEEMP_MASK | DPIO_PCS_TX2DEEMP_MASK);
		val |= DPIO_PCS_TX1DEEMP_9P5 | DPIO_PCS_TX2DEEMP_9P5;
		vlv_dpio_write(dev_priv, phy, VLV_PCS23_DW10(ch), val);
	}

	val = vlv_dpio_read(dev_priv, phy, VLV_PCS01_DW9(ch));
	val &= ~(DPIO_PCS_TX1MARGIN_MASK | DPIO_PCS_TX2MARGIN_MASK);
	val |= DPIO_PCS_TX1MARGIN_000 | DPIO_PCS_TX2MARGIN_000;
	vlv_dpio_write(dev_priv, phy, VLV_PCS01_DW9(ch), val);

	if (crtc_state->lane_count > 2) {
		val = vlv_dpio_read(dev_priv, phy, VLV_PCS23_DW9(ch));
		val &= ~(DPIO_PCS_TX1MARGIN_MASK | DPIO_PCS_TX2MARGIN_MASK);
		val |= DPIO_PCS_TX1MARGIN_000 | DPIO_PCS_TX2MARGIN_000;
		vlv_dpio_write(dev_priv, phy, VLV_PCS23_DW9(ch), val);
	}

	/* Program swing deemph */
	for (i = 0; i < crtc_state->lane_count; i++) {
		val = vlv_dpio_read(dev_priv, phy, CHV_TX_DW4(ch, i));
		val &= ~DPIO_SWING_DEEMPH9P5_MASK;
<<<<<<< HEAD
		val |= deemph_reg_value << DPIO_SWING_DEEMPH9P5_SHIFT;
=======
		val |= DPIO_SWING_DEEMPH9P5(deemph_reg_value);
>>>>>>> 0c383648
		vlv_dpio_write(dev_priv, phy, CHV_TX_DW4(ch, i), val);
	}

	/* Program swing margin */
	for (i = 0; i < crtc_state->lane_count; i++) {
		val = vlv_dpio_read(dev_priv, phy, CHV_TX_DW2(ch, i));

		val &= ~DPIO_SWING_MARGIN000_MASK;
		val |= DPIO_SWING_MARGIN000(margin_reg_value);

		/*
		 * Supposedly this value shouldn't matter when unique transition
		 * scale is disabled, but in fact it does matter. Let's just
		 * always program the same value and hope it's OK.
		 */
		val &= ~DPIO_UNIQ_TRANS_SCALE_MASK;
		val |= DPIO_UNIQ_TRANS_SCALE(0x9a);

		vlv_dpio_write(dev_priv, phy, CHV_TX_DW2(ch, i), val);
	}

	/*
	 * The document said it needs to set bit 27 for ch0 and bit 26
	 * for ch1. Might be a typo in the doc.
	 * For now, for this unique transition scale selection, set bit
	 * 27 for ch0 and ch1.
	 */
	for (i = 0; i < crtc_state->lane_count; i++) {
		val = vlv_dpio_read(dev_priv, phy, CHV_TX_DW3(ch, i));
		if (uniq_trans_scale)
			val |= DPIO_TX_UNIQ_TRANS_SCALE_EN;
		else
			val &= ~DPIO_TX_UNIQ_TRANS_SCALE_EN;
		vlv_dpio_write(dev_priv, phy, CHV_TX_DW3(ch, i), val);
	}

	/* Start swing calculation */
	val = vlv_dpio_read(dev_priv, phy, VLV_PCS01_DW10(ch));
	val |= DPIO_PCS_SWING_CALC_TX0_TX2 | DPIO_PCS_SWING_CALC_TX1_TX3;
	vlv_dpio_write(dev_priv, phy, VLV_PCS01_DW10(ch), val);

	if (crtc_state->lane_count > 2) {
		val = vlv_dpio_read(dev_priv, phy, VLV_PCS23_DW10(ch));
		val |= DPIO_PCS_SWING_CALC_TX0_TX2 | DPIO_PCS_SWING_CALC_TX1_TX3;
		vlv_dpio_write(dev_priv, phy, VLV_PCS23_DW10(ch), val);
	}

	vlv_dpio_put(dev_priv);
}

void chv_data_lane_soft_reset(struct intel_encoder *encoder,
			      const struct intel_crtc_state *crtc_state,
			      bool reset)
{
	struct drm_i915_private *dev_priv = to_i915(encoder->base.dev);
<<<<<<< HEAD
	struct intel_crtc *crtc = to_intel_crtc(crtc_state->uapi.crtc);
	enum dpio_channel ch = vlv_dig_port_to_channel(enc_to_dig_port(encoder));
	enum dpio_phy phy = vlv_pipe_to_phy(crtc->pipe);
=======
	struct intel_digital_port *dig_port = enc_to_dig_port(encoder);
	enum dpio_channel ch = vlv_dig_port_to_channel(dig_port);
	enum dpio_phy phy = vlv_dig_port_to_phy(dig_port);
>>>>>>> 0c383648
	u32 val;

	val = vlv_dpio_read(dev_priv, phy, VLV_PCS01_DW0(ch));
	if (reset)
		val &= ~(DPIO_PCS_TX_LANE2_RESET | DPIO_PCS_TX_LANE1_RESET);
	else
		val |= DPIO_PCS_TX_LANE2_RESET | DPIO_PCS_TX_LANE1_RESET;
	vlv_dpio_write(dev_priv, phy, VLV_PCS01_DW0(ch), val);

	if (crtc_state->lane_count > 2) {
		val = vlv_dpio_read(dev_priv, phy, VLV_PCS23_DW0(ch));
		if (reset)
			val &= ~(DPIO_PCS_TX_LANE2_RESET | DPIO_PCS_TX_LANE1_RESET);
		else
			val |= DPIO_PCS_TX_LANE2_RESET | DPIO_PCS_TX_LANE1_RESET;
		vlv_dpio_write(dev_priv, phy, VLV_PCS23_DW0(ch), val);
	}

	val = vlv_dpio_read(dev_priv, phy, VLV_PCS01_DW1(ch));
	val |= CHV_PCS_REQ_SOFTRESET_EN;
	if (reset)
		val &= ~DPIO_PCS_CLK_SOFT_RESET;
	else
		val |= DPIO_PCS_CLK_SOFT_RESET;
	vlv_dpio_write(dev_priv, phy, VLV_PCS01_DW1(ch), val);

	if (crtc_state->lane_count > 2) {
		val = vlv_dpio_read(dev_priv, phy, VLV_PCS23_DW1(ch));
		val |= CHV_PCS_REQ_SOFTRESET_EN;
		if (reset)
			val &= ~DPIO_PCS_CLK_SOFT_RESET;
		else
			val |= DPIO_PCS_CLK_SOFT_RESET;
		vlv_dpio_write(dev_priv, phy, VLV_PCS23_DW1(ch), val);
	}
}

void chv_phy_pre_pll_enable(struct intel_encoder *encoder,
			    const struct intel_crtc_state *crtc_state)
{
	struct intel_digital_port *dig_port = enc_to_dig_port(encoder);
	struct drm_i915_private *dev_priv = to_i915(encoder->base.dev);
	struct intel_crtc *crtc = to_intel_crtc(crtc_state->uapi.crtc);
	enum dpio_channel ch = vlv_dig_port_to_channel(dig_port);
<<<<<<< HEAD
	enum dpio_phy phy = vlv_pipe_to_phy(crtc->pipe);
=======
	enum dpio_phy phy = vlv_dig_port_to_phy(dig_port);
>>>>>>> 0c383648
	enum pipe pipe = crtc->pipe;
	unsigned int lane_mask =
		intel_dp_unused_lane_mask(crtc_state->lane_count);
	u32 val;

	/*
	 * Must trick the second common lane into life.
	 * Otherwise we can't even access the PLL.
	 */
	if (ch == DPIO_CH0 && pipe == PIPE_B)
		dig_port->release_cl2_override =
			!chv_phy_powergate_ch(dev_priv, DPIO_PHY0, DPIO_CH1, true);

	chv_phy_powergate_lanes(encoder, true, lane_mask);

	vlv_dpio_get(dev_priv);

	/* Assert data lane reset */
	chv_data_lane_soft_reset(encoder, crtc_state, true);

	/* program left/right clock distribution */
	if (pipe != PIPE_B) {
<<<<<<< HEAD
		val = vlv_dpio_read(dev_priv, phy, _CHV_CMN_DW5_CH0);
=======
		val = vlv_dpio_read(dev_priv, phy, CHV_CMN_DW5_CH0);
>>>>>>> 0c383648
		val &= ~(CHV_BUFLEFTENA1_MASK | CHV_BUFRIGHTENA1_MASK);
		if (ch == DPIO_CH0)
			val |= CHV_BUFLEFTENA1_FORCE;
		if (ch == DPIO_CH1)
			val |= CHV_BUFRIGHTENA1_FORCE;
<<<<<<< HEAD
		vlv_dpio_write(dev_priv, phy, _CHV_CMN_DW5_CH0, val);
	} else {
		val = vlv_dpio_read(dev_priv, phy, _CHV_CMN_DW1_CH1);
=======
		vlv_dpio_write(dev_priv, phy, CHV_CMN_DW5_CH0, val);
	} else {
		val = vlv_dpio_read(dev_priv, phy, CHV_CMN_DW1_CH1);
>>>>>>> 0c383648
		val &= ~(CHV_BUFLEFTENA2_MASK | CHV_BUFRIGHTENA2_MASK);
		if (ch == DPIO_CH0)
			val |= CHV_BUFLEFTENA2_FORCE;
		if (ch == DPIO_CH1)
			val |= CHV_BUFRIGHTENA2_FORCE;
<<<<<<< HEAD
		vlv_dpio_write(dev_priv, phy, _CHV_CMN_DW1_CH1, val);
=======
		vlv_dpio_write(dev_priv, phy, CHV_CMN_DW1_CH1, val);
>>>>>>> 0c383648
	}

	/* program clock channel usage */
	val = vlv_dpio_read(dev_priv, phy, VLV_PCS01_DW8(ch));
<<<<<<< HEAD
	val |= CHV_PCS_USEDCLKCHANNEL_OVRRIDE;
	if (pipe != PIPE_B)
		val &= ~CHV_PCS_USEDCLKCHANNEL;
	else
		val |= CHV_PCS_USEDCLKCHANNEL;
=======
	val |= DPIO_PCS_USEDCLKCHANNEL_OVRRIDE;
	if (pipe == PIPE_B)
		val |= DPIO_PCS_USEDCLKCHANNEL;
	else
		val &= ~DPIO_PCS_USEDCLKCHANNEL;
>>>>>>> 0c383648
	vlv_dpio_write(dev_priv, phy, VLV_PCS01_DW8(ch), val);

	if (crtc_state->lane_count > 2) {
		val = vlv_dpio_read(dev_priv, phy, VLV_PCS23_DW8(ch));
<<<<<<< HEAD
		val |= CHV_PCS_USEDCLKCHANNEL_OVRRIDE;
		if (pipe != PIPE_B)
			val &= ~CHV_PCS_USEDCLKCHANNEL;
		else
			val |= CHV_PCS_USEDCLKCHANNEL;
=======
		val |= DPIO_PCS_USEDCLKCHANNEL_OVRRIDE;
		if (pipe == PIPE_B)
			val |= DPIO_PCS_USEDCLKCHANNEL;
		else
			val &= ~DPIO_PCS_USEDCLKCHANNEL;
>>>>>>> 0c383648
		vlv_dpio_write(dev_priv, phy, VLV_PCS23_DW8(ch), val);
	}

	/*
	 * This a a bit weird since generally CL
	 * matches the pipe, but here we need to
	 * pick the CL based on the port.
	 */
	val = vlv_dpio_read(dev_priv, phy, CHV_CMN_DW19(ch));
<<<<<<< HEAD
	if (pipe != PIPE_B)
		val &= ~CHV_CMN_USEDCLKCHANNEL;
	else
		val |= CHV_CMN_USEDCLKCHANNEL;
=======
	if (pipe == PIPE_B)
		val |= CHV_CMN_USEDCLKCHANNEL;
	else
		val &= ~CHV_CMN_USEDCLKCHANNEL;
>>>>>>> 0c383648
	vlv_dpio_write(dev_priv, phy, CHV_CMN_DW19(ch), val);

	vlv_dpio_put(dev_priv);
}

void chv_phy_pre_encoder_enable(struct intel_encoder *encoder,
				const struct intel_crtc_state *crtc_state)
{
	struct intel_dp *intel_dp = enc_to_intel_dp(encoder);
	struct intel_digital_port *dig_port = dp_to_dig_port(intel_dp);
	struct drm_i915_private *dev_priv = to_i915(encoder->base.dev);
	enum dpio_channel ch = vlv_dig_port_to_channel(dig_port);
<<<<<<< HEAD
	enum dpio_phy phy = vlv_pipe_to_phy(crtc->pipe);
=======
	enum dpio_phy phy = vlv_dig_port_to_phy(dig_port);
>>>>>>> 0c383648
	int data, i, stagger;
	u32 val;

	vlv_dpio_get(dev_priv);

	/* allow hardware to manage TX FIFO reset source */
	val = vlv_dpio_read(dev_priv, phy, VLV_PCS01_DW11(ch));
	val &= ~DPIO_LANEDESKEW_STRAP_OVRD;
	vlv_dpio_write(dev_priv, phy, VLV_PCS01_DW11(ch), val);

	if (crtc_state->lane_count > 2) {
		val = vlv_dpio_read(dev_priv, phy, VLV_PCS23_DW11(ch));
		val &= ~DPIO_LANEDESKEW_STRAP_OVRD;
		vlv_dpio_write(dev_priv, phy, VLV_PCS23_DW11(ch), val);
	}

	/* Program Tx lane latency optimal setting*/
	for (i = 0; i < crtc_state->lane_count; i++) {
		/* Set the upar bit */
		if (crtc_state->lane_count == 1)
			data = 0;
		else
<<<<<<< HEAD
			data = (i == 1) ? 0x0 : 0x1;
		vlv_dpio_write(dev_priv, phy, CHV_TX_DW14(ch, i),
				data << DPIO_UPAR_SHIFT);
=======
			data = (i == 1) ? 0 : DPIO_UPAR;
		vlv_dpio_write(dev_priv, phy, CHV_TX_DW14(ch, i), data);
>>>>>>> 0c383648
	}

	/* Data lane stagger programming */
	if (crtc_state->port_clock > 270000)
		stagger = 0x18;
	else if (crtc_state->port_clock > 135000)
		stagger = 0xd;
	else if (crtc_state->port_clock > 67500)
		stagger = 0x7;
	else if (crtc_state->port_clock > 33750)
		stagger = 0x4;
	else
		stagger = 0x2;

	val = vlv_dpio_read(dev_priv, phy, VLV_PCS01_DW11(ch));
	val |= DPIO_TX2_STAGGER_MASK(0x1f);
	vlv_dpio_write(dev_priv, phy, VLV_PCS01_DW11(ch), val);

	if (crtc_state->lane_count > 2) {
		val = vlv_dpio_read(dev_priv, phy, VLV_PCS23_DW11(ch));
		val |= DPIO_TX2_STAGGER_MASK(0x1f);
		vlv_dpio_write(dev_priv, phy, VLV_PCS23_DW11(ch), val);
	}

	vlv_dpio_write(dev_priv, phy, VLV_PCS01_DW12(ch),
		       DPIO_LANESTAGGER_STRAP(stagger) |
		       DPIO_LANESTAGGER_STRAP_OVRD |
		       DPIO_TX1_STAGGER_MASK(0x1f) |
		       DPIO_TX1_STAGGER_MULT(6) |
		       DPIO_TX2_STAGGER_MULT(0));

	if (crtc_state->lane_count > 2) {
		vlv_dpio_write(dev_priv, phy, VLV_PCS23_DW12(ch),
			       DPIO_LANESTAGGER_STRAP(stagger) |
			       DPIO_LANESTAGGER_STRAP_OVRD |
			       DPIO_TX1_STAGGER_MASK(0x1f) |
			       DPIO_TX1_STAGGER_MULT(7) |
			       DPIO_TX2_STAGGER_MULT(5));
	}

	/* Deassert data lane reset */
	chv_data_lane_soft_reset(encoder, crtc_state, false);

	vlv_dpio_put(dev_priv);
}

void chv_phy_release_cl2_override(struct intel_encoder *encoder)
{
	struct intel_digital_port *dig_port = enc_to_dig_port(encoder);
	struct drm_i915_private *dev_priv = to_i915(encoder->base.dev);

	if (dig_port->release_cl2_override) {
		chv_phy_powergate_ch(dev_priv, DPIO_PHY0, DPIO_CH1, false);
		dig_port->release_cl2_override = false;
	}
}

void chv_phy_post_pll_disable(struct intel_encoder *encoder,
			      const struct intel_crtc_state *old_crtc_state)
{
	struct drm_i915_private *dev_priv = to_i915(encoder->base.dev);
	enum dpio_phy phy = vlv_dig_port_to_phy(enc_to_dig_port(encoder));
	enum pipe pipe = to_intel_crtc(old_crtc_state->uapi.crtc)->pipe;
	enum dpio_phy phy = vlv_pipe_to_phy(pipe);
	u32 val;

	vlv_dpio_get(dev_priv);

	/* disable left/right clock distribution */
	if (pipe != PIPE_B) {
<<<<<<< HEAD
		val = vlv_dpio_read(dev_priv, phy, _CHV_CMN_DW5_CH0);
		val &= ~(CHV_BUFLEFTENA1_MASK | CHV_BUFRIGHTENA1_MASK);
		vlv_dpio_write(dev_priv, phy, _CHV_CMN_DW5_CH0, val);
	} else {
		val = vlv_dpio_read(dev_priv, phy, _CHV_CMN_DW1_CH1);
		val &= ~(CHV_BUFLEFTENA2_MASK | CHV_BUFRIGHTENA2_MASK);
		vlv_dpio_write(dev_priv, phy, _CHV_CMN_DW1_CH1, val);
=======
		val = vlv_dpio_read(dev_priv, phy, CHV_CMN_DW5_CH0);
		val &= ~(CHV_BUFLEFTENA1_MASK | CHV_BUFRIGHTENA1_MASK);
		vlv_dpio_write(dev_priv, phy, CHV_CMN_DW5_CH0, val);
	} else {
		val = vlv_dpio_read(dev_priv, phy, CHV_CMN_DW1_CH1);
		val &= ~(CHV_BUFLEFTENA2_MASK | CHV_BUFRIGHTENA2_MASK);
		vlv_dpio_write(dev_priv, phy, CHV_CMN_DW1_CH1, val);
>>>>>>> 0c383648
	}

	vlv_dpio_put(dev_priv);

	/*
	 * Leave the power down bit cleared for at least one
	 * lane so that chv_powergate_phy_ch() will power
	 * on something when the channel is otherwise unused.
	 * When the port is off and the override is removed
	 * the lanes power down anyway, so otherwise it doesn't
	 * really matter what the state of power down bits is
	 * after this.
	 */
	chv_phy_powergate_lanes(encoder, false, 0x0);
}

void vlv_set_phy_signal_level(struct intel_encoder *encoder,
			      const struct intel_crtc_state *crtc_state,
			      u32 demph_reg_value, u32 preemph_reg_value,
			      u32 uniqtranscale_reg_value, u32 tx3_demph)
{
	struct drm_i915_private *dev_priv = to_i915(encoder->base.dev);
	struct intel_digital_port *dig_port = enc_to_dig_port(encoder);
<<<<<<< HEAD
	struct intel_crtc *crtc = to_intel_crtc(crtc_state->uapi.crtc);
	enum dpio_channel port = vlv_dig_port_to_channel(dig_port);
	enum dpio_phy phy = vlv_pipe_to_phy(crtc->pipe);

	vlv_dpio_get(dev_priv);

	vlv_dpio_write(dev_priv, phy, VLV_TX_DW5(port), 0x00000000);
	vlv_dpio_write(dev_priv, phy, VLV_TX_DW4(port), demph_reg_value);
	vlv_dpio_write(dev_priv, phy, VLV_TX_DW2(port),
			 uniqtranscale_reg_value);
	vlv_dpio_write(dev_priv, phy, VLV_TX_DW3(port), 0x0C782040);

	if (tx3_demph)
		vlv_dpio_write(dev_priv, phy, VLV_TX3_DW4(port), tx3_demph);

	vlv_dpio_write(dev_priv, phy, VLV_PCS_DW11(port), 0x00030000);
	vlv_dpio_write(dev_priv, phy, VLV_PCS_DW9(port), preemph_reg_value);
	vlv_dpio_write(dev_priv, phy, VLV_TX_DW5(port), DPIO_TX_OCALINIT_EN);
=======
	enum dpio_channel ch = vlv_dig_port_to_channel(dig_port);
	enum dpio_phy phy = vlv_dig_port_to_phy(dig_port);

	vlv_dpio_get(dev_priv);

	vlv_dpio_write(dev_priv, phy, VLV_TX_DW5_GRP(ch), 0x00000000);
	vlv_dpio_write(dev_priv, phy, VLV_TX_DW4_GRP(ch), demph_reg_value);
	vlv_dpio_write(dev_priv, phy, VLV_TX_DW2_GRP(ch),
			 uniqtranscale_reg_value);
	vlv_dpio_write(dev_priv, phy, VLV_TX_DW3_GRP(ch), 0x0C782040);

	if (tx3_demph)
		vlv_dpio_write(dev_priv, phy, VLV_TX_DW4(ch, 3), tx3_demph);

	vlv_dpio_write(dev_priv, phy, VLV_PCS_DW11_GRP(ch), 0x00030000);
	vlv_dpio_write(dev_priv, phy, VLV_PCS_DW9_GRP(ch), preemph_reg_value);
	vlv_dpio_write(dev_priv, phy, VLV_TX_DW5_GRP(ch), DPIO_TX_OCALINIT_EN);
>>>>>>> 0c383648

	vlv_dpio_put(dev_priv);
}

void vlv_phy_pre_pll_enable(struct intel_encoder *encoder,
			    const struct intel_crtc_state *crtc_state)
{
	struct intel_digital_port *dig_port = enc_to_dig_port(encoder);
	struct drm_i915_private *dev_priv = to_i915(encoder->base.dev);
<<<<<<< HEAD
	struct intel_crtc *crtc = to_intel_crtc(crtc_state->uapi.crtc);
	enum dpio_channel port = vlv_dig_port_to_channel(dig_port);
	enum dpio_phy phy = vlv_pipe_to_phy(crtc->pipe);
=======
	enum dpio_channel ch = vlv_dig_port_to_channel(dig_port);
	enum dpio_phy phy = vlv_dig_port_to_phy(dig_port);
>>>>>>> 0c383648

	/* Program Tx lane resets to default */
	vlv_dpio_get(dev_priv);

<<<<<<< HEAD
	vlv_dpio_write(dev_priv, phy, VLV_PCS_DW0(port),
			 DPIO_PCS_TX_LANE2_RESET |
			 DPIO_PCS_TX_LANE1_RESET);
	vlv_dpio_write(dev_priv, phy, VLV_PCS_DW1(port),
			 DPIO_PCS_CLK_CRI_RXEB_EIOS_EN |
			 DPIO_PCS_CLK_CRI_RXDIGFILTSG_EN |
			 (1<<DPIO_PCS_CLK_DATAWIDTH_SHIFT) |
				 DPIO_PCS_CLK_SOFT_RESET);

	/* Fix up inter-pair skew failure */
	vlv_dpio_write(dev_priv, phy, VLV_PCS_DW12(port), 0x00750f00);
	vlv_dpio_write(dev_priv, phy, VLV_TX_DW11(port), 0x00001500);
	vlv_dpio_write(dev_priv, phy, VLV_TX_DW14(port), 0x40400000);
=======
	vlv_dpio_write(dev_priv, phy, VLV_PCS_DW0_GRP(ch),
		       DPIO_PCS_TX_LANE2_RESET |
		       DPIO_PCS_TX_LANE1_RESET);
	vlv_dpio_write(dev_priv, phy, VLV_PCS_DW1_GRP(ch),
		       DPIO_PCS_CLK_CRI_RXEB_EIOS_EN |
		       DPIO_PCS_CLK_CRI_RXDIGFILTSG_EN |
		       DPIO_PCS_CLK_DATAWIDTH_8_10 |
		       DPIO_PCS_CLK_SOFT_RESET);

	/* Fix up inter-pair skew failure */
	vlv_dpio_write(dev_priv, phy, VLV_PCS_DW12_GRP(ch), 0x00750f00);
	vlv_dpio_write(dev_priv, phy, VLV_TX_DW11_GRP(ch), 0x00001500);
	vlv_dpio_write(dev_priv, phy, VLV_TX_DW14_GRP(ch), 0x40400000);
>>>>>>> 0c383648

	vlv_dpio_put(dev_priv);
}

void vlv_phy_pre_encoder_enable(struct intel_encoder *encoder,
				const struct intel_crtc_state *crtc_state)
{
	struct intel_dp *intel_dp = enc_to_intel_dp(encoder);
	struct intel_digital_port *dig_port = dp_to_dig_port(intel_dp);
	struct drm_i915_private *dev_priv = to_i915(encoder->base.dev);
	struct intel_crtc *crtc = to_intel_crtc(crtc_state->uapi.crtc);
	enum dpio_channel ch = vlv_dig_port_to_channel(dig_port);
	enum dpio_phy phy = vlv_dig_port_to_phy(dig_port);
	enum pipe pipe = crtc->pipe;
	enum dpio_phy phy = vlv_pipe_to_phy(pipe);
	u32 val;

	vlv_dpio_get(dev_priv);

	/* Enable clock channels for this port */
<<<<<<< HEAD
	val = vlv_dpio_read(dev_priv, phy, VLV_PCS01_DW8(port));
	val = 0;
	if (pipe)
		val |= (1<<21);
	else
		val &= ~(1<<21);
	val |= 0x001000c4;
	vlv_dpio_write(dev_priv, phy, VLV_PCS_DW8(port), val);

	/* Program lane clock */
	vlv_dpio_write(dev_priv, phy, VLV_PCS_DW14(port), 0x00760018);
	vlv_dpio_write(dev_priv, phy, VLV_PCS_DW23(port), 0x00400888);
=======
	val = DPIO_PCS_USEDCLKCHANNEL_OVRRIDE;
	if (pipe == PIPE_B)
		val |= DPIO_PCS_USEDCLKCHANNEL;
	val |= 0xc4;
	vlv_dpio_write(dev_priv, phy, VLV_PCS_DW8_GRP(ch), val);

	/* Program lane clock */
	vlv_dpio_write(dev_priv, phy, VLV_PCS_DW14_GRP(ch), 0x00760018);
	vlv_dpio_write(dev_priv, phy, VLV_PCS_DW23_GRP(ch), 0x00400888);
>>>>>>> 0c383648

	vlv_dpio_put(dev_priv);
}

void vlv_phy_reset_lanes(struct intel_encoder *encoder,
			 const struct intel_crtc_state *old_crtc_state)
{
	struct intel_digital_port *dig_port = enc_to_dig_port(encoder);
	struct drm_i915_private *dev_priv = to_i915(encoder->base.dev);
<<<<<<< HEAD
	struct intel_crtc *crtc = to_intel_crtc(old_crtc_state->uapi.crtc);
	enum dpio_channel port = vlv_dig_port_to_channel(dig_port);
	enum dpio_phy phy = vlv_pipe_to_phy(crtc->pipe);

	vlv_dpio_get(dev_priv);
	vlv_dpio_write(dev_priv, phy, VLV_PCS_DW0(port), 0x00000000);
	vlv_dpio_write(dev_priv, phy, VLV_PCS_DW1(port), 0x00e00060);
=======
	enum dpio_channel ch = vlv_dig_port_to_channel(dig_port);
	enum dpio_phy phy = vlv_dig_port_to_phy(dig_port);

	vlv_dpio_get(dev_priv);
	vlv_dpio_write(dev_priv, phy, VLV_PCS_DW0_GRP(ch), 0x00000000);
	vlv_dpio_write(dev_priv, phy, VLV_PCS_DW1_GRP(ch), 0x00e00060);
>>>>>>> 0c383648
	vlv_dpio_put(dev_priv);
}<|MERGE_RESOLUTION|>--- conflicted
+++ resolved
@@ -721,11 +721,7 @@
 	struct drm_i915_private *dev_priv = to_i915(encoder->base.dev);
 	struct intel_digital_port *dig_port = enc_to_dig_port(encoder);
 	enum dpio_channel ch = vlv_dig_port_to_channel(dig_port);
-<<<<<<< HEAD
-	enum dpio_phy phy = vlv_pipe_to_phy(crtc->pipe);
-=======
 	enum dpio_phy phy = vlv_dig_port_to_phy(dig_port);
->>>>>>> 0c383648
 	u32 val;
 	int i;
 
@@ -762,11 +758,7 @@
 	for (i = 0; i < crtc_state->lane_count; i++) {
 		val = vlv_dpio_read(dev_priv, phy, CHV_TX_DW4(ch, i));
 		val &= ~DPIO_SWING_DEEMPH9P5_MASK;
-<<<<<<< HEAD
-		val |= deemph_reg_value << DPIO_SWING_DEEMPH9P5_SHIFT;
-=======
 		val |= DPIO_SWING_DEEMPH9P5(deemph_reg_value);
->>>>>>> 0c383648
 		vlv_dpio_write(dev_priv, phy, CHV_TX_DW4(ch, i), val);
 	}
 
@@ -822,15 +814,9 @@
 			      bool reset)
 {
 	struct drm_i915_private *dev_priv = to_i915(encoder->base.dev);
-<<<<<<< HEAD
-	struct intel_crtc *crtc = to_intel_crtc(crtc_state->uapi.crtc);
-	enum dpio_channel ch = vlv_dig_port_to_channel(enc_to_dig_port(encoder));
-	enum dpio_phy phy = vlv_pipe_to_phy(crtc->pipe);
-=======
 	struct intel_digital_port *dig_port = enc_to_dig_port(encoder);
 	enum dpio_channel ch = vlv_dig_port_to_channel(dig_port);
 	enum dpio_phy phy = vlv_dig_port_to_phy(dig_port);
->>>>>>> 0c383648
 	u32 val;
 
 	val = vlv_dpio_read(dev_priv, phy, VLV_PCS01_DW0(ch));
@@ -875,11 +861,7 @@
 	struct drm_i915_private *dev_priv = to_i915(encoder->base.dev);
 	struct intel_crtc *crtc = to_intel_crtc(crtc_state->uapi.crtc);
 	enum dpio_channel ch = vlv_dig_port_to_channel(dig_port);
-<<<<<<< HEAD
-	enum dpio_phy phy = vlv_pipe_to_phy(crtc->pipe);
-=======
 	enum dpio_phy phy = vlv_dig_port_to_phy(dig_port);
->>>>>>> 0c383648
 	enum pipe pipe = crtc->pipe;
 	unsigned int lane_mask =
 		intel_dp_unused_lane_mask(crtc_state->lane_count);
@@ -902,69 +884,39 @@
 
 	/* program left/right clock distribution */
 	if (pipe != PIPE_B) {
-<<<<<<< HEAD
-		val = vlv_dpio_read(dev_priv, phy, _CHV_CMN_DW5_CH0);
-=======
 		val = vlv_dpio_read(dev_priv, phy, CHV_CMN_DW5_CH0);
->>>>>>> 0c383648
 		val &= ~(CHV_BUFLEFTENA1_MASK | CHV_BUFRIGHTENA1_MASK);
 		if (ch == DPIO_CH0)
 			val |= CHV_BUFLEFTENA1_FORCE;
 		if (ch == DPIO_CH1)
 			val |= CHV_BUFRIGHTENA1_FORCE;
-<<<<<<< HEAD
-		vlv_dpio_write(dev_priv, phy, _CHV_CMN_DW5_CH0, val);
-	} else {
-		val = vlv_dpio_read(dev_priv, phy, _CHV_CMN_DW1_CH1);
-=======
 		vlv_dpio_write(dev_priv, phy, CHV_CMN_DW5_CH0, val);
 	} else {
 		val = vlv_dpio_read(dev_priv, phy, CHV_CMN_DW1_CH1);
->>>>>>> 0c383648
 		val &= ~(CHV_BUFLEFTENA2_MASK | CHV_BUFRIGHTENA2_MASK);
 		if (ch == DPIO_CH0)
 			val |= CHV_BUFLEFTENA2_FORCE;
 		if (ch == DPIO_CH1)
 			val |= CHV_BUFRIGHTENA2_FORCE;
-<<<<<<< HEAD
-		vlv_dpio_write(dev_priv, phy, _CHV_CMN_DW1_CH1, val);
-=======
 		vlv_dpio_write(dev_priv, phy, CHV_CMN_DW1_CH1, val);
->>>>>>> 0c383648
 	}
 
 	/* program clock channel usage */
 	val = vlv_dpio_read(dev_priv, phy, VLV_PCS01_DW8(ch));
-<<<<<<< HEAD
-	val |= CHV_PCS_USEDCLKCHANNEL_OVRRIDE;
-	if (pipe != PIPE_B)
-		val &= ~CHV_PCS_USEDCLKCHANNEL;
-	else
-		val |= CHV_PCS_USEDCLKCHANNEL;
-=======
 	val |= DPIO_PCS_USEDCLKCHANNEL_OVRRIDE;
 	if (pipe == PIPE_B)
 		val |= DPIO_PCS_USEDCLKCHANNEL;
 	else
 		val &= ~DPIO_PCS_USEDCLKCHANNEL;
->>>>>>> 0c383648
 	vlv_dpio_write(dev_priv, phy, VLV_PCS01_DW8(ch), val);
 
 	if (crtc_state->lane_count > 2) {
 		val = vlv_dpio_read(dev_priv, phy, VLV_PCS23_DW8(ch));
-<<<<<<< HEAD
-		val |= CHV_PCS_USEDCLKCHANNEL_OVRRIDE;
-		if (pipe != PIPE_B)
-			val &= ~CHV_PCS_USEDCLKCHANNEL;
-		else
-			val |= CHV_PCS_USEDCLKCHANNEL;
-=======
 		val |= DPIO_PCS_USEDCLKCHANNEL_OVRRIDE;
 		if (pipe == PIPE_B)
 			val |= DPIO_PCS_USEDCLKCHANNEL;
 		else
 			val &= ~DPIO_PCS_USEDCLKCHANNEL;
->>>>>>> 0c383648
 		vlv_dpio_write(dev_priv, phy, VLV_PCS23_DW8(ch), val);
 	}
 
@@ -974,17 +926,10 @@
 	 * pick the CL based on the port.
 	 */
 	val = vlv_dpio_read(dev_priv, phy, CHV_CMN_DW19(ch));
-<<<<<<< HEAD
-	if (pipe != PIPE_B)
-		val &= ~CHV_CMN_USEDCLKCHANNEL;
-	else
-		val |= CHV_CMN_USEDCLKCHANNEL;
-=======
 	if (pipe == PIPE_B)
 		val |= CHV_CMN_USEDCLKCHANNEL;
 	else
 		val &= ~CHV_CMN_USEDCLKCHANNEL;
->>>>>>> 0c383648
 	vlv_dpio_write(dev_priv, phy, CHV_CMN_DW19(ch), val);
 
 	vlv_dpio_put(dev_priv);
@@ -997,11 +942,7 @@
 	struct intel_digital_port *dig_port = dp_to_dig_port(intel_dp);
 	struct drm_i915_private *dev_priv = to_i915(encoder->base.dev);
 	enum dpio_channel ch = vlv_dig_port_to_channel(dig_port);
-<<<<<<< HEAD
-	enum dpio_phy phy = vlv_pipe_to_phy(crtc->pipe);
-=======
 	enum dpio_phy phy = vlv_dig_port_to_phy(dig_port);
->>>>>>> 0c383648
 	int data, i, stagger;
 	u32 val;
 
@@ -1024,14 +965,8 @@
 		if (crtc_state->lane_count == 1)
 			data = 0;
 		else
-<<<<<<< HEAD
-			data = (i == 1) ? 0x0 : 0x1;
-		vlv_dpio_write(dev_priv, phy, CHV_TX_DW14(ch, i),
-				data << DPIO_UPAR_SHIFT);
-=======
 			data = (i == 1) ? 0 : DPIO_UPAR;
 		vlv_dpio_write(dev_priv, phy, CHV_TX_DW14(ch, i), data);
->>>>>>> 0c383648
 	}
 
 	/* Data lane stagger programming */
@@ -1095,22 +1030,12 @@
 	struct drm_i915_private *dev_priv = to_i915(encoder->base.dev);
 	enum dpio_phy phy = vlv_dig_port_to_phy(enc_to_dig_port(encoder));
 	enum pipe pipe = to_intel_crtc(old_crtc_state->uapi.crtc)->pipe;
-	enum dpio_phy phy = vlv_pipe_to_phy(pipe);
 	u32 val;
 
 	vlv_dpio_get(dev_priv);
 
 	/* disable left/right clock distribution */
 	if (pipe != PIPE_B) {
-<<<<<<< HEAD
-		val = vlv_dpio_read(dev_priv, phy, _CHV_CMN_DW5_CH0);
-		val &= ~(CHV_BUFLEFTENA1_MASK | CHV_BUFRIGHTENA1_MASK);
-		vlv_dpio_write(dev_priv, phy, _CHV_CMN_DW5_CH0, val);
-	} else {
-		val = vlv_dpio_read(dev_priv, phy, _CHV_CMN_DW1_CH1);
-		val &= ~(CHV_BUFLEFTENA2_MASK | CHV_BUFRIGHTENA2_MASK);
-		vlv_dpio_write(dev_priv, phy, _CHV_CMN_DW1_CH1, val);
-=======
 		val = vlv_dpio_read(dev_priv, phy, CHV_CMN_DW5_CH0);
 		val &= ~(CHV_BUFLEFTENA1_MASK | CHV_BUFRIGHTENA1_MASK);
 		vlv_dpio_write(dev_priv, phy, CHV_CMN_DW5_CH0, val);
@@ -1118,7 +1043,6 @@
 		val = vlv_dpio_read(dev_priv, phy, CHV_CMN_DW1_CH1);
 		val &= ~(CHV_BUFLEFTENA2_MASK | CHV_BUFRIGHTENA2_MASK);
 		vlv_dpio_write(dev_priv, phy, CHV_CMN_DW1_CH1, val);
->>>>>>> 0c383648
 	}
 
 	vlv_dpio_put(dev_priv);
@@ -1142,26 +1066,6 @@
 {
 	struct drm_i915_private *dev_priv = to_i915(encoder->base.dev);
 	struct intel_digital_port *dig_port = enc_to_dig_port(encoder);
-<<<<<<< HEAD
-	struct intel_crtc *crtc = to_intel_crtc(crtc_state->uapi.crtc);
-	enum dpio_channel port = vlv_dig_port_to_channel(dig_port);
-	enum dpio_phy phy = vlv_pipe_to_phy(crtc->pipe);
-
-	vlv_dpio_get(dev_priv);
-
-	vlv_dpio_write(dev_priv, phy, VLV_TX_DW5(port), 0x00000000);
-	vlv_dpio_write(dev_priv, phy, VLV_TX_DW4(port), demph_reg_value);
-	vlv_dpio_write(dev_priv, phy, VLV_TX_DW2(port),
-			 uniqtranscale_reg_value);
-	vlv_dpio_write(dev_priv, phy, VLV_TX_DW3(port), 0x0C782040);
-
-	if (tx3_demph)
-		vlv_dpio_write(dev_priv, phy, VLV_TX3_DW4(port), tx3_demph);
-
-	vlv_dpio_write(dev_priv, phy, VLV_PCS_DW11(port), 0x00030000);
-	vlv_dpio_write(dev_priv, phy, VLV_PCS_DW9(port), preemph_reg_value);
-	vlv_dpio_write(dev_priv, phy, VLV_TX_DW5(port), DPIO_TX_OCALINIT_EN);
-=======
 	enum dpio_channel ch = vlv_dig_port_to_channel(dig_port);
 	enum dpio_phy phy = vlv_dig_port_to_phy(dig_port);
 
@@ -1179,7 +1083,6 @@
 	vlv_dpio_write(dev_priv, phy, VLV_PCS_DW11_GRP(ch), 0x00030000);
 	vlv_dpio_write(dev_priv, phy, VLV_PCS_DW9_GRP(ch), preemph_reg_value);
 	vlv_dpio_write(dev_priv, phy, VLV_TX_DW5_GRP(ch), DPIO_TX_OCALINIT_EN);
->>>>>>> 0c383648
 
 	vlv_dpio_put(dev_priv);
 }
@@ -1189,33 +1092,12 @@
 {
 	struct intel_digital_port *dig_port = enc_to_dig_port(encoder);
 	struct drm_i915_private *dev_priv = to_i915(encoder->base.dev);
-<<<<<<< HEAD
-	struct intel_crtc *crtc = to_intel_crtc(crtc_state->uapi.crtc);
-	enum dpio_channel port = vlv_dig_port_to_channel(dig_port);
-	enum dpio_phy phy = vlv_pipe_to_phy(crtc->pipe);
-=======
 	enum dpio_channel ch = vlv_dig_port_to_channel(dig_port);
 	enum dpio_phy phy = vlv_dig_port_to_phy(dig_port);
->>>>>>> 0c383648
 
 	/* Program Tx lane resets to default */
 	vlv_dpio_get(dev_priv);
 
-<<<<<<< HEAD
-	vlv_dpio_write(dev_priv, phy, VLV_PCS_DW0(port),
-			 DPIO_PCS_TX_LANE2_RESET |
-			 DPIO_PCS_TX_LANE1_RESET);
-	vlv_dpio_write(dev_priv, phy, VLV_PCS_DW1(port),
-			 DPIO_PCS_CLK_CRI_RXEB_EIOS_EN |
-			 DPIO_PCS_CLK_CRI_RXDIGFILTSG_EN |
-			 (1<<DPIO_PCS_CLK_DATAWIDTH_SHIFT) |
-				 DPIO_PCS_CLK_SOFT_RESET);
-
-	/* Fix up inter-pair skew failure */
-	vlv_dpio_write(dev_priv, phy, VLV_PCS_DW12(port), 0x00750f00);
-	vlv_dpio_write(dev_priv, phy, VLV_TX_DW11(port), 0x00001500);
-	vlv_dpio_write(dev_priv, phy, VLV_TX_DW14(port), 0x40400000);
-=======
 	vlv_dpio_write(dev_priv, phy, VLV_PCS_DW0_GRP(ch),
 		       DPIO_PCS_TX_LANE2_RESET |
 		       DPIO_PCS_TX_LANE1_RESET);
@@ -1229,7 +1111,6 @@
 	vlv_dpio_write(dev_priv, phy, VLV_PCS_DW12_GRP(ch), 0x00750f00);
 	vlv_dpio_write(dev_priv, phy, VLV_TX_DW11_GRP(ch), 0x00001500);
 	vlv_dpio_write(dev_priv, phy, VLV_TX_DW14_GRP(ch), 0x40400000);
->>>>>>> 0c383648
 
 	vlv_dpio_put(dev_priv);
 }
@@ -1244,26 +1125,11 @@
 	enum dpio_channel ch = vlv_dig_port_to_channel(dig_port);
 	enum dpio_phy phy = vlv_dig_port_to_phy(dig_port);
 	enum pipe pipe = crtc->pipe;
-	enum dpio_phy phy = vlv_pipe_to_phy(pipe);
 	u32 val;
 
 	vlv_dpio_get(dev_priv);
 
 	/* Enable clock channels for this port */
-<<<<<<< HEAD
-	val = vlv_dpio_read(dev_priv, phy, VLV_PCS01_DW8(port));
-	val = 0;
-	if (pipe)
-		val |= (1<<21);
-	else
-		val &= ~(1<<21);
-	val |= 0x001000c4;
-	vlv_dpio_write(dev_priv, phy, VLV_PCS_DW8(port), val);
-
-	/* Program lane clock */
-	vlv_dpio_write(dev_priv, phy, VLV_PCS_DW14(port), 0x00760018);
-	vlv_dpio_write(dev_priv, phy, VLV_PCS_DW23(port), 0x00400888);
-=======
 	val = DPIO_PCS_USEDCLKCHANNEL_OVRRIDE;
 	if (pipe == PIPE_B)
 		val |= DPIO_PCS_USEDCLKCHANNEL;
@@ -1273,7 +1139,6 @@
 	/* Program lane clock */
 	vlv_dpio_write(dev_priv, phy, VLV_PCS_DW14_GRP(ch), 0x00760018);
 	vlv_dpio_write(dev_priv, phy, VLV_PCS_DW23_GRP(ch), 0x00400888);
->>>>>>> 0c383648
 
 	vlv_dpio_put(dev_priv);
 }
@@ -1283,21 +1148,11 @@
 {
 	struct intel_digital_port *dig_port = enc_to_dig_port(encoder);
 	struct drm_i915_private *dev_priv = to_i915(encoder->base.dev);
-<<<<<<< HEAD
-	struct intel_crtc *crtc = to_intel_crtc(old_crtc_state->uapi.crtc);
-	enum dpio_channel port = vlv_dig_port_to_channel(dig_port);
-	enum dpio_phy phy = vlv_pipe_to_phy(crtc->pipe);
-
-	vlv_dpio_get(dev_priv);
-	vlv_dpio_write(dev_priv, phy, VLV_PCS_DW0(port), 0x00000000);
-	vlv_dpio_write(dev_priv, phy, VLV_PCS_DW1(port), 0x00e00060);
-=======
 	enum dpio_channel ch = vlv_dig_port_to_channel(dig_port);
 	enum dpio_phy phy = vlv_dig_port_to_phy(dig_port);
 
 	vlv_dpio_get(dev_priv);
 	vlv_dpio_write(dev_priv, phy, VLV_PCS_DW0_GRP(ch), 0x00000000);
 	vlv_dpio_write(dev_priv, phy, VLV_PCS_DW1_GRP(ch), 0x00e00060);
->>>>>>> 0c383648
 	vlv_dpio_put(dev_priv);
 }