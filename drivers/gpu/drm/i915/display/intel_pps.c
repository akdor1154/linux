--- conflicted
+++ resolved
@@ -1457,7 +1457,6 @@
 }
 
 static int msecs_to_pps_units(int msecs)
-<<<<<<< HEAD
 {
 	/* PPS uses 100us units */
 	return msecs * 10;
@@ -1466,16 +1465,6 @@
 static int pps_units_to_msecs(int val)
 {
 	/* PPS uses 100us units */
-=======
-{
-	/* PPS uses 100us units */
-	return msecs * 10;
-}
-
-static int pps_units_to_msecs(int val)
-{
-	/* PPS uses 100us units */
->>>>>>> e8a457b7
 	return DIV_ROUND_UP(val, 10);
 }
 
