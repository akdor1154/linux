/*
 * Copyright © 2006-2007 Intel Corporation
 *
 * Permission is hereby granted, free of charge, to any person obtaining a
 * copy of this software and associated documentation files (the "Software"),
 * to deal in the Software without restriction, including without limitation
 * the rights to use, copy, modify, merge, publish, distribute, sublicense,
 * and/or sell copies of the Software, and to permit persons to whom the
 * Software is furnished to do so, subject to the following conditions:
 *
 * The above copyright notice and this permission notice (including the next
 * paragraph) shall be included in all copies or substantial portions of the
 * Software.
 *
 * THE SOFTWARE IS PROVIDED "AS IS", WITHOUT WARRANTY OF ANY KIND, EXPRESS OR
 * IMPLIED, INCLUDING BUT NOT LIMITED TO THE WARRANTIES OF MERCHANTABILITY,
 * FITNESS FOR A PARTICULAR PURPOSE AND NONINFRINGEMENT.  IN NO EVENT SHALL
 * THE AUTHORS OR COPYRIGHT HOLDERS BE LIABLE FOR ANY CLAIM, DAMAGES OR OTHER
 * LIABILITY, WHETHER IN AN ACTION OF CONTRACT, TORT OR OTHERWISE, ARISING
 * FROM, OUT OF OR IN CONNECTION WITH THE SOFTWARE OR THE USE OR OTHER
 * DEALINGS IN THE SOFTWARE.
 *
 * Authors:
 *	Eric Anholt <eric@anholt.net>
 */

#include <linux/dmi.h>
#include <linux/i2c.h>
#include <linux/slab.h>

#include <drm/drm_atomic_helper.h>
#include <drm/drm_crtc.h>
#include <drm/drm_edid.h>
#include <drm/drm_probe_helper.h>

#include "i915_drv.h"
#include "intel_connector.h"
#include "intel_crt.h"
#include "intel_ddi.h"
#include "intel_display_types.h"
#include "intel_fifo_underrun.h"
#include "intel_gmbus.h"
#include "intel_hotplug.h"

/* Here's the desired hotplug mode */
#define ADPA_HOTPLUG_BITS (ADPA_CRT_HOTPLUG_PERIOD_128 |		\
			   ADPA_CRT_HOTPLUG_WARMUP_10MS |		\
			   ADPA_CRT_HOTPLUG_SAMPLE_4S |			\
			   ADPA_CRT_HOTPLUG_VOLTAGE_50 |		\
			   ADPA_CRT_HOTPLUG_VOLREF_325MV |		\
			   ADPA_CRT_HOTPLUG_ENABLE)

struct intel_crt {
	struct intel_encoder base;
	/* DPMS state is stored in the connector, which we need in the
	 * encoder's enable/disable callbacks */
	struct intel_connector *connector;
	bool force_hotplug_required;
	i915_reg_t adpa_reg;
};

static struct intel_crt *intel_encoder_to_crt(struct intel_encoder *encoder)
{
	return container_of(encoder, struct intel_crt, base);
}

static struct intel_crt *intel_attached_crt(struct intel_connector *connector)
{
	return intel_encoder_to_crt(intel_attached_encoder(connector));
}

bool intel_crt_port_enabled(struct drm_i915_private *dev_priv,
			    i915_reg_t adpa_reg, enum pipe *pipe)
{
	u32 val;

	val = intel_de_read(dev_priv, adpa_reg);

	/* asserts want to know the pipe even if the port is disabled */
	if (HAS_PCH_CPT(dev_priv))
		*pipe = (val & ADPA_PIPE_SEL_MASK_CPT) >> ADPA_PIPE_SEL_SHIFT_CPT;
	else
		*pipe = (val & ADPA_PIPE_SEL_MASK) >> ADPA_PIPE_SEL_SHIFT;

	return val & ADPA_DAC_ENABLE;
}

static bool intel_crt_get_hw_state(struct intel_encoder *encoder,
				   enum pipe *pipe)
{
	struct drm_i915_private *dev_priv = to_i915(encoder->base.dev);
	struct intel_crt *crt = intel_encoder_to_crt(encoder);
	intel_wakeref_t wakeref;
	bool ret;

	wakeref = intel_display_power_get_if_enabled(dev_priv,
						     encoder->power_domain);
	if (!wakeref)
		return false;

	ret = intel_crt_port_enabled(dev_priv, crt->adpa_reg, pipe);

	intel_display_power_put(dev_priv, encoder->power_domain, wakeref);

	return ret;
}

static unsigned int intel_crt_get_flags(struct intel_encoder *encoder)
{
	struct drm_i915_private *dev_priv = to_i915(encoder->base.dev);
	struct intel_crt *crt = intel_encoder_to_crt(encoder);
	u32 tmp, flags = 0;

	tmp = intel_de_read(dev_priv, crt->adpa_reg);

	if (tmp & ADPA_HSYNC_ACTIVE_HIGH)
		flags |= DRM_MODE_FLAG_PHSYNC;
	else
		flags |= DRM_MODE_FLAG_NHSYNC;

	if (tmp & ADPA_VSYNC_ACTIVE_HIGH)
		flags |= DRM_MODE_FLAG_PVSYNC;
	else
		flags |= DRM_MODE_FLAG_NVSYNC;

	return flags;
}

static void intel_crt_get_config(struct intel_encoder *encoder,
				 struct intel_crtc_state *pipe_config)
{
	pipe_config->output_types |= BIT(INTEL_OUTPUT_ANALOG);

	pipe_config->hw.adjusted_mode.flags |= intel_crt_get_flags(encoder);

	pipe_config->hw.adjusted_mode.crtc_clock = pipe_config->port_clock;
}

static void hsw_crt_get_config(struct intel_encoder *encoder,
			       struct intel_crtc_state *pipe_config)
{
	struct drm_i915_private *dev_priv = to_i915(encoder->base.dev);

	intel_ddi_get_config(encoder, pipe_config);

	pipe_config->hw.adjusted_mode.flags &= ~(DRM_MODE_FLAG_PHSYNC |
					      DRM_MODE_FLAG_NHSYNC |
					      DRM_MODE_FLAG_PVSYNC |
					      DRM_MODE_FLAG_NVSYNC);
	pipe_config->hw.adjusted_mode.flags |= intel_crt_get_flags(encoder);

	pipe_config->hw.adjusted_mode.crtc_clock = lpt_get_iclkip(dev_priv);
}

/* Note: The caller is required to filter out dpms modes not supported by the
 * platform. */
static void intel_crt_set_dpms(struct intel_encoder *encoder,
			       const struct intel_crtc_state *crtc_state,
			       int mode)
{
	struct drm_i915_private *dev_priv = to_i915(encoder->base.dev);
	struct intel_crt *crt = intel_encoder_to_crt(encoder);
	struct intel_crtc *crtc = to_intel_crtc(crtc_state->uapi.crtc);
	const struct drm_display_mode *adjusted_mode = &crtc_state->hw.adjusted_mode;
	u32 adpa;

	if (INTEL_GEN(dev_priv) >= 5)
		adpa = ADPA_HOTPLUG_BITS;
	else
		adpa = 0;

	if (adjusted_mode->flags & DRM_MODE_FLAG_PHSYNC)
		adpa |= ADPA_HSYNC_ACTIVE_HIGH;
	if (adjusted_mode->flags & DRM_MODE_FLAG_PVSYNC)
		adpa |= ADPA_VSYNC_ACTIVE_HIGH;

	/* For CPT allow 3 pipe config, for others just use A or B */
	if (HAS_PCH_LPT(dev_priv))
		; /* Those bits don't exist here */
	else if (HAS_PCH_CPT(dev_priv))
		adpa |= ADPA_PIPE_SEL_CPT(crtc->pipe);
	else
		adpa |= ADPA_PIPE_SEL(crtc->pipe);

	if (!HAS_PCH_SPLIT(dev_priv))
		intel_de_write(dev_priv, BCLRPAT(crtc->pipe), 0);

	switch (mode) {
	case DRM_MODE_DPMS_ON:
		adpa |= ADPA_DAC_ENABLE;
		break;
	case DRM_MODE_DPMS_STANDBY:
		adpa |= ADPA_DAC_ENABLE | ADPA_HSYNC_CNTL_DISABLE;
		break;
	case DRM_MODE_DPMS_SUSPEND:
		adpa |= ADPA_DAC_ENABLE | ADPA_VSYNC_CNTL_DISABLE;
		break;
	case DRM_MODE_DPMS_OFF:
		adpa |= ADPA_HSYNC_CNTL_DISABLE | ADPA_VSYNC_CNTL_DISABLE;
		break;
	}

	intel_de_write(dev_priv, crt->adpa_reg, adpa);
}

static void intel_disable_crt(struct intel_encoder *encoder,
			      const struct intel_crtc_state *old_crtc_state,
			      const struct drm_connector_state *old_conn_state)
{
	intel_crt_set_dpms(encoder, old_crtc_state, DRM_MODE_DPMS_OFF);
}

static void pch_disable_crt(struct intel_encoder *encoder,
			    const struct intel_crtc_state *old_crtc_state,
			    const struct drm_connector_state *old_conn_state)
{
}

static void pch_post_disable_crt(struct intel_encoder *encoder,
				 const struct intel_crtc_state *old_crtc_state,
				 const struct drm_connector_state *old_conn_state)
{
	intel_disable_crt(encoder, old_crtc_state, old_conn_state);
}

static void hsw_disable_crt(struct intel_encoder *encoder,
			    const struct intel_crtc_state *old_crtc_state,
			    const struct drm_connector_state *old_conn_state)
{
	struct drm_i915_private *dev_priv = to_i915(encoder->base.dev);

	drm_WARN_ON(&dev_priv->drm, !old_crtc_state->has_pch_encoder);

	intel_set_pch_fifo_underrun_reporting(dev_priv, PIPE_A, false);
}

static void hsw_post_disable_crt(struct intel_encoder *encoder,
				 const struct intel_crtc_state *old_crtc_state,
				 const struct drm_connector_state *old_conn_state)
{
	struct drm_i915_private *dev_priv = to_i915(encoder->base.dev);

	intel_crtc_vblank_off(old_crtc_state);

	intel_disable_pipe(old_crtc_state);

	intel_ddi_disable_transcoder_func(old_crtc_state);

	ilk_pfit_disable(old_crtc_state);

	intel_ddi_disable_pipe_clock(old_crtc_state);

	pch_post_disable_crt(encoder, old_crtc_state, old_conn_state);

	lpt_disable_pch_transcoder(dev_priv);
	lpt_disable_iclkip(dev_priv);

	intel_ddi_fdi_post_disable(encoder, old_crtc_state, old_conn_state);

	drm_WARN_ON(&dev_priv->drm, !old_crtc_state->has_pch_encoder);

	intel_set_pch_fifo_underrun_reporting(dev_priv, PIPE_A, true);
}

static void hsw_pre_pll_enable_crt(struct intel_encoder *encoder,
				   const struct intel_crtc_state *crtc_state,
				   const struct drm_connector_state *conn_state)
{
	struct drm_i915_private *dev_priv = to_i915(encoder->base.dev);

	drm_WARN_ON(&dev_priv->drm, !crtc_state->has_pch_encoder);

	intel_set_pch_fifo_underrun_reporting(dev_priv, PIPE_A, false);
}

static void hsw_pre_enable_crt(struct intel_encoder *encoder,
			       const struct intel_crtc_state *crtc_state,
			       const struct drm_connector_state *conn_state)
{
	struct drm_i915_private *dev_priv = to_i915(encoder->base.dev);
	struct intel_crtc *crtc = to_intel_crtc(crtc_state->uapi.crtc);
	enum pipe pipe = crtc->pipe;

	drm_WARN_ON(&dev_priv->drm, !crtc_state->has_pch_encoder);

	intel_set_cpu_fifo_underrun_reporting(dev_priv, pipe, false);

	hsw_fdi_link_train(encoder, crtc_state);

	intel_ddi_enable_pipe_clock(crtc_state);
}

static void hsw_enable_crt(struct intel_encoder *encoder,
			   const struct intel_crtc_state *crtc_state,
			   const struct drm_connector_state *conn_state)
{
	struct drm_i915_private *dev_priv = to_i915(encoder->base.dev);
	struct intel_crtc *crtc = to_intel_crtc(crtc_state->uapi.crtc);
	enum pipe pipe = crtc->pipe;

	drm_WARN_ON(&dev_priv->drm, !crtc_state->has_pch_encoder);

	intel_enable_pipe(crtc_state);

	lpt_pch_enable(crtc_state);

	intel_crtc_vblank_on(crtc_state);

	intel_crt_set_dpms(encoder, crtc_state, DRM_MODE_DPMS_ON);

	intel_wait_for_vblank(dev_priv, pipe);
	intel_wait_for_vblank(dev_priv, pipe);
	intel_set_cpu_fifo_underrun_reporting(dev_priv, pipe, true);
	intel_set_pch_fifo_underrun_reporting(dev_priv, PIPE_A, true);
}

static void intel_enable_crt(struct intel_encoder *encoder,
			     const struct intel_crtc_state *crtc_state,
			     const struct drm_connector_state *conn_state)
{
	intel_crt_set_dpms(encoder, crtc_state, DRM_MODE_DPMS_ON);
}

static enum drm_mode_status
intel_crt_mode_valid(struct drm_connector *connector,
		     struct drm_display_mode *mode)
{
	struct drm_device *dev = connector->dev;
	struct drm_i915_private *dev_priv = to_i915(dev);
	int max_dotclk = dev_priv->max_dotclk_freq;
	int max_clock;

	if (mode->flags & DRM_MODE_FLAG_DBLSCAN)
		return MODE_NO_DBLESCAN;

	if (mode->clock < 25000)
		return MODE_CLOCK_LOW;

	if (HAS_PCH_LPT(dev_priv))
		max_clock = 180000;
	else if (IS_VALLEYVIEW(dev_priv))
		/*
		 * 270 MHz due to current DPLL limits,
		 * DAC limit supposedly 355 MHz.
		 */
		max_clock = 270000;
	else if (IS_GEN_RANGE(dev_priv, 3, 4))
		max_clock = 400000;
	else
		max_clock = 350000;
	if (mode->clock > max_clock)
		return MODE_CLOCK_HIGH;

	if (mode->clock > max_dotclk)
		return MODE_CLOCK_HIGH;

	/* The FDI receiver on LPT only supports 8bpc and only has 2 lanes. */
	if (HAS_PCH_LPT(dev_priv) &&
	    ilk_get_lanes_required(mode->clock, 270000, 24) > 2)
		return MODE_CLOCK_HIGH;

	/* HSW/BDW FDI limited to 4k */
	if (mode->hdisplay > 4096)
		return MODE_H_ILLEGAL;

	return MODE_OK;
}

static int intel_crt_compute_config(struct intel_encoder *encoder,
				    struct intel_crtc_state *pipe_config,
				    struct drm_connector_state *conn_state)
{
	struct drm_display_mode *adjusted_mode =
		&pipe_config->hw.adjusted_mode;

	if (adjusted_mode->flags & DRM_MODE_FLAG_DBLSCAN)
		return -EINVAL;

	pipe_config->output_format = INTEL_OUTPUT_FORMAT_RGB;

	return 0;
}

static int pch_crt_compute_config(struct intel_encoder *encoder,
				  struct intel_crtc_state *pipe_config,
				  struct drm_connector_state *conn_state)
{
	struct drm_display_mode *adjusted_mode =
		&pipe_config->hw.adjusted_mode;

	if (adjusted_mode->flags & DRM_MODE_FLAG_DBLSCAN)
		return -EINVAL;

	pipe_config->has_pch_encoder = true;
	pipe_config->output_format = INTEL_OUTPUT_FORMAT_RGB;

	return 0;
}

static int hsw_crt_compute_config(struct intel_encoder *encoder,
				  struct intel_crtc_state *pipe_config,
				  struct drm_connector_state *conn_state)
{
	struct drm_i915_private *dev_priv = to_i915(encoder->base.dev);
	struct drm_display_mode *adjusted_mode =
		&pipe_config->hw.adjusted_mode;

	if (adjusted_mode->flags & DRM_MODE_FLAG_DBLSCAN)
		return -EINVAL;

	/* HSW/BDW FDI limited to 4k */
	if (adjusted_mode->crtc_hdisplay > 4096 ||
	    adjusted_mode->crtc_hblank_start > 4096)
		return -EINVAL;

	pipe_config->has_pch_encoder = true;
	pipe_config->output_format = INTEL_OUTPUT_FORMAT_RGB;

	/* LPT FDI RX only supports 8bpc. */
	if (HAS_PCH_LPT(dev_priv)) {
		if (pipe_config->bw_constrained && pipe_config->pipe_bpp < 24) {
			drm_dbg_kms(&dev_priv->drm,
				    "LPT only supports 24bpp\n");
			return -EINVAL;
		}

		pipe_config->pipe_bpp = 24;
	}

	/* FDI must always be 2.7 GHz */
	pipe_config->port_clock = 135000 * 2;

	return 0;
}

static bool ilk_crt_detect_hotplug(struct drm_connector *connector)
{
	struct drm_device *dev = connector->dev;
	struct intel_crt *crt = intel_attached_crt(to_intel_connector(connector));
	struct drm_i915_private *dev_priv = to_i915(dev);
	u32 adpa;
	bool ret;

	/* The first time through, trigger an explicit detection cycle */
	if (crt->force_hotplug_required) {
		bool turn_off_dac = HAS_PCH_SPLIT(dev_priv);
		u32 save_adpa;

		crt->force_hotplug_required = false;

		save_adpa = adpa = intel_de_read(dev_priv, crt->adpa_reg);
		drm_dbg_kms(&dev_priv->drm,
			    "trigger hotplug detect cycle: adpa=0x%x\n", adpa);

		adpa |= ADPA_CRT_HOTPLUG_FORCE_TRIGGER;
		if (turn_off_dac)
			adpa &= ~ADPA_DAC_ENABLE;

		intel_de_write(dev_priv, crt->adpa_reg, adpa);

		if (intel_de_wait_for_clear(dev_priv,
					    crt->adpa_reg,
					    ADPA_CRT_HOTPLUG_FORCE_TRIGGER,
					    1000))
			drm_dbg_kms(&dev_priv->drm,
				    "timed out waiting for FORCE_TRIGGER");

		if (turn_off_dac) {
			intel_de_write(dev_priv, crt->adpa_reg, save_adpa);
			intel_de_posting_read(dev_priv, crt->adpa_reg);
		}
	}

	/* Check the status to see if both blue and green are on now */
	adpa = intel_de_read(dev_priv, crt->adpa_reg);
	if ((adpa & ADPA_CRT_HOTPLUG_MONITOR_MASK) != 0)
		ret = true;
	else
		ret = false;
	drm_dbg_kms(&dev_priv->drm, "ironlake hotplug adpa=0x%x, result %d\n",
		    adpa, ret);

	return ret;
}

static bool valleyview_crt_detect_hotplug(struct drm_connector *connector)
{
	struct drm_device *dev = connector->dev;
	struct intel_crt *crt = intel_attached_crt(to_intel_connector(connector));
	struct drm_i915_private *dev_priv = to_i915(dev);
	bool reenable_hpd;
	u32 adpa;
	bool ret;
	u32 save_adpa;

	/*
	 * Doing a force trigger causes a hpd interrupt to get sent, which can
	 * get us stuck in a loop if we're polling:
	 *  - We enable power wells and reset the ADPA
	 *  - output_poll_exec does force probe on VGA, triggering a hpd
	 *  - HPD handler waits for poll to unlock dev->mode_config.mutex
	 *  - output_poll_exec shuts off the ADPA, unlocks
	 *    dev->mode_config.mutex
	 *  - HPD handler runs, resets ADPA and brings us back to the start
	 *
	 * Just disable HPD interrupts here to prevent this
	 */
	reenable_hpd = intel_hpd_disable(dev_priv, crt->base.hpd_pin);

	save_adpa = adpa = intel_de_read(dev_priv, crt->adpa_reg);
	drm_dbg_kms(&dev_priv->drm,
		    "trigger hotplug detect cycle: adpa=0x%x\n", adpa);

	adpa |= ADPA_CRT_HOTPLUG_FORCE_TRIGGER;

	intel_de_write(dev_priv, crt->adpa_reg, adpa);

	if (intel_de_wait_for_clear(dev_priv, crt->adpa_reg,
				    ADPA_CRT_HOTPLUG_FORCE_TRIGGER, 1000)) {
		drm_dbg_kms(&dev_priv->drm,
			    "timed out waiting for FORCE_TRIGGER");
		intel_de_write(dev_priv, crt->adpa_reg, save_adpa);
	}

	/* Check the status to see if both blue and green are on now */
	adpa = intel_de_read(dev_priv, crt->adpa_reg);
	if ((adpa & ADPA_CRT_HOTPLUG_MONITOR_MASK) != 0)
		ret = true;
	else
		ret = false;

	drm_dbg_kms(&dev_priv->drm,
		    "valleyview hotplug adpa=0x%x, result %d\n", adpa, ret);

	if (reenable_hpd)
		intel_hpd_enable(dev_priv, crt->base.hpd_pin);

	return ret;
}

static bool intel_crt_detect_hotplug(struct drm_connector *connector)
{
	struct drm_device *dev = connector->dev;
	struct drm_i915_private *dev_priv = to_i915(dev);
	u32 stat;
	bool ret = false;
	int i, tries = 0;

	if (HAS_PCH_SPLIT(dev_priv))
		return ilk_crt_detect_hotplug(connector);

	if (IS_VALLEYVIEW(dev_priv))
		return valleyview_crt_detect_hotplug(connector);

	/*
	 * On 4 series desktop, CRT detect sequence need to be done twice
	 * to get a reliable result.
	 */

	if (IS_G45(dev_priv))
		tries = 2;
	else
		tries = 1;

	for (i = 0; i < tries ; i++) {
		/* turn on the FORCE_DETECT */
		i915_hotplug_interrupt_update(dev_priv,
					      CRT_HOTPLUG_FORCE_DETECT,
					      CRT_HOTPLUG_FORCE_DETECT);
		/* wait for FORCE_DETECT to go off */
		if (intel_de_wait_for_clear(dev_priv, PORT_HOTPLUG_EN,
					    CRT_HOTPLUG_FORCE_DETECT, 1000))
			drm_dbg_kms(&dev_priv->drm,
				    "timed out waiting for FORCE_DETECT to go off");
	}

	stat = intel_de_read(dev_priv, PORT_HOTPLUG_STAT);
	if ((stat & CRT_HOTPLUG_MONITOR_MASK) != CRT_HOTPLUG_MONITOR_NONE)
		ret = true;

	/* clear the interrupt we just generated, if any */
	intel_de_write(dev_priv, PORT_HOTPLUG_STAT, CRT_HOTPLUG_INT_STATUS);

	i915_hotplug_interrupt_update(dev_priv, CRT_HOTPLUG_FORCE_DETECT, 0);

	return ret;
}

static struct edid *intel_crt_get_edid(struct drm_connector *connector,
				struct i2c_adapter *i2c)
{
	struct edid *edid;

	edid = drm_get_edid(connector, i2c);

	if (!edid && !intel_gmbus_is_forced_bit(i2c)) {
		DRM_DEBUG_KMS("CRT GMBUS EDID read failed, retry using GPIO bit-banging\n");
		intel_gmbus_force_bit(i2c, true);
		edid = drm_get_edid(connector, i2c);
		intel_gmbus_force_bit(i2c, false);
	}

	return edid;
}

/* local version of intel_ddc_get_modes() to use intel_crt_get_edid() */
static int intel_crt_ddc_get_modes(struct drm_connector *connector,
				struct i2c_adapter *adapter)
{
	struct edid *edid;
	int ret;

	edid = intel_crt_get_edid(connector, adapter);
	if (!edid)
		return 0;

	ret = intel_connector_update_modes(connector, edid);
	kfree(edid);

	return ret;
}

static bool intel_crt_detect_ddc(struct drm_connector *connector)
{
	struct intel_crt *crt = intel_attached_crt(to_intel_connector(connector));
	struct drm_i915_private *dev_priv = to_i915(crt->base.base.dev);
	struct edid *edid;
	struct i2c_adapter *i2c;
	bool ret = false;

	BUG_ON(crt->base.type != INTEL_OUTPUT_ANALOG);

	i2c = intel_gmbus_get_adapter(dev_priv, dev_priv->vbt.crt_ddc_pin);
	edid = intel_crt_get_edid(connector, i2c);

	if (edid) {
		bool is_digital = edid->input & DRM_EDID_INPUT_DIGITAL;

		/*
		 * This may be a DVI-I connector with a shared DDC
		 * link between analog and digital outputs, so we
		 * have to check the EDID input spec of the attached device.
		 */
		if (!is_digital) {
			drm_dbg_kms(&dev_priv->drm,
				    "CRT detected via DDC:0x50 [EDID]\n");
			ret = true;
		} else {
			drm_dbg_kms(&dev_priv->drm,
				    "CRT not detected via DDC:0x50 [EDID reports a digital panel]\n");
		}
	} else {
		drm_dbg_kms(&dev_priv->drm,
			    "CRT not detected via DDC:0x50 [no valid EDID found]\n");
	}

	kfree(edid);

	return ret;
}

static enum drm_connector_status
intel_crt_load_detect(struct intel_crt *crt, u32 pipe)
{
	struct drm_device *dev = crt->base.base.dev;
	struct drm_i915_private *dev_priv = to_i915(dev);
	struct intel_uncore *uncore = &dev_priv->uncore;
	u32 save_bclrpat;
	u32 save_vtotal;
	u32 vtotal, vactive;
	u32 vsample;
	u32 vblank, vblank_start, vblank_end;
	u32 dsl;
	i915_reg_t bclrpat_reg, vtotal_reg,
		vblank_reg, vsync_reg, pipeconf_reg, pipe_dsl_reg;
	u8 st00;
	enum drm_connector_status status;

	drm_dbg_kms(&dev_priv->drm, "starting load-detect on CRT\n");

	bclrpat_reg = BCLRPAT(pipe);
	vtotal_reg = VTOTAL(pipe);
	vblank_reg = VBLANK(pipe);
	vsync_reg = VSYNC(pipe);
	pipeconf_reg = PIPECONF(pipe);
	pipe_dsl_reg = PIPEDSL(pipe);

	save_bclrpat = intel_uncore_read(uncore, bclrpat_reg);
	save_vtotal = intel_uncore_read(uncore, vtotal_reg);
	vblank = intel_uncore_read(uncore, vblank_reg);

	vtotal = ((save_vtotal >> 16) & 0xfff) + 1;
	vactive = (save_vtotal & 0x7ff) + 1;

	vblank_start = (vblank & 0xfff) + 1;
	vblank_end = ((vblank >> 16) & 0xfff) + 1;

	/* Set the border color to purple. */
	intel_uncore_write(uncore, bclrpat_reg, 0x500050);

	if (!IS_GEN(dev_priv, 2)) {
		u32 pipeconf = intel_uncore_read(uncore, pipeconf_reg);
		intel_uncore_write(uncore,
				   pipeconf_reg,
				   pipeconf | PIPECONF_FORCE_BORDER);
		intel_uncore_posting_read(uncore, pipeconf_reg);
		/* Wait for next Vblank to substitue
		 * border color for Color info */
		intel_wait_for_vblank(dev_priv, pipe);
		st00 = intel_uncore_read8(uncore, _VGA_MSR_WRITE);
		status = ((st00 & (1 << 4)) != 0) ?
			connector_status_connected :
			connector_status_disconnected;

		intel_uncore_write(uncore, pipeconf_reg, pipeconf);
	} else {
		bool restore_vblank = false;
		int count, detect;

		/*
		* If there isn't any border, add some.
		* Yes, this will flicker
		*/
		if (vblank_start <= vactive && vblank_end >= vtotal) {
			u32 vsync = intel_de_read(dev_priv, vsync_reg);
			u32 vsync_start = (vsync & 0xffff) + 1;

			vblank_start = vsync_start;
			intel_uncore_write(uncore,
					   vblank_reg,
					   (vblank_start - 1) |
					   ((vblank_end - 1) << 16));
			restore_vblank = true;
		}
		/* sample in the vertical border, selecting the larger one */
		if (vblank_start - vactive >= vtotal - vblank_end)
			vsample = (vblank_start + vactive) >> 1;
		else
			vsample = (vtotal + vblank_end) >> 1;

		/*
		 * Wait for the border to be displayed
		 */
		while (intel_uncore_read(uncore, pipe_dsl_reg) >= vactive)
			;
		while ((dsl = intel_uncore_read(uncore, pipe_dsl_reg)) <=
		       vsample)
			;
		/*
		 * Watch ST00 for an entire scanline
		 */
		detect = 0;
		count = 0;
		do {
			count++;
			/* Read the ST00 VGA status register */
			st00 = intel_uncore_read8(uncore, _VGA_MSR_WRITE);
			if (st00 & (1 << 4))
				detect++;
		} while ((intel_uncore_read(uncore, pipe_dsl_reg) == dsl));

		/* restore vblank if necessary */
		if (restore_vblank)
			intel_uncore_write(uncore, vblank_reg, vblank);
		/*
		 * If more than 3/4 of the scanline detected a monitor,
		 * then it is assumed to be present. This works even on i830,
		 * where there isn't any way to force the border color across
		 * the screen
		 */
		status = detect * 4 > count * 3 ?
			 connector_status_connected :
			 connector_status_disconnected;
	}

	/* Restore previous settings */
	intel_uncore_write(uncore, bclrpat_reg, save_bclrpat);

	return status;
}

static int intel_spurious_crt_detect_dmi_callback(const struct dmi_system_id *id)
{
	DRM_DEBUG_DRIVER("Skipping CRT detection for %s\n", id->ident);
	return 1;
}

static const struct dmi_system_id intel_spurious_crt_detect[] = {
	{
		.callback = intel_spurious_crt_detect_dmi_callback,
		.ident = "ACER ZGB",
		.matches = {
			DMI_MATCH(DMI_SYS_VENDOR, "ACER"),
			DMI_MATCH(DMI_PRODUCT_NAME, "ZGB"),
		},
	},
	{
		.callback = intel_spurious_crt_detect_dmi_callback,
		.ident = "Intel DZ77BH-55K",
		.matches = {
			DMI_MATCH(DMI_BOARD_VENDOR, "Intel Corporation"),
			DMI_MATCH(DMI_BOARD_NAME, "DZ77BH-55K"),
		},
	},
	{ }
};

static int
intel_crt_detect(struct drm_connector *connector,
		 struct drm_modeset_acquire_ctx *ctx,
		 bool force)
{
	struct drm_i915_private *dev_priv = to_i915(connector->dev);
	struct intel_crt *crt = intel_attached_crt(to_intel_connector(connector));
	struct intel_encoder *intel_encoder = &crt->base;
	intel_wakeref_t wakeref;
	int status, ret;
	struct intel_load_detect_pipe tmp;

	drm_dbg_kms(&dev_priv->drm, "[CONNECTOR:%d:%s] force=%d\n",
		    connector->base.id, connector->name,
		    force);

	if (i915_modparams.load_detect_test) {
		wakeref = intel_display_power_get(dev_priv,
						  intel_encoder->power_domain);
		goto load_detect;
	}

	/* Skip machines without VGA that falsely report hotplug events */
	if (dmi_check_system(intel_spurious_crt_detect))
		return connector_status_disconnected;

	wakeref = intel_display_power_get(dev_priv,
					  intel_encoder->power_domain);

	if (I915_HAS_HOTPLUG(dev_priv)) {
		/* We can not rely on the HPD pin always being correctly wired
		 * up, for example many KVM do not pass it through, and so
		 * only trust an assertion that the monitor is connected.
		 */
		if (intel_crt_detect_hotplug(connector)) {
			drm_dbg_kms(&dev_priv->drm,
				    "CRT detected via hotplug\n");
			status = connector_status_connected;
			goto out;
		} else
			drm_dbg_kms(&dev_priv->drm,
				    "CRT not detected via hotplug\n");
	}

	if (intel_crt_detect_ddc(connector)) {
		status = connector_status_connected;
		goto out;
	}

	/* Load detection is broken on HPD capable machines. Whoever wants a
	 * broken monitor (without edid) to work behind a broken kvm (that fails
	 * to have the right resistors for HP detection) needs to fix this up.
	 * For now just bail out. */
	if (I915_HAS_HOTPLUG(dev_priv)) {
		status = connector_status_disconnected;
		goto out;
	}

load_detect:
	if (!force) {
		status = connector->status;
		goto out;
	}

	/* for pre-945g platforms use load detect */
	ret = intel_get_load_detect_pipe(connector, &tmp, ctx);
	if (ret > 0) {
		if (intel_crt_detect_ddc(connector))
			status = connector_status_connected;
		else if (INTEL_GEN(dev_priv) < 4)
			status = intel_crt_load_detect(crt,
				to_intel_crtc(connector->state->crtc)->pipe);
		else if (i915_modparams.load_detect_test)
			status = connector_status_disconnected;
		else
			status = connector_status_unknown;
		intel_release_load_detect_pipe(connector, &tmp, ctx);
	} else if (ret == 0) {
		status = connector_status_unknown;
	} else {
		status = ret;
	}

out:
	intel_display_power_put(dev_priv, intel_encoder->power_domain, wakeref);

	/*
	 * Make sure the refs for power wells enabled during detect are
	 * dropped to avoid a new detect cycle triggered by HPD polling.
	 */
	intel_display_power_flush_work(dev_priv);

	return status;
}

static int intel_crt_get_modes(struct drm_connector *connector)
{
	struct drm_device *dev = connector->dev;
	struct drm_i915_private *dev_priv = to_i915(dev);
	struct intel_crt *crt = intel_attached_crt(to_intel_connector(connector));
	struct intel_encoder *intel_encoder = &crt->base;
	intel_wakeref_t wakeref;
	struct i2c_adapter *i2c;
	int ret;

	wakeref = intel_display_power_get(dev_priv,
					  intel_encoder->power_domain);

	i2c = intel_gmbus_get_adapter(dev_priv, dev_priv->vbt.crt_ddc_pin);
	ret = intel_crt_ddc_get_modes(connector, i2c);
	if (ret || !IS_G4X(dev_priv))
		goto out;

	/* Try to probe digital port for output in DVI-I -> VGA mode. */
	i2c = intel_gmbus_get_adapter(dev_priv, GMBUS_PIN_DPB);
	ret = intel_crt_ddc_get_modes(connector, i2c);

out:
	intel_display_power_put(dev_priv, intel_encoder->power_domain, wakeref);

	return ret;
}

void intel_crt_reset(struct drm_encoder *encoder)
{
	struct drm_i915_private *dev_priv = to_i915(encoder->dev);
	struct intel_crt *crt = intel_encoder_to_crt(to_intel_encoder(encoder));

	if (INTEL_GEN(dev_priv) >= 5) {
		u32 adpa;

		adpa = intel_de_read(dev_priv, crt->adpa_reg);
		adpa &= ~ADPA_CRT_HOTPLUG_MASK;
		adpa |= ADPA_HOTPLUG_BITS;
		intel_de_write(dev_priv, crt->adpa_reg, adpa);
		intel_de_posting_read(dev_priv, crt->adpa_reg);

<<<<<<< HEAD
		DRM_DEBUG_KMS("crt adpa set to 0x%x\n", adpa);
=======
		drm_dbg_kms(&dev_priv->drm, "crt adpa set to 0x%x\n", adpa);
>>>>>>> 04d5ce62
		crt->force_hotplug_required = true;
	}

}

/*
 * Routines for controlling stuff on the analog port
 */

static const struct drm_connector_funcs intel_crt_connector_funcs = {
	.fill_modes = drm_helper_probe_single_connector_modes,
	.late_register = intel_connector_register,
	.early_unregister = intel_connector_unregister,
	.destroy = intel_connector_destroy,
	.atomic_destroy_state = drm_atomic_helper_connector_destroy_state,
	.atomic_duplicate_state = drm_atomic_helper_connector_duplicate_state,
};

static const struct drm_connector_helper_funcs intel_crt_connector_helper_funcs = {
	.detect_ctx = intel_crt_detect,
	.mode_valid = intel_crt_mode_valid,
	.get_modes = intel_crt_get_modes,
};

static const struct drm_encoder_funcs intel_crt_enc_funcs = {
	.reset = intel_crt_reset,
	.destroy = intel_encoder_destroy,
};

void intel_crt_init(struct drm_i915_private *dev_priv)
{
	struct drm_connector *connector;
	struct intel_crt *crt;
	struct intel_connector *intel_connector;
	i915_reg_t adpa_reg;
	u32 adpa;

	if (HAS_PCH_SPLIT(dev_priv))
		adpa_reg = PCH_ADPA;
	else if (IS_VALLEYVIEW(dev_priv))
		adpa_reg = VLV_ADPA;
	else
		adpa_reg = ADPA;

	adpa = intel_de_read(dev_priv, adpa_reg);
	if ((adpa & ADPA_DAC_ENABLE) == 0) {
		/*
		 * On some machines (some IVB at least) CRT can be
		 * fused off, but there's no known fuse bit to
		 * indicate that. On these machine the ADPA register
		 * works normally, except the DAC enable bit won't
		 * take. So the only way to tell is attempt to enable
		 * it and see what happens.
		 */
		intel_de_write(dev_priv, adpa_reg,
			       adpa | ADPA_DAC_ENABLE | ADPA_HSYNC_CNTL_DISABLE | ADPA_VSYNC_CNTL_DISABLE);
		if ((intel_de_read(dev_priv, adpa_reg) & ADPA_DAC_ENABLE) == 0)
			return;
		intel_de_write(dev_priv, adpa_reg, adpa);
	}

	crt = kzalloc(sizeof(struct intel_crt), GFP_KERNEL);
	if (!crt)
		return;

	intel_connector = intel_connector_alloc();
	if (!intel_connector) {
		kfree(crt);
		return;
	}

	connector = &intel_connector->base;
	crt->connector = intel_connector;
	drm_connector_init(&dev_priv->drm, &intel_connector->base,
			   &intel_crt_connector_funcs, DRM_MODE_CONNECTOR_VGA);

	drm_encoder_init(&dev_priv->drm, &crt->base.base, &intel_crt_enc_funcs,
			 DRM_MODE_ENCODER_DAC, "CRT");

	intel_connector_attach_encoder(intel_connector, &crt->base);

	crt->base.type = INTEL_OUTPUT_ANALOG;
	crt->base.cloneable = (1 << INTEL_OUTPUT_DVO) | (1 << INTEL_OUTPUT_HDMI);
	if (IS_I830(dev_priv))
		crt->base.pipe_mask = BIT(PIPE_A);
	else
		crt->base.pipe_mask = ~0;

	if (IS_GEN(dev_priv, 2))
		connector->interlace_allowed = 0;
	else
		connector->interlace_allowed = 1;
	connector->doublescan_allowed = 0;

	crt->adpa_reg = adpa_reg;

	crt->base.power_domain = POWER_DOMAIN_PORT_CRT;

	if (I915_HAS_HOTPLUG(dev_priv) &&
	    !dmi_check_system(intel_spurious_crt_detect)) {
		crt->base.hpd_pin = HPD_CRT;
		crt->base.hotplug = intel_encoder_hotplug;
		intel_connector->polled = DRM_CONNECTOR_POLL_HPD;
	} else {
		intel_connector->polled = DRM_CONNECTOR_POLL_CONNECT;
	}

	if (HAS_DDI(dev_priv)) {
		crt->base.port = PORT_E;
		crt->base.get_config = hsw_crt_get_config;
		crt->base.get_hw_state = intel_ddi_get_hw_state;
		crt->base.compute_config = hsw_crt_compute_config;
		crt->base.pre_pll_enable = hsw_pre_pll_enable_crt;
		crt->base.pre_enable = hsw_pre_enable_crt;
		crt->base.enable = hsw_enable_crt;
		crt->base.disable = hsw_disable_crt;
		crt->base.post_disable = hsw_post_disable_crt;
	} else {
		if (HAS_PCH_SPLIT(dev_priv)) {
			crt->base.compute_config = pch_crt_compute_config;
			crt->base.disable = pch_disable_crt;
			crt->base.post_disable = pch_post_disable_crt;
		} else {
			crt->base.compute_config = intel_crt_compute_config;
			crt->base.disable = intel_disable_crt;
		}
		crt->base.port = PORT_NONE;
		crt->base.get_config = intel_crt_get_config;
		crt->base.get_hw_state = intel_crt_get_hw_state;
		crt->base.enable = intel_enable_crt;
	}
	intel_connector->get_hw_state = intel_connector_get_hw_state;

	drm_connector_helper_add(connector, &intel_crt_connector_helper_funcs);

<<<<<<< HEAD
	if (!I915_HAS_HOTPLUG(dev_priv))
		intel_connector->polled = DRM_CONNECTOR_POLL_CONNECT;

	/*
	 * Configure the automatic hotplug detection stuff
	 */
	crt->force_hotplug_required = false;

=======
>>>>>>> 04d5ce62
	/*
	 * TODO: find a proper way to discover whether we need to set the the
	 * polarity and link reversal bits or not, instead of relying on the
	 * BIOS.
	 */
	if (HAS_PCH_LPT(dev_priv)) {
		u32 fdi_config = FDI_RX_POLARITY_REVERSED_LPT |
				 FDI_RX_LINK_REVERSAL_OVERRIDE;

		dev_priv->fdi_rx_config = intel_de_read(dev_priv,
							FDI_RX_CTL(PIPE_A)) & fdi_config;
	}

	intel_crt_reset(&crt->base.base);
}<|MERGE_RESOLUTION|>--- conflicted
+++ resolved
@@ -942,11 +942,7 @@
 		intel_de_write(dev_priv, crt->adpa_reg, adpa);
 		intel_de_posting_read(dev_priv, crt->adpa_reg);
 
-<<<<<<< HEAD
-		DRM_DEBUG_KMS("crt adpa set to 0x%x\n", adpa);
-=======
 		drm_dbg_kms(&dev_priv->drm, "crt adpa set to 0x%x\n", adpa);
->>>>>>> 04d5ce62
 		crt->force_hotplug_required = true;
 	}
 
@@ -1082,17 +1078,6 @@
 
 	drm_connector_helper_add(connector, &intel_crt_connector_helper_funcs);
 
-<<<<<<< HEAD
-	if (!I915_HAS_HOTPLUG(dev_priv))
-		intel_connector->polled = DRM_CONNECTOR_POLL_CONNECT;
-
-	/*
-	 * Configure the automatic hotplug detection stuff
-	 */
-	crt->force_hotplug_required = false;
-
-=======
->>>>>>> 04d5ce62
 	/*
 	 * TODO: find a proper way to discover whether we need to set the the
 	 * polarity and link reversal bits or not, instead of relying on the
