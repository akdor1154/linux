/*
 * Copyright © 2008 Intel Corporation
 *             2014 Red Hat Inc.
 *
 * Permission is hereby granted, free of charge, to any person obtaining a
 * copy of this software and associated documentation files (the "Software"),
 * to deal in the Software without restriction, including without limitation
 * the rights to use, copy, modify, merge, publish, distribute, sublicense,
 * and/or sell copies of the Software, and to permit persons to whom the
 * Software is furnished to do so, subject to the following conditions:
 *
 * The above copyright notice and this permission notice (including the next
 * paragraph) shall be included in all copies or substantial portions of the
 * Software.
 *
 * THE SOFTWARE IS PROVIDED "AS IS", WITHOUT WARRANTY OF ANY KIND, EXPRESS OR
 * IMPLIED, INCLUDING BUT NOT LIMITED TO THE WARRANTIES OF MERCHANTABILITY,
 * FITNESS FOR A PARTICULAR PURPOSE AND NONINFRINGEMENT.  IN NO EVENT SHALL
 * THE AUTHORS OR COPYRIGHT HOLDERS BE LIABLE FOR ANY CLAIM, DAMAGES OR OTHER
 * LIABILITY, WHETHER IN AN ACTION OF CONTRACT, TORT OR OTHERWISE, ARISING
 * FROM, OUT OF OR IN CONNECTION WITH THE SOFTWARE OR THE USE OR OTHER DEALINGS
 * IN THE SOFTWARE.
 *
 */

#include <drm/drm_atomic.h>
#include <drm/drm_atomic_helper.h>
#include <drm/drm_edid.h>
#include <drm/drm_fixed.h>
#include <drm/drm_probe_helper.h>

#include "i915_drv.h"
#include "i915_reg.h"
#include "intel_atomic.h"
#include "intel_audio.h"
#include "intel_connector.h"
#include "intel_crtc.h"
#include "intel_ddi.h"
#include "intel_de.h"
#include "intel_display_driver.h"
#include "intel_display_types.h"
#include "intel_dp.h"
#include "intel_dp_hdcp.h"
#include "intel_dp_link_training.h"
#include "intel_dp_mst.h"
#include "intel_dp_test.h"
#include "intel_dp_tunnel.h"
#include "intel_dpio_phy.h"
#include "intel_hdcp.h"
#include "intel_hotplug.h"
#include "intel_link_bw.h"
#include "intel_psr.h"
#include "intel_vdsc.h"
#include "skl_scaler.h"

/*
 * DP MST (DisplayPort Multi-Stream Transport)
 *
 * MST support on the source depends on the platform and port. DP initialization
 * sets up MST for each MST capable encoder. This will become the primary
 * encoder for the port.
 *
 * MST initialization of each primary encoder creates MST stream encoders, one
 * per pipe, and initializes the MST topology manager. The MST stream encoders
 * are sometimes called "fake encoders", because they're virtual, not
 * physical. Thus there are (number of MST capable ports) x (number of pipes)
 * MST stream encoders in total.
 *
 * Decision to use MST for a sink happens at detect on the connector attached to
 * the primary encoder, and this will not change while the sink is connected. We
 * always use MST when possible, including for SST sinks with sideband messaging
 * support.
 *
 * The connectors for the MST streams are added and removed dynamically by the
 * topology manager. Their connection status is also determined by the topology
 * manager.
 *
 * On hardware, each transcoder may be associated with a single DDI
 * port. Multiple transcoders may be associated with the same DDI port only if
 * the port is in MST mode.
 *
 * On TGL+, all the transcoders streaming on the same DDI port will indicate a
 * primary transcoder; the TGL_DP_TP_CTL and TGL_DP_TP_STATUS registers are
 * relevant only on the primary transcoder. Prior to that, they are port
 * registers.
 */

/* From fake MST stream encoder to primary encoder */
static struct intel_encoder *to_primary_encoder(struct intel_encoder *encoder)
{
	struct intel_dp_mst_encoder *intel_mst = enc_to_mst(encoder);
	struct intel_digital_port *dig_port = intel_mst->primary;

	return &dig_port->base;
}

/* From fake MST stream encoder to primary DP */
static struct intel_dp *to_primary_dp(struct intel_encoder *encoder)
{
	struct intel_dp_mst_encoder *intel_mst = enc_to_mst(encoder);
	struct intel_digital_port *dig_port = intel_mst->primary;

	return &dig_port->dp;
}

static int intel_dp_mst_max_dpt_bpp(const struct intel_crtc_state *crtc_state,
				    bool dsc)
{
	struct intel_display *display = to_intel_display(crtc_state);
	const struct drm_display_mode *adjusted_mode =
		&crtc_state->hw.adjusted_mode;

	if (!intel_dp_is_uhbr(crtc_state) || DISPLAY_VER(display) >= 20 || !dsc)
		return INT_MAX;

	/*
	 * DSC->DPT interface width:
	 *   ICL-MTL: 72 bits (each branch has 72 bits, only left branch is used)
	 *   LNL+:    144 bits (not a bottleneck in any config)
	 *
	 * Bspec/49259 suggests that the FEC overhead needs to be
	 * applied here, though HW people claim that neither this FEC
	 * or any other overhead is applicable here (that is the actual
	 * available_bw is just symbol_clock * 72). However based on
	 * testing on MTL-P the
	 * - DELL U3224KBA display
	 * - Unigraf UCD-500 CTS test sink
	 * devices the
	 * - 5120x2880/995.59Mhz
	 * - 6016x3384/1357.23Mhz
	 * - 6144x3456/1413.39Mhz
	 * modes (all the ones having a DPT limit on the above devices),
	 * both the channel coding efficiency and an additional 3%
	 * overhead needs to be accounted for.
	 */
	return div64_u64(mul_u32_u32(intel_dp_link_symbol_clock(crtc_state->port_clock) * 72,
				     drm_dp_bw_channel_coding_efficiency(true)),
			 mul_u32_u32(adjusted_mode->crtc_clock, 1030000));
}

static int intel_dp_mst_bw_overhead(const struct intel_crtc_state *crtc_state,
				    bool ssc, int dsc_slice_count, int bpp_x16)
{
	const struct drm_display_mode *adjusted_mode =
		&crtc_state->hw.adjusted_mode;
	unsigned long flags = DRM_DP_BW_OVERHEAD_MST;
	int overhead;

	flags |= intel_dp_is_uhbr(crtc_state) ? DRM_DP_BW_OVERHEAD_UHBR : 0;
	flags |= ssc ? DRM_DP_BW_OVERHEAD_SSC_REF_CLK : 0;
	flags |= crtc_state->fec_enable ? DRM_DP_BW_OVERHEAD_FEC : 0;

	if (dsc_slice_count)
		flags |= DRM_DP_BW_OVERHEAD_DSC;

	overhead = drm_dp_bw_overhead(crtc_state->lane_count,
				      adjusted_mode->hdisplay,
				      dsc_slice_count,
				      bpp_x16,
				      flags);

	/*
	 * TODO: clarify whether a minimum required by the fixed FEC overhead
	 * in the bspec audio programming sequence is required here.
	 */
	return max(overhead, intel_dp_bw_fec_overhead(crtc_state->fec_enable));
}

static void intel_dp_mst_compute_m_n(const struct intel_crtc_state *crtc_state,
				     int overhead,
				     int bpp_x16,
				     struct intel_link_m_n *m_n)
{
	const struct drm_display_mode *adjusted_mode =
		&crtc_state->hw.adjusted_mode;

	/* TODO: Check WA 14013163432 to set data M/N for full BW utilization. */
	intel_link_compute_m_n(bpp_x16, crtc_state->lane_count,
			       adjusted_mode->crtc_clock,
			       crtc_state->port_clock,
			       overhead,
			       m_n);

	m_n->tu = DIV_ROUND_UP_ULL(mul_u32_u32(m_n->data_m, 64), m_n->data_n);
}

static int intel_dp_mst_calc_pbn(int pixel_clock, int bpp_x16, int bw_overhead)
{
	int effective_data_rate =
		intel_dp_effective_data_rate(pixel_clock, bpp_x16, bw_overhead);

	/*
	 * TODO: Use drm_dp_calc_pbn_mode() instead, once it's converted
	 * to calculate PBN with the BW overhead passed to it.
	 */
	return DIV_ROUND_UP(effective_data_rate * 64, 54 * 1000);
}

static int intel_dp_mst_dsc_get_slice_count(const struct intel_connector *connector,
					    const struct intel_crtc_state *crtc_state)
{
	const struct drm_display_mode *adjusted_mode =
		&crtc_state->hw.adjusted_mode;
	int num_joined_pipes = intel_crtc_num_joined_pipes(crtc_state);

	return intel_dp_dsc_get_slice_count(connector,
					    adjusted_mode->clock,
					    adjusted_mode->hdisplay,
					    num_joined_pipes);
}

int intel_dp_mtp_tu_compute_config(struct intel_dp *intel_dp,
				   struct intel_crtc_state *crtc_state,
				   int max_bpp, int min_bpp,
				   struct drm_connector_state *conn_state,
				   int step, bool dsc)
{
	struct intel_display *display = to_intel_display(intel_dp);
	struct drm_atomic_state *state = crtc_state->uapi.state;
	struct intel_connector *connector =
		to_intel_connector(conn_state->connector);
	const struct drm_display_mode *adjusted_mode =
		&crtc_state->hw.adjusted_mode;
	fixed20_12 pbn_div;
	int bpp, slots = -EINVAL;
	int dsc_slice_count = 0;
	int max_dpt_bpp;

	if (dsc) {
		if (!intel_dp_supports_fec(intel_dp, connector, crtc_state))
			return -EINVAL;

		crtc_state->fec_enable = !intel_dp_is_uhbr(crtc_state);
	}

	pbn_div = drm_dp_get_vc_payload_bw(crtc_state->port_clock,
					   crtc_state->lane_count);

	max_dpt_bpp = intel_dp_mst_max_dpt_bpp(crtc_state, dsc);
	if (max_bpp > max_dpt_bpp) {
		drm_dbg_kms(display->drm, "Limiting bpp to max DPT bpp (%d -> %d)\n",
			    max_bpp, max_dpt_bpp);
		max_bpp = max_dpt_bpp;
	}

	drm_dbg_kms(display->drm, "Looking for slots in range min bpp %d max bpp %d\n",
		    min_bpp, max_bpp);

	if (dsc) {
		dsc_slice_count = intel_dp_mst_dsc_get_slice_count(connector, crtc_state);
		if (!dsc_slice_count) {
			drm_dbg_kms(display->drm, "Can't get valid DSC slice count\n");

			return -ENOSPC;
		}
	}

	for (bpp = max_bpp; bpp >= min_bpp; bpp -= step) {
		int local_bw_overhead;
		int link_bpp_x16;

		drm_dbg_kms(display->drm, "Trying bpp %d\n", bpp);

		link_bpp_x16 = fxp_q4_from_int(dsc ? bpp :
					       intel_dp_output_bpp(crtc_state->output_format, bpp));

		local_bw_overhead = intel_dp_mst_bw_overhead(crtc_state,
							     false, dsc_slice_count, link_bpp_x16);
		intel_dp_mst_compute_m_n(crtc_state,
					 local_bw_overhead,
					 link_bpp_x16,
					 &crtc_state->dp_m_n);

		if (intel_dp->is_mst) {
			int remote_bw_overhead;
			int remote_tu;
			fixed20_12 pbn;

			remote_bw_overhead = intel_dp_mst_bw_overhead(crtc_state,
								      true, dsc_slice_count, link_bpp_x16);

			/*
			 * The TU size programmed to the HW determines which slots in
			 * an MTP frame are used for this stream, which needs to match
			 * the payload size programmed to the first downstream branch
			 * device's payload table.
			 *
			 * Note that atm the payload's PBN value DRM core sends via
			 * the ALLOCATE_PAYLOAD side-band message matches the payload
			 * size (which it calculates from the PBN value) it programs
			 * to the first branch device's payload table. The allocation
			 * in the payload table could be reduced though (to
			 * crtc_state->dp_m_n.tu), provided that the driver doesn't
			 * enable SSC on the corresponding link.
			 */
			pbn.full = dfixed_const(intel_dp_mst_calc_pbn(adjusted_mode->crtc_clock,
								      link_bpp_x16,
								      remote_bw_overhead));
			remote_tu = DIV_ROUND_UP(pbn.full, pbn_div.full);

			/*
			 * Aligning the TUs ensures that symbols consisting of multiple
			 * (4) symbol cycles don't get split between two consecutive
			 * MTPs, as required by Bspec.
			 * TODO: remove the alignment restriction for 128b/132b links
			 * on some platforms, where Bspec allows this.
			 */
			remote_tu = ALIGN(remote_tu, 4 / crtc_state->lane_count);

			/*
			 * Also align PBNs accordingly, since MST core will derive its
			 * own copy of TU from the PBN in drm_dp_atomic_find_time_slots().
			 * The above comment about the difference between the PBN
			 * allocated for the whole path and the TUs allocated for the
			 * first branch device's link also applies here.
			 */
			pbn.full = remote_tu * pbn_div.full;

			drm_WARN_ON(display->drm, remote_tu < crtc_state->dp_m_n.tu);
			crtc_state->dp_m_n.tu = remote_tu;

			slots = drm_dp_atomic_find_time_slots(state, &intel_dp->mst_mgr,
							      connector->port,
							      dfixed_trunc(pbn));
		} else {
			/* Same as above for remote_tu */
			crtc_state->dp_m_n.tu = ALIGN(crtc_state->dp_m_n.tu,
						      4 / crtc_state->lane_count);

			if (crtc_state->dp_m_n.tu <= 64)
				slots = crtc_state->dp_m_n.tu;
			else
				slots = -EINVAL;
		}

		if (slots == -EDEADLK)
			return slots;

		if (slots >= 0) {
			drm_WARN_ON(display->drm, slots != crtc_state->dp_m_n.tu);

			break;
		}

<<<<<<< HEAD
=======
		/* Allow using zero step to indicate one try */
		if (!step)
			break;
	}

>>>>>>> bd67c1c3
	if (slots < 0) {
		drm_dbg_kms(display->drm, "failed finding vcpi slots:%d\n",
			    slots);
		return slots;
	}

	if (!dsc)
		crtc_state->pipe_bpp = bpp;
	else
		crtc_state->dsc.compressed_bpp_x16 = fxp_q4_from_int(bpp);

	drm_dbg_kms(display->drm, "Got %d slots for pipe bpp %d dsc %d\n",
		    slots, bpp, dsc);

	return 0;
}

static int mst_stream_find_vcpi_slots_for_bpp(struct intel_dp *intel_dp,
					      struct intel_crtc_state *crtc_state,
					      int max_bpp, int min_bpp,
					      struct link_config_limits *limits,
					      struct drm_connector_state *conn_state,
					      int step, bool dsc)
{
	struct drm_atomic_state *state = crtc_state->uapi.state;
	struct drm_dp_mst_topology_state *mst_state;
<<<<<<< HEAD

	mst_state = drm_atomic_get_mst_topology_state(state, &intel_dp->mst_mgr);
	if (IS_ERR(mst_state))
		return PTR_ERR(mst_state);

	crtc_state->lane_count = limits->max_lane_count;
	crtc_state->port_clock = limits->max_rate;

	mst_state->pbn_div = drm_dp_get_vc_payload_bw(crtc_state->port_clock,
						      crtc_state->lane_count);

=======

	mst_state = drm_atomic_get_mst_topology_state(state, &intel_dp->mst_mgr);
	if (IS_ERR(mst_state))
		return PTR_ERR(mst_state);

	crtc_state->lane_count = limits->max_lane_count;
	crtc_state->port_clock = limits->max_rate;

	mst_state->pbn_div = drm_dp_get_vc_payload_bw(crtc_state->port_clock,
						      crtc_state->lane_count);

>>>>>>> bd67c1c3
	return intel_dp_mtp_tu_compute_config(intel_dp, crtc_state,
					      max_bpp, min_bpp,
					      conn_state, step, dsc);
}

static int mst_stream_compute_link_config(struct intel_dp *intel_dp,
					  struct intel_crtc_state *crtc_state,
					  struct drm_connector_state *conn_state,
					  struct link_config_limits *limits)
{
	/*
	 * FIXME: allocate the BW according to link_bpp, which in the case of
	 * YUV420 is only half of the pipe bpp value.
	 */
	return mst_stream_find_vcpi_slots_for_bpp(intel_dp, crtc_state,
						  fxp_q4_to_int(limits->link.max_bpp_x16),
						  fxp_q4_to_int(limits->link.min_bpp_x16),
						  limits,
						  conn_state, 2 * 3, false);
}

static int mst_stream_dsc_compute_link_config(struct intel_dp *intel_dp,
					      struct intel_crtc_state *crtc_state,
					      struct drm_connector_state *conn_state,
					      struct link_config_limits *limits)
{
	struct intel_display *display = to_intel_display(intel_dp);
	struct intel_connector *connector = to_intel_connector(conn_state->connector);
	int i, num_bpc;
	u8 dsc_bpc[3] = {};
	int min_bpp, max_bpp, sink_min_bpp, sink_max_bpp;
	int min_compressed_bpp, max_compressed_bpp;

	max_bpp = limits->pipe.max_bpp;
	min_bpp = limits->pipe.min_bpp;

	num_bpc = drm_dp_dsc_sink_supported_input_bpcs(connector->dp.dsc_dpcd,
						       dsc_bpc);

	drm_dbg_kms(display->drm, "DSC Source supported min bpp %d max bpp %d\n",
		    min_bpp, max_bpp);

	sink_max_bpp = dsc_bpc[0] * 3;
	sink_min_bpp = sink_max_bpp;

	for (i = 1; i < num_bpc; i++) {
		if (sink_min_bpp > dsc_bpc[i] * 3)
			sink_min_bpp = dsc_bpc[i] * 3;
		if (sink_max_bpp < dsc_bpc[i] * 3)
			sink_max_bpp = dsc_bpc[i] * 3;
	}

	drm_dbg_kms(display->drm, "DSC Sink supported min bpp %d max bpp %d\n",
		    sink_min_bpp, sink_max_bpp);

	if (min_bpp < sink_min_bpp)
		min_bpp = sink_min_bpp;

	if (max_bpp > sink_max_bpp)
		max_bpp = sink_max_bpp;

	crtc_state->pipe_bpp = max_bpp;

	max_compressed_bpp = fxp_q4_to_int(limits->link.max_bpp_x16);
	min_compressed_bpp = fxp_q4_to_int_roundup(limits->link.min_bpp_x16);

	drm_dbg_kms(display->drm, "DSC Sink supported compressed min bpp %d compressed max bpp %d\n",
		    min_compressed_bpp, max_compressed_bpp);

	/* Align compressed bpps according to our own constraints */
	max_compressed_bpp = intel_dp_dsc_nearest_valid_bpp(display, max_compressed_bpp,
							    crtc_state->pipe_bpp);
	min_compressed_bpp = intel_dp_dsc_nearest_valid_bpp(display, min_compressed_bpp,
							    crtc_state->pipe_bpp);

	return mst_stream_find_vcpi_slots_for_bpp(intel_dp, crtc_state, max_compressed_bpp,
						  min_compressed_bpp, limits,
						  conn_state, 1, true);
}

static int mst_stream_update_slots(struct intel_dp *intel_dp,
				   struct intel_crtc_state *crtc_state,
				   struct drm_connector_state *conn_state)
{
	struct intel_display *display = to_intel_display(intel_dp);
	struct drm_dp_mst_topology_mgr *mgr = &intel_dp->mst_mgr;
	struct drm_dp_mst_topology_state *topology_state;
	u8 link_coding_cap = intel_dp_is_uhbr(crtc_state) ?
		DP_CAP_ANSI_128B132B : DP_CAP_ANSI_8B10B;

	topology_state = drm_atomic_get_mst_topology_state(conn_state->state, mgr);
	if (IS_ERR(topology_state)) {
		drm_dbg_kms(display->drm, "slot update failed\n");
		return PTR_ERR(topology_state);
	}

	drm_dp_mst_update_slots(topology_state, link_coding_cap);

	return 0;
}

static int mode_hblank_period_ns(const struct drm_display_mode *mode)
{
	return DIV_ROUND_CLOSEST_ULL(mul_u32_u32(mode->htotal - mode->hdisplay,
						 NSEC_PER_SEC / 1000),
				     mode->crtc_clock);
}

static bool
hblank_expansion_quirk_needs_dsc(const struct intel_connector *connector,
				 const struct intel_crtc_state *crtc_state,
				 const struct link_config_limits *limits)
{
	const struct drm_display_mode *adjusted_mode =
		&crtc_state->hw.adjusted_mode;
	bool is_uhbr_sink = connector->mst_port &&
			    drm_dp_128b132b_supported(connector->mst_port->dpcd);
	int hblank_limit = is_uhbr_sink ? 500 : 300;

	if (!connector->dp.dsc_hblank_expansion_quirk)
		return false;

	if (is_uhbr_sink && !drm_dp_is_uhbr_rate(limits->max_rate))
		return false;

	if (mode_hblank_period_ns(adjusted_mode) > hblank_limit)
		return false;

	if (!intel_dp_mst_dsc_get_slice_count(connector, crtc_state))
		return false;

	return true;
}

static bool
adjust_limits_for_dsc_hblank_expansion_quirk(struct intel_dp *intel_dp,
					     const struct intel_connector *connector,
					     const struct intel_crtc_state *crtc_state,
					     struct link_config_limits *limits,
					     bool dsc)
{
	struct intel_display *display = to_intel_display(connector);
	const struct intel_crtc *crtc = to_intel_crtc(crtc_state->uapi.crtc);
	int min_bpp_x16 = limits->link.min_bpp_x16;

	if (!hblank_expansion_quirk_needs_dsc(connector, crtc_state, limits))
		return true;

	if (!dsc) {
		if (intel_dp_supports_dsc(intel_dp, connector, crtc_state)) {
			drm_dbg_kms(display->drm,
				    "[CRTC:%d:%s][CONNECTOR:%d:%s] DSC needed by hblank expansion quirk\n",
				    crtc->base.base.id, crtc->base.name,
				    connector->base.base.id, connector->base.name);
			return false;
		}

		drm_dbg_kms(display->drm,
			    "[CRTC:%d:%s][CONNECTOR:%d:%s] Increasing link min bpp to 24 due to hblank expansion quirk\n",
			    crtc->base.base.id, crtc->base.name,
			    connector->base.base.id, connector->base.name);

		if (limits->link.max_bpp_x16 < fxp_q4_from_int(24))
			return false;

		limits->link.min_bpp_x16 = fxp_q4_from_int(24);

		return true;
	}

	drm_WARN_ON(display->drm, limits->min_rate != limits->max_rate);

	if (limits->max_rate < 540000)
		min_bpp_x16 = fxp_q4_from_int(13);
	else if (limits->max_rate < 810000)
		min_bpp_x16 = fxp_q4_from_int(10);

	if (limits->link.min_bpp_x16 >= min_bpp_x16)
		return true;

	drm_dbg_kms(display->drm,
		    "[CRTC:%d:%s][CONNECTOR:%d:%s] Increasing link min bpp to " FXP_Q4_FMT " in DSC mode due to hblank expansion quirk\n",
		    crtc->base.base.id, crtc->base.name,
		    connector->base.base.id, connector->base.name,
		    FXP_Q4_ARGS(min_bpp_x16));

	if (limits->link.max_bpp_x16 < min_bpp_x16)
		return false;

	limits->link.min_bpp_x16 = min_bpp_x16;

	return true;
}

static bool
mst_stream_compute_config_limits(struct intel_dp *intel_dp,
				 const struct intel_connector *connector,
				 struct intel_crtc_state *crtc_state,
				 bool dsc,
				 struct link_config_limits *limits)
{
	if (!intel_dp_compute_config_limits(intel_dp, crtc_state, false, dsc,
					    limits))
		return false;

	return adjust_limits_for_dsc_hblank_expansion_quirk(intel_dp,
							    connector,
							    crtc_state,
							    limits,
							    dsc);
}

static int mst_stream_compute_config(struct intel_encoder *encoder,
				     struct intel_crtc_state *pipe_config,
				     struct drm_connector_state *conn_state)
{
	struct intel_display *display = to_intel_display(encoder);
	struct intel_atomic_state *state = to_intel_atomic_state(conn_state->state);
	struct intel_crtc *crtc = to_intel_crtc(pipe_config->uapi.crtc);
	struct intel_dp *intel_dp = to_primary_dp(encoder);
	struct intel_connector *connector =
		to_intel_connector(conn_state->connector);
	const struct drm_display_mode *adjusted_mode =
		&pipe_config->hw.adjusted_mode;
	struct link_config_limits limits;
	bool dsc_needed, joiner_needs_dsc;
	int num_joined_pipes;
	int ret = 0;

	if (pipe_config->fec_enable &&
	    !intel_dp_supports_fec(intel_dp, connector, pipe_config))
		return -EINVAL;

	if (adjusted_mode->flags & DRM_MODE_FLAG_DBLSCAN)
		return -EINVAL;

	num_joined_pipes = intel_dp_num_joined_pipes(intel_dp, connector,
						     adjusted_mode->crtc_hdisplay,
						     adjusted_mode->crtc_clock);
	if (num_joined_pipes > 1)
		pipe_config->joiner_pipes = GENMASK(crtc->pipe + num_joined_pipes - 1, crtc->pipe);

	pipe_config->sink_format = INTEL_OUTPUT_FORMAT_RGB;
	pipe_config->output_format = INTEL_OUTPUT_FORMAT_RGB;
	pipe_config->has_pch_encoder = false;

	joiner_needs_dsc = intel_dp_joiner_needs_dsc(display, num_joined_pipes);

	dsc_needed = joiner_needs_dsc || intel_dp->force_dsc_en ||
		!mst_stream_compute_config_limits(intel_dp, connector,
						  pipe_config, false, &limits);

	if (!dsc_needed) {
		ret = mst_stream_compute_link_config(intel_dp, pipe_config,
						     conn_state, &limits);

		if (ret == -EDEADLK)
			return ret;

		if (ret)
			dsc_needed = true;
	}

	if (dsc_needed && !intel_dp_supports_dsc(intel_dp, connector, pipe_config)) {
		drm_dbg_kms(display->drm, "DSC required but not available\n");
		return -EINVAL;
	}

	/* enable compression if the mode doesn't fit available BW */
	if (dsc_needed) {
		drm_dbg_kms(display->drm, "Try DSC (fallback=%s, joiner=%s, force=%s)\n",
			    str_yes_no(ret), str_yes_no(joiner_needs_dsc),
			    str_yes_no(intel_dp->force_dsc_en));


		if (!mst_stream_compute_config_limits(intel_dp, connector,
						      pipe_config, true,
						      &limits))
			return -EINVAL;

		/*
		 * FIXME: As bpc is hardcoded to 8, as mentioned above,
		 * WARN and ignore the debug flag force_dsc_bpc for now.
		 */
		drm_WARN(display->drm, intel_dp->force_dsc_bpc,
			 "Cannot Force BPC for MST\n");
		/*
		 * Try to get at least some timeslots and then see, if
		 * we can fit there with DSC.
		 */
		drm_dbg_kms(display->drm, "Trying to find VCPI slots in DSC mode\n");

		ret = mst_stream_dsc_compute_link_config(intel_dp, pipe_config,
							 conn_state, &limits);
		if (ret < 0)
			return ret;

		ret = intel_dp_dsc_compute_config(intel_dp, pipe_config,
						  conn_state, &limits,
						  pipe_config->dp_m_n.tu, false);
	}

	if (ret)
		return ret;

	ret = mst_stream_update_slots(intel_dp, pipe_config, conn_state);
	if (ret)
		return ret;

	pipe_config->limited_color_range =
		intel_dp_limited_color_range(pipe_config, conn_state);

	if (display->platform.geminilake || display->platform.broxton)
		pipe_config->lane_lat_optim_mask =
			bxt_dpio_phy_calc_lane_lat_optim_mask(pipe_config->lane_count);

	intel_dp_audio_compute_config(encoder, pipe_config, conn_state);

	intel_ddi_compute_min_voltage_level(pipe_config);

	intel_psr_compute_config(intel_dp, pipe_config, conn_state);

	return intel_dp_tunnel_atomic_compute_stream_bw(state, intel_dp, connector,
							pipe_config);
}

/*
 * Iterate over all connectors and return a mask of
 * all CPU transcoders streaming over the same DP link.
 */
static unsigned int
intel_dp_mst_transcoder_mask(struct intel_atomic_state *state,
			     struct intel_dp *mst_port)
{
	struct intel_display *display = to_intel_display(state);
	const struct intel_digital_connector_state *conn_state;
	struct intel_connector *connector;
	u8 transcoders = 0;
	int i;

	if (DISPLAY_VER(display) < 12)
		return 0;

	for_each_new_intel_connector_in_state(state, connector, conn_state, i) {
		const struct intel_crtc_state *crtc_state;
		struct intel_crtc *crtc;

		if (connector->mst_port != mst_port || !conn_state->base.crtc)
			continue;

		crtc = to_intel_crtc(conn_state->base.crtc);
		crtc_state = intel_atomic_get_new_crtc_state(state, crtc);

		if (!crtc_state->hw.active)
			continue;

		transcoders |= BIT(crtc_state->cpu_transcoder);
	}

	return transcoders;
}

static u8 get_pipes_downstream_of_mst_port(struct intel_atomic_state *state,
					   struct drm_dp_mst_topology_mgr *mst_mgr,
					   struct drm_dp_mst_port *parent_port)
{
	const struct intel_digital_connector_state *conn_state;
	struct intel_connector *connector;
	u8 mask = 0;
	int i;

	for_each_new_intel_connector_in_state(state, connector, conn_state, i) {
		if (!conn_state->base.crtc)
			continue;

		if (&connector->mst_port->mst_mgr != mst_mgr)
			continue;

		if (connector->port != parent_port &&
		    !drm_dp_mst_port_downstream_of_parent(mst_mgr,
							  connector->port,
							  parent_port))
			continue;

		mask |= BIT(to_intel_crtc(conn_state->base.crtc)->pipe);
	}

	return mask;
}

static int intel_dp_mst_check_fec_change(struct intel_atomic_state *state,
					 struct drm_dp_mst_topology_mgr *mst_mgr,
					 struct intel_link_bw_limits *limits)
{
	struct intel_display *display = to_intel_display(state);
	struct intel_crtc *crtc;
	u8 mst_pipe_mask;
	u8 fec_pipe_mask = 0;
	int ret;

	mst_pipe_mask = get_pipes_downstream_of_mst_port(state, mst_mgr, NULL);

	for_each_intel_crtc_in_pipe_mask(display->drm, crtc, mst_pipe_mask) {
		struct intel_crtc_state *crtc_state =
			intel_atomic_get_new_crtc_state(state, crtc);

		/* Atomic connector check should've added all the MST CRTCs. */
		if (drm_WARN_ON(display->drm, !crtc_state))
			return -EINVAL;

		if (crtc_state->fec_enable)
			fec_pipe_mask |= BIT(crtc->pipe);
	}

	if (!fec_pipe_mask || mst_pipe_mask == fec_pipe_mask)
		return 0;

	limits->force_fec_pipes |= mst_pipe_mask;

	ret = intel_modeset_pipes_in_mask_early(state, "MST FEC",
						mst_pipe_mask);

	return ret ? : -EAGAIN;
}

static int intel_dp_mst_check_bw(struct intel_atomic_state *state,
				 struct drm_dp_mst_topology_mgr *mst_mgr,
				 struct drm_dp_mst_topology_state *mst_state,
				 struct intel_link_bw_limits *limits)
{
	struct drm_dp_mst_port *mst_port;
	u8 mst_port_pipes;
	int ret;

	ret = drm_dp_mst_atomic_check_mgr(&state->base, mst_mgr, mst_state, &mst_port);
	if (ret != -ENOSPC)
		return ret;

	mst_port_pipes = get_pipes_downstream_of_mst_port(state, mst_mgr, mst_port);

	ret = intel_link_bw_reduce_bpp(state, limits,
				       mst_port_pipes, "MST link BW");

	return ret ? : -EAGAIN;
}

/**
 * intel_dp_mst_atomic_check_link - check all modeset MST link configuration
 * @state: intel atomic state
 * @limits: link BW limits
 *
 * Check the link configuration for all modeset MST outputs. If the
 * configuration is invalid @limits will be updated if possible to
 * reduce the total BW, after which the configuration for all CRTCs in
 * @state must be recomputed with the updated @limits.
 *
 * Returns:
 *   - 0 if the confugration is valid
 *   - %-EAGAIN, if the configuration is invalid and @limits got updated
 *     with fallback values with which the configuration of all CRTCs in
 *     @state must be recomputed
 *   - Other negative error, if the configuration is invalid without a
 *     fallback possibility, or the check failed for another reason
 */
int intel_dp_mst_atomic_check_link(struct intel_atomic_state *state,
				   struct intel_link_bw_limits *limits)
{
	struct drm_dp_mst_topology_mgr *mgr;
	struct drm_dp_mst_topology_state *mst_state;
	int ret;
	int i;

	for_each_new_mst_mgr_in_state(&state->base, mgr, mst_state, i) {
		ret = intel_dp_mst_check_fec_change(state, mgr, limits);
		if (ret)
			return ret;

		ret = intel_dp_mst_check_bw(state, mgr, mst_state,
					    limits);
		if (ret)
			return ret;
	}

	return 0;
}

static int mst_stream_compute_config_late(struct intel_encoder *encoder,
					  struct intel_crtc_state *crtc_state,
					  struct drm_connector_state *conn_state)
{
	struct intel_atomic_state *state = to_intel_atomic_state(conn_state->state);
	struct intel_dp *intel_dp = to_primary_dp(encoder);

	/* lowest numbered transcoder will be designated master */
	crtc_state->mst_master_transcoder =
		ffs(intel_dp_mst_transcoder_mask(state, intel_dp)) - 1;

	return 0;
}

/*
 * If one of the connectors in a MST stream needs a modeset, mark all CRTCs
 * that shares the same MST stream as mode changed,
 * intel_modeset_pipe_config()+intel_crtc_check_fastset() will take care to do
 * a fastset when possible.
 *
 * On TGL+ this is required since each stream go through a master transcoder,
 * so if the master transcoder needs modeset, all other streams in the
 * topology need a modeset. All platforms need to add the atomic state
 * for all streams in the topology, since a modeset on one may require
 * changing the MST link BW usage of the others, which in turn needs a
 * recomputation of the corresponding CRTC states.
 */
static int
mst_connector_atomic_topology_check(struct intel_connector *connector,
				    struct intel_atomic_state *state)
{
	struct intel_display *display = to_intel_display(connector);
	struct drm_connector_list_iter connector_list_iter;
	struct intel_connector *connector_iter;
	int ret = 0;

	if (!intel_connector_needs_modeset(state, &connector->base))
		return 0;

	drm_connector_list_iter_begin(display->drm, &connector_list_iter);
	for_each_intel_connector_iter(connector_iter, &connector_list_iter) {
		struct intel_digital_connector_state *conn_iter_state;
		struct intel_crtc_state *crtc_state;
		struct intel_crtc *crtc;

		if (connector_iter->mst_port != connector->mst_port ||
		    connector_iter == connector)
			continue;

		conn_iter_state = intel_atomic_get_digital_connector_state(state,
									   connector_iter);
		if (IS_ERR(conn_iter_state)) {
			ret = PTR_ERR(conn_iter_state);
			break;
		}

		if (!conn_iter_state->base.crtc)
			continue;

		crtc = to_intel_crtc(conn_iter_state->base.crtc);
		crtc_state = intel_atomic_get_crtc_state(&state->base, crtc);
		if (IS_ERR(crtc_state)) {
			ret = PTR_ERR(crtc_state);
			break;
		}

		ret = drm_atomic_add_affected_planes(&state->base, &crtc->base);
		if (ret)
			break;
		crtc_state->uapi.mode_changed = true;
	}
	drm_connector_list_iter_end(&connector_list_iter);

	return ret;
}

static int
mst_connector_atomic_check(struct drm_connector *connector,
			   struct drm_atomic_state *_state)
{
	struct intel_atomic_state *state = to_intel_atomic_state(_state);
	struct intel_connector *intel_connector =
		to_intel_connector(connector);
	int ret;

	ret = intel_digital_connector_atomic_check(connector, &state->base);
	if (ret)
		return ret;

	ret = mst_connector_atomic_topology_check(intel_connector, state);
	if (ret)
		return ret;

	if (intel_connector_needs_modeset(state, connector)) {
		ret = intel_dp_tunnel_atomic_check_state(state,
							 intel_connector->mst_port,
							 intel_connector);
		if (ret)
			return ret;
	}

	return drm_dp_atomic_release_time_slots(&state->base,
						&intel_connector->mst_port->mst_mgr,
						intel_connector->port);
}

static void mst_stream_disable(struct intel_atomic_state *state,
			       struct intel_encoder *encoder,
			       const struct intel_crtc_state *old_crtc_state,
			       const struct drm_connector_state *old_conn_state)
{
	struct intel_display *display = to_intel_display(state);
	struct intel_dp_mst_encoder *intel_mst = enc_to_mst(encoder);
	struct intel_dp *intel_dp = to_primary_dp(encoder);
	struct intel_connector *connector =
		to_intel_connector(old_conn_state->connector);

	drm_dbg_kms(display->drm, "active links %d\n",
		    intel_dp->active_mst_links);

	if (intel_dp->active_mst_links == 1)
		intel_dp->link_trained = false;

	intel_hdcp_disable(intel_mst->connector);

	intel_dp_sink_disable_decompression(state, connector, old_crtc_state);
}

static void mst_stream_post_disable(struct intel_atomic_state *state,
				    struct intel_encoder *encoder,
				    const struct intel_crtc_state *old_crtc_state,
				    const struct drm_connector_state *old_conn_state)
{
	struct intel_display *display = to_intel_display(encoder);
	struct intel_dp_mst_encoder *intel_mst = enc_to_mst(encoder);
	struct intel_encoder *primary_encoder = to_primary_encoder(encoder);
	struct intel_dp *intel_dp = to_primary_dp(encoder);
	struct intel_connector *connector =
		to_intel_connector(old_conn_state->connector);
	struct drm_dp_mst_topology_state *old_mst_state =
		drm_atomic_get_old_mst_topology_state(&state->base, &intel_dp->mst_mgr);
	struct drm_dp_mst_topology_state *new_mst_state =
		drm_atomic_get_new_mst_topology_state(&state->base, &intel_dp->mst_mgr);
	const struct drm_dp_mst_atomic_payload *old_payload =
		drm_atomic_get_mst_payload_state(old_mst_state, connector->port);
	struct drm_dp_mst_atomic_payload *new_payload =
		drm_atomic_get_mst_payload_state(new_mst_state, connector->port);
	struct intel_crtc *pipe_crtc;
	bool last_mst_stream;
	int i;

	intel_dp->active_mst_links--;
	last_mst_stream = intel_dp->active_mst_links == 0;
	drm_WARN_ON(display->drm, DISPLAY_VER(display) >= 12 && last_mst_stream &&
		    !intel_dp_mst_is_master_trans(old_crtc_state));

	for_each_pipe_crtc_modeset_disable(display, pipe_crtc, old_crtc_state, i) {
		const struct intel_crtc_state *old_pipe_crtc_state =
			intel_atomic_get_old_crtc_state(state, pipe_crtc);

		intel_crtc_vblank_off(old_pipe_crtc_state);
	}

	intel_disable_transcoder(old_crtc_state);

	drm_dp_remove_payload_part1(&intel_dp->mst_mgr, new_mst_state, new_payload);

	intel_ddi_clear_act_sent(encoder, old_crtc_state);

	intel_de_rmw(display,
		     TRANS_DDI_FUNC_CTL(display, old_crtc_state->cpu_transcoder),
		     TRANS_DDI_DP_VC_PAYLOAD_ALLOC, 0);

	intel_ddi_wait_for_act_sent(encoder, old_crtc_state);
	drm_dp_check_act_status(&intel_dp->mst_mgr);

	drm_dp_remove_payload_part2(&intel_dp->mst_mgr, new_mst_state,
				    old_payload, new_payload);

	intel_ddi_disable_transcoder_func(old_crtc_state);

	for_each_pipe_crtc_modeset_disable(display, pipe_crtc, old_crtc_state, i) {
		const struct intel_crtc_state *old_pipe_crtc_state =
			intel_atomic_get_old_crtc_state(state, pipe_crtc);

		intel_dsc_disable(old_pipe_crtc_state);

		if (DISPLAY_VER(display) >= 9)
			skl_scaler_disable(old_pipe_crtc_state);
		else
			ilk_pfit_disable(old_pipe_crtc_state);
	}

	/*
	 * Power down mst path before disabling the port, otherwise we end
	 * up getting interrupts from the sink upon detecting link loss.
	 */
	drm_dp_send_power_updown_phy(&intel_dp->mst_mgr, connector->port,
				     false);

	/*
	 * BSpec 4287: disable DIP after the transcoder is disabled and before
	 * the transcoder clock select is set to none.
	 */
	intel_dp_set_infoframes(primary_encoder, false, old_crtc_state, NULL);
	/*
	 * From TGL spec: "If multi-stream slave transcoder: Configure
	 * Transcoder Clock Select to direct no clock to the transcoder"
	 *
	 * From older GENs spec: "Configure Transcoder Clock Select to direct
	 * no clock to the transcoder"
	 */
	if (DISPLAY_VER(display) < 12 || !last_mst_stream)
		intel_ddi_disable_transcoder_clock(old_crtc_state);


	intel_mst->connector = NULL;
	if (last_mst_stream)
		primary_encoder->post_disable(state, primary_encoder,
					      old_crtc_state, NULL);

	drm_dbg_kms(display->drm, "active links %d\n",
		    intel_dp->active_mst_links);
}

static void mst_stream_post_pll_disable(struct intel_atomic_state *state,
					struct intel_encoder *encoder,
					const struct intel_crtc_state *old_crtc_state,
					const struct drm_connector_state *old_conn_state)
{
	struct intel_encoder *primary_encoder = to_primary_encoder(encoder);
	struct intel_dp *intel_dp = to_primary_dp(encoder);

	if (intel_dp->active_mst_links == 0 &&
	    primary_encoder->post_pll_disable)
		primary_encoder->post_pll_disable(state, primary_encoder, old_crtc_state, old_conn_state);
}

static void mst_stream_pre_pll_enable(struct intel_atomic_state *state,
				      struct intel_encoder *encoder,
				      const struct intel_crtc_state *pipe_config,
				      const struct drm_connector_state *conn_state)
{
	struct intel_encoder *primary_encoder = to_primary_encoder(encoder);
	struct intel_dp *intel_dp = to_primary_dp(encoder);

	if (intel_dp->active_mst_links == 0)
		primary_encoder->pre_pll_enable(state, primary_encoder,
						pipe_config, NULL);
	else
		/*
		 * The port PLL state needs to get updated for secondary
		 * streams as for the primary stream.
		 */
		intel_ddi_update_active_dpll(state, primary_encoder,
					     to_intel_crtc(pipe_config->uapi.crtc));
}

static bool intel_mst_probed_link_params_valid(struct intel_dp *intel_dp,
					       int link_rate, int lane_count)
{
	return intel_dp->link.mst_probed_rate == link_rate &&
		intel_dp->link.mst_probed_lane_count == lane_count;
}

static void intel_mst_set_probed_link_params(struct intel_dp *intel_dp,
					     int link_rate, int lane_count)
{
	intel_dp->link.mst_probed_rate = link_rate;
	intel_dp->link.mst_probed_lane_count = lane_count;
}

static void intel_mst_reprobe_topology(struct intel_dp *intel_dp,
				       const struct intel_crtc_state *crtc_state)
{
	if (intel_mst_probed_link_params_valid(intel_dp,
					       crtc_state->port_clock, crtc_state->lane_count))
		return;

	drm_dp_mst_topology_queue_probe(&intel_dp->mst_mgr);

	intel_mst_set_probed_link_params(intel_dp,
					 crtc_state->port_clock, crtc_state->lane_count);
}

static void mst_stream_pre_enable(struct intel_atomic_state *state,
				  struct intel_encoder *encoder,
				  const struct intel_crtc_state *pipe_config,
				  const struct drm_connector_state *conn_state)
{
	struct intel_display *display = to_intel_display(state);
	struct intel_dp_mst_encoder *intel_mst = enc_to_mst(encoder);
	struct intel_encoder *primary_encoder = to_primary_encoder(encoder);
	struct intel_dp *intel_dp = to_primary_dp(encoder);
	struct intel_connector *connector =
		to_intel_connector(conn_state->connector);
	struct drm_dp_mst_topology_state *mst_state =
		drm_atomic_get_new_mst_topology_state(&state->base, &intel_dp->mst_mgr);
	int ret;
	bool first_mst_stream;

	/* MST encoders are bound to a crtc, not to a connector,
	 * force the mapping here for get_hw_state.
	 */
	connector->encoder = encoder;
	intel_mst->connector = connector;
	first_mst_stream = intel_dp->active_mst_links == 0;
	drm_WARN_ON(display->drm, DISPLAY_VER(display) >= 12 && first_mst_stream &&
		    !intel_dp_mst_is_master_trans(pipe_config));

	drm_dbg_kms(display->drm, "active links %d\n",
		    intel_dp->active_mst_links);

	if (first_mst_stream)
		intel_dp_set_power(intel_dp, DP_SET_POWER_D0);

	drm_dp_send_power_updown_phy(&intel_dp->mst_mgr, connector->port, true);

	intel_dp_sink_enable_decompression(state, connector, pipe_config);

	if (first_mst_stream) {
		primary_encoder->pre_enable(state, primary_encoder,
					    pipe_config, NULL);

		intel_mst_reprobe_topology(intel_dp, pipe_config);
	}

	intel_dp->active_mst_links++;

	ret = drm_dp_add_payload_part1(&intel_dp->mst_mgr, mst_state,
				       drm_atomic_get_mst_payload_state(mst_state, connector->port));
	if (ret < 0)
		intel_dp_queue_modeset_retry_for_link(state, primary_encoder, pipe_config);

	/*
	 * Before Gen 12 this is not done as part of
	 * primary_encoder->pre_enable() and should be done here. For
	 * Gen 12+ the step in which this should be done is different for the
	 * first MST stream, so it's done on the DDI for the first stream and
	 * here for the following ones.
	 */
	if (DISPLAY_VER(display) < 12 || !first_mst_stream)
		intel_ddi_enable_transcoder_clock(encoder, pipe_config);

	if (DISPLAY_VER(display) >= 13 && !first_mst_stream)
		intel_ddi_config_transcoder_func(encoder, pipe_config);

	intel_dsc_dp_pps_write(primary_encoder, pipe_config);
	intel_ddi_set_dp_msa(pipe_config, conn_state);
}

static void enable_bs_jitter_was(const struct intel_crtc_state *crtc_state)
{
	struct intel_display *display = to_intel_display(crtc_state);
	struct drm_i915_private *i915 = to_i915(crtc_state->uapi.crtc->dev);
	u32 clear = 0;
	u32 set = 0;

	if (!IS_ALDERLAKE_P(i915))
		return;

	if (!IS_DISPLAY_STEP(display, STEP_D0, STEP_FOREVER))
		return;

	/* Wa_14013163432:adlp */
	if (crtc_state->fec_enable || intel_dp_is_uhbr(crtc_state))
		set |= DP_MST_FEC_BS_JITTER_WA(crtc_state->cpu_transcoder);

	/* Wa_14014143976:adlp */
	if (IS_DISPLAY_STEP(display, STEP_E0, STEP_FOREVER)) {
		if (intel_dp_is_uhbr(crtc_state))
			set |= DP_MST_SHORT_HBLANK_WA(crtc_state->cpu_transcoder);
		else if (crtc_state->fec_enable)
			clear |= DP_MST_SHORT_HBLANK_WA(crtc_state->cpu_transcoder);

		if (crtc_state->fec_enable || intel_dp_is_uhbr(crtc_state))
			set |= DP_MST_DPT_DPTP_ALIGN_WA(crtc_state->cpu_transcoder);
	}

	if (!clear && !set)
		return;

	intel_de_rmw(display, CHICKEN_MISC_3, clear, set);
}

static void mst_stream_enable(struct intel_atomic_state *state,
			      struct intel_encoder *encoder,
			      const struct intel_crtc_state *pipe_config,
			      const struct drm_connector_state *conn_state)
{
	struct intel_display *display = to_intel_display(encoder);
	struct intel_encoder *primary_encoder = to_primary_encoder(encoder);
	struct intel_dp *intel_dp = to_primary_dp(encoder);
	struct intel_connector *connector = to_intel_connector(conn_state->connector);
	struct drm_dp_mst_topology_state *mst_state =
		drm_atomic_get_new_mst_topology_state(&state->base, &intel_dp->mst_mgr);
	enum transcoder trans = pipe_config->cpu_transcoder;
	bool first_mst_stream = intel_dp->active_mst_links == 1;
	struct intel_crtc *pipe_crtc;
	int ret, i;

	drm_WARN_ON(display->drm, pipe_config->has_pch_encoder);

	if (intel_dp_is_uhbr(pipe_config)) {
		const struct drm_display_mode *adjusted_mode =
			&pipe_config->hw.adjusted_mode;
		u64 crtc_clock_hz = KHz(adjusted_mode->crtc_clock);

		intel_de_write(display, TRANS_DP2_VFREQHIGH(pipe_config->cpu_transcoder),
			       TRANS_DP2_VFREQ_PIXEL_CLOCK(crtc_clock_hz >> 24));
		intel_de_write(display, TRANS_DP2_VFREQLOW(pipe_config->cpu_transcoder),
			       TRANS_DP2_VFREQ_PIXEL_CLOCK(crtc_clock_hz & 0xffffff));
	}

	enable_bs_jitter_was(pipe_config);

	intel_ddi_enable_transcoder_func(encoder, pipe_config);

	intel_ddi_clear_act_sent(encoder, pipe_config);

	intel_de_rmw(display, TRANS_DDI_FUNC_CTL(display, trans), 0,
		     TRANS_DDI_DP_VC_PAYLOAD_ALLOC);

	drm_dbg_kms(display->drm, "active links %d\n",
		    intel_dp->active_mst_links);

	intel_ddi_wait_for_act_sent(encoder, pipe_config);
	drm_dp_check_act_status(&intel_dp->mst_mgr);

	if (first_mst_stream)
		intel_ddi_wait_for_fec_status(encoder, pipe_config, true);

	ret = drm_dp_add_payload_part2(&intel_dp->mst_mgr,
				       drm_atomic_get_mst_payload_state(mst_state,
									connector->port));
	if (ret < 0)
		intel_dp_queue_modeset_retry_for_link(state, primary_encoder, pipe_config);

	if (DISPLAY_VER(display) >= 12)
		intel_de_rmw(display, CHICKEN_TRANS(display, trans),
			     FECSTALL_DIS_DPTSTREAM_DPTTG,
			     pipe_config->fec_enable ? FECSTALL_DIS_DPTSTREAM_DPTTG : 0);

	intel_audio_sdp_split_update(pipe_config);

	intel_enable_transcoder(pipe_config);

	for_each_pipe_crtc_modeset_enable(display, pipe_crtc, pipe_config, i) {
		const struct intel_crtc_state *pipe_crtc_state =
			intel_atomic_get_new_crtc_state(state, pipe_crtc);

		intel_crtc_vblank_on(pipe_crtc_state);
	}

	intel_hdcp_enable(state, encoder, pipe_config, conn_state);
}

static bool mst_stream_get_hw_state(struct intel_encoder *encoder,
				    enum pipe *pipe)
{
	struct intel_dp_mst_encoder *intel_mst = enc_to_mst(encoder);
	*pipe = intel_mst->pipe;
	if (intel_mst->connector)
		return true;
	return false;
}

static void mst_stream_get_config(struct intel_encoder *encoder,
				  struct intel_crtc_state *pipe_config)
{
	struct intel_encoder *primary_encoder = to_primary_encoder(encoder);

	primary_encoder->get_config(primary_encoder, pipe_config);
}

static bool mst_stream_initial_fastset_check(struct intel_encoder *encoder,
					     struct intel_crtc_state *crtc_state)
{
	struct intel_encoder *primary_encoder = to_primary_encoder(encoder);

	return intel_dp_initial_fastset_check(primary_encoder, crtc_state);
}

static int mst_connector_get_ddc_modes(struct drm_connector *connector)
{
	struct intel_display *display = to_intel_display(connector->dev);
	struct intel_connector *intel_connector = to_intel_connector(connector);
	struct intel_dp *intel_dp = intel_connector->mst_port;
	const struct drm_edid *drm_edid;
	int ret;

	if (drm_connector_is_unregistered(connector))
		return intel_connector_update_modes(connector, NULL);

	if (!intel_display_driver_check_access(display))
		return drm_edid_connector_add_modes(connector);

	drm_edid = drm_dp_mst_edid_read(connector, &intel_dp->mst_mgr, intel_connector->port);

	ret = intel_connector_update_modes(connector, drm_edid);

	drm_edid_free(drm_edid);

	return ret;
}

static int
mst_connector_late_register(struct drm_connector *connector)
{
	struct intel_connector *intel_connector = to_intel_connector(connector);
	int ret;

	ret = drm_dp_mst_connector_late_register(connector,
						 intel_connector->port);
	if (ret < 0)
		return ret;

	ret = intel_connector_register(connector);
	if (ret < 0)
		drm_dp_mst_connector_early_unregister(connector,
						      intel_connector->port);

	return ret;
}

static void
mst_connector_early_unregister(struct drm_connector *connector)
{
	struct intel_connector *intel_connector = to_intel_connector(connector);

	intel_connector_unregister(connector);
	drm_dp_mst_connector_early_unregister(connector,
					      intel_connector->port);
}

static const struct drm_connector_funcs mst_connector_funcs = {
	.fill_modes = drm_helper_probe_single_connector_modes,
	.atomic_get_property = intel_digital_connector_atomic_get_property,
	.atomic_set_property = intel_digital_connector_atomic_set_property,
	.late_register = mst_connector_late_register,
	.early_unregister = mst_connector_early_unregister,
	.destroy = intel_connector_destroy,
	.atomic_destroy_state = drm_atomic_helper_connector_destroy_state,
	.atomic_duplicate_state = intel_digital_connector_duplicate_state,
};

static int mst_connector_get_modes(struct drm_connector *connector)
{
	return mst_connector_get_ddc_modes(connector);
}

static int
mst_connector_mode_valid_ctx(struct drm_connector *connector,
			     struct drm_display_mode *mode,
			     struct drm_modeset_acquire_ctx *ctx,
			     enum drm_mode_status *status)
{
	struct intel_display *display = to_intel_display(connector->dev);
	struct drm_i915_private *dev_priv = to_i915(connector->dev);
	struct intel_connector *intel_connector = to_intel_connector(connector);
	struct intel_dp *intel_dp = intel_connector->mst_port;
	struct drm_dp_mst_topology_mgr *mgr = &intel_dp->mst_mgr;
	struct drm_dp_mst_port *port = intel_connector->port;
	const int min_bpp = 18;
	int max_dotclk = display->cdclk.max_dotclk_freq;
	int max_rate, mode_rate, max_lanes, max_link_clock;
	int ret;
	bool dsc = false;
	u16 dsc_max_compressed_bpp = 0;
	u8 dsc_slice_count = 0;
	int target_clock = mode->clock;
	int num_joined_pipes;

	if (drm_connector_is_unregistered(connector)) {
		*status = MODE_ERROR;
		return 0;
	}

	*status = intel_cpu_transcoder_mode_valid(dev_priv, mode);
	if (*status != MODE_OK)
		return 0;

	if (mode->flags & DRM_MODE_FLAG_DBLCLK) {
		*status = MODE_H_ILLEGAL;
		return 0;
	}

	if (mode->clock < 10000) {
		*status = MODE_CLOCK_LOW;
		return 0;
	}

	max_link_clock = intel_dp_max_link_rate(intel_dp);
	max_lanes = intel_dp_max_lane_count(intel_dp);

	max_rate = intel_dp_max_link_data_rate(intel_dp,
					       max_link_clock, max_lanes);
	mode_rate = intel_dp_link_required(mode->clock, min_bpp);

	/*
	 * TODO:
	 * - Also check if compression would allow for the mode
	 * - Calculate the overhead using drm_dp_bw_overhead() /
	 *   drm_dp_bw_channel_coding_efficiency(), similarly to the
	 *   compute config code, as drm_dp_calc_pbn_mode() doesn't
	 *   account with all the overheads.
	 * - Check here and during compute config the BW reported by
	 *   DFP_Link_Available_Payload_Bandwidth_Number (or the
	 *   corresponding link capabilities of the sink) in case the
	 *   stream is uncompressed for it by the last branch device.
	 */
	num_joined_pipes = intel_dp_num_joined_pipes(intel_dp, intel_connector,
						     mode->hdisplay, target_clock);
	max_dotclk *= num_joined_pipes;

	ret = drm_modeset_lock(&mgr->base.lock, ctx);
	if (ret)
		return ret;

	if (mode_rate > max_rate || mode->clock > max_dotclk ||
	    drm_dp_calc_pbn_mode(mode->clock, min_bpp << 4) > port->full_pbn) {
		*status = MODE_CLOCK_HIGH;
		return 0;
	}

	if (intel_dp_has_dsc(intel_connector)) {
		/*
		 * TBD pass the connector BPC,
		 * for now U8_MAX so that max BPC on that platform would be picked
		 */
		int pipe_bpp = intel_dp_dsc_compute_max_bpp(intel_connector, U8_MAX);

		if (drm_dp_sink_supports_fec(intel_connector->dp.fec_capability)) {
			dsc_max_compressed_bpp =
				intel_dp_dsc_get_max_compressed_bpp(display,
								    max_link_clock,
								    max_lanes,
								    target_clock,
								    mode->hdisplay,
								    num_joined_pipes,
								    INTEL_OUTPUT_FORMAT_RGB,
								    pipe_bpp, 64);
			dsc_slice_count =
				intel_dp_dsc_get_slice_count(intel_connector,
							     target_clock,
							     mode->hdisplay,
							     num_joined_pipes);
		}

		dsc = dsc_max_compressed_bpp && dsc_slice_count;
	}

	if (intel_dp_joiner_needs_dsc(display, num_joined_pipes) && !dsc) {
		*status = MODE_CLOCK_HIGH;
		return 0;
	}

	if (mode_rate > max_rate && !dsc) {
		*status = MODE_CLOCK_HIGH;
		return 0;
	}

	*status = intel_mode_valid_max_plane_size(dev_priv, mode, num_joined_pipes);
	return 0;
}

static struct drm_encoder *
mst_connector_atomic_best_encoder(struct drm_connector *connector,
				  struct drm_atomic_state *state)
{
	struct drm_connector_state *connector_state = drm_atomic_get_new_connector_state(state,
											 connector);
	struct intel_connector *intel_connector = to_intel_connector(connector);
	struct intel_dp *intel_dp = intel_connector->mst_port;
	struct intel_crtc *crtc = to_intel_crtc(connector_state->crtc);

	return &intel_dp->mst_encoders[crtc->pipe]->base.base;
}

static int
mst_connector_detect_ctx(struct drm_connector *connector,
			 struct drm_modeset_acquire_ctx *ctx, bool force)
{
	struct intel_display *display = to_intel_display(connector->dev);
	struct intel_connector *intel_connector = to_intel_connector(connector);
	struct intel_dp *intel_dp = intel_connector->mst_port;

	if (!intel_display_device_enabled(display))
		return connector_status_disconnected;

	if (drm_connector_is_unregistered(connector))
		return connector_status_disconnected;

	if (!intel_display_driver_check_access(display))
		return connector->status;

	intel_dp_flush_connector_commits(intel_connector);

	return drm_dp_mst_detect_port(connector, ctx, &intel_dp->mst_mgr,
				      intel_connector->port);
}

static const struct drm_connector_helper_funcs mst_connector_helper_funcs = {
	.get_modes = mst_connector_get_modes,
	.mode_valid_ctx = mst_connector_mode_valid_ctx,
	.atomic_best_encoder = mst_connector_atomic_best_encoder,
	.atomic_check = mst_connector_atomic_check,
	.detect_ctx = mst_connector_detect_ctx,
};

static void mst_stream_encoder_destroy(struct drm_encoder *encoder)
{
	struct intel_dp_mst_encoder *intel_mst = enc_to_mst(to_intel_encoder(encoder));

	drm_encoder_cleanup(encoder);
	kfree(intel_mst);
}

static const struct drm_encoder_funcs mst_stream_encoder_funcs = {
	.destroy = mst_stream_encoder_destroy,
};

static bool mst_connector_get_hw_state(struct intel_connector *connector)
{
	/* This is the MST stream encoder set in ->pre_enable, if any */
	struct intel_encoder *encoder = intel_attached_encoder(connector);
	enum pipe pipe;

	if (!encoder || !connector->base.state->crtc)
		return false;

	return encoder->get_hw_state(encoder, &pipe);
}

static int mst_topology_add_connector_properties(struct intel_dp *intel_dp,
						 struct drm_connector *connector,
						 const char *pathprop)
{
	struct intel_display *display = to_intel_display(intel_dp);

	drm_object_attach_property(&connector->base,
				   display->drm->mode_config.path_property, 0);
	drm_object_attach_property(&connector->base,
				   display->drm->mode_config.tile_property, 0);

	intel_attach_force_audio_property(connector);
	intel_attach_broadcast_rgb_property(connector);

	/*
	 * Reuse the prop from the SST connector because we're
	 * not allowed to create new props after device registration.
	 */
	connector->max_bpc_property =
		intel_dp->attached_connector->base.max_bpc_property;
	if (connector->max_bpc_property)
		drm_connector_attach_max_bpc_property(connector, 6, 12);

	return drm_connector_set_path_property(connector, pathprop);
}

static void
intel_dp_mst_read_decompression_port_dsc_caps(struct intel_dp *intel_dp,
					      struct intel_connector *connector)
{
	u8 dpcd_caps[DP_RECEIVER_CAP_SIZE];

	if (!connector->dp.dsc_decompression_aux)
		return;

	if (drm_dp_read_dpcd_caps(connector->dp.dsc_decompression_aux, dpcd_caps) < 0)
		return;

	intel_dp_get_dsc_sink_cap(dpcd_caps[DP_DPCD_REV], connector);
}

static bool detect_dsc_hblank_expansion_quirk(const struct intel_connector *connector)
{
	struct intel_display *display = to_intel_display(connector);
	struct drm_dp_aux *aux = connector->dp.dsc_decompression_aux;
	struct drm_dp_desc desc;
	u8 dpcd[DP_RECEIVER_CAP_SIZE];

	if (!aux)
		return false;

	/*
	 * A logical port's OUI (at least for affected sinks) is all 0, so
	 * instead of that the parent port's OUI is used for identification.
	 */
	if (drm_dp_mst_port_is_logical(connector->port)) {
		aux = drm_dp_mst_aux_for_parent(connector->port);
		if (!aux)
			aux = &connector->mst_port->aux;
	}

	if (drm_dp_read_dpcd_caps(aux, dpcd) < 0)
		return false;

	if (drm_dp_read_desc(aux, &desc, drm_dp_is_branch(dpcd)) < 0)
		return false;

	if (!drm_dp_has_quirk(&desc,
			      DP_DPCD_QUIRK_HBLANK_EXPANSION_REQUIRES_DSC))
		return false;

	/*
	 * UHBR (MST sink) devices requiring this quirk don't advertise the
	 * HBLANK expansion support. Presuming that they perform HBLANK
	 * expansion internally, or are affected by this issue on modes with a
	 * short HBLANK for other reasons.
	 */
	if (!drm_dp_128b132b_supported(dpcd) &&
	    !(dpcd[DP_RECEIVE_PORT_0_CAP_0] & DP_HBLANK_EXPANSION_CAPABLE))
		return false;

	drm_dbg_kms(display->drm,
		    "[CONNECTOR:%d:%s] DSC HBLANK expansion quirk detected\n",
		    connector->base.base.id, connector->base.name);

	return true;
}

static struct drm_connector *
mst_topology_add_connector(struct drm_dp_mst_topology_mgr *mgr,
			   struct drm_dp_mst_port *port,
			   const char *pathprop)
{
	struct intel_dp *intel_dp = container_of(mgr, struct intel_dp, mst_mgr);
	struct intel_display *display = to_intel_display(intel_dp);
	struct intel_digital_port *dig_port = dp_to_dig_port(intel_dp);
	struct intel_connector *intel_connector;
	struct drm_connector *connector;
	enum pipe pipe;
	int ret;

	intel_connector = intel_connector_alloc();
	if (!intel_connector)
		return NULL;

	connector = &intel_connector->base;

	intel_connector->get_hw_state = mst_connector_get_hw_state;
	intel_connector->sync_state = intel_dp_connector_sync_state;
	intel_connector->mst_port = intel_dp;
	intel_connector->port = port;
	drm_dp_mst_get_port_malloc(port);

	intel_dp_init_modeset_retry_work(intel_connector);

	ret = drm_connector_dynamic_init(display->drm, connector, &mst_connector_funcs,
					 DRM_MODE_CONNECTOR_DisplayPort, NULL);
	if (ret) {
		drm_dp_mst_put_port_malloc(port);
		intel_connector_free(intel_connector);
		return NULL;
	}

	intel_connector->dp.dsc_decompression_aux = drm_dp_mst_dsc_aux_for_port(port);
	intel_dp_mst_read_decompression_port_dsc_caps(intel_dp, intel_connector);
	intel_connector->dp.dsc_hblank_expansion_quirk =
		detect_dsc_hblank_expansion_quirk(intel_connector);

	drm_connector_helper_add(connector, &mst_connector_helper_funcs);

	for_each_pipe(display, pipe) {
		struct drm_encoder *enc =
			&intel_dp->mst_encoders[pipe]->base.base;

		ret = drm_connector_attach_encoder(&intel_connector->base, enc);
		if (ret)
			goto err;
	}

	ret = mst_topology_add_connector_properties(intel_dp, connector, pathprop);
	if (ret)
		goto err;

	ret = intel_dp_hdcp_init(dig_port, intel_connector);
	if (ret)
		drm_dbg_kms(display->drm, "[%s:%d] HDCP MST init failed, skipping.\n",
			    connector->name, connector->base.id);

	return connector;

err:
	drm_connector_cleanup(connector);
	return NULL;
}

static void
mst_topology_poll_hpd_irq(struct drm_dp_mst_topology_mgr *mgr)
{
	struct intel_dp *intel_dp = container_of(mgr, struct intel_dp, mst_mgr);

	intel_hpd_trigger_irq(dp_to_dig_port(intel_dp));
}

static const struct drm_dp_mst_topology_cbs mst_topology_cbs = {
	.add_connector = mst_topology_add_connector,
	.poll_hpd_irq = mst_topology_poll_hpd_irq,
};

/* Create a fake encoder for an individual MST stream */
static struct intel_dp_mst_encoder *
mst_stream_encoder_create(struct intel_digital_port *dig_port, enum pipe pipe)
{
	struct intel_display *display = to_intel_display(dig_port);
	struct intel_encoder *primary_encoder = &dig_port->base;
	struct intel_dp_mst_encoder *intel_mst;
	struct intel_encoder *encoder;

	intel_mst = kzalloc(sizeof(*intel_mst), GFP_KERNEL);

	if (!intel_mst)
		return NULL;

	intel_mst->pipe = pipe;
	encoder = &intel_mst->base;
	intel_mst->primary = dig_port;

	drm_encoder_init(display->drm, &encoder->base, &mst_stream_encoder_funcs,
			 DRM_MODE_ENCODER_DPMST, "DP-MST %c", pipe_name(pipe));

	encoder->type = INTEL_OUTPUT_DP_MST;
	encoder->power_domain = primary_encoder->power_domain;
	encoder->port = primary_encoder->port;
	encoder->cloneable = 0;
	/*
	 * This is wrong, but broken userspace uses the intersection
	 * of possible_crtcs of all the encoders of a given connector
	 * to figure out which crtcs can drive said connector. What
	 * should be used instead is the union of possible_crtcs.
	 * To keep such userspace functioning we must misconfigure
	 * this to make sure the intersection is not empty :(
	 */
	encoder->pipe_mask = ~0;

	encoder->compute_config = mst_stream_compute_config;
	encoder->compute_config_late = mst_stream_compute_config_late;
	encoder->disable = mst_stream_disable;
	encoder->post_disable = mst_stream_post_disable;
	encoder->post_pll_disable = mst_stream_post_pll_disable;
	encoder->update_pipe = intel_ddi_update_pipe;
	encoder->pre_pll_enable = mst_stream_pre_pll_enable;
	encoder->pre_enable = mst_stream_pre_enable;
	encoder->enable = mst_stream_enable;
	encoder->audio_enable = intel_audio_codec_enable;
	encoder->audio_disable = intel_audio_codec_disable;
	encoder->get_hw_state = mst_stream_get_hw_state;
	encoder->get_config = mst_stream_get_config;
	encoder->initial_fastset_check = mst_stream_initial_fastset_check;

	return intel_mst;

}

/* Create the fake encoders for MST streams */
static bool
mst_stream_encoders_create(struct intel_digital_port *dig_port)
{
	struct intel_display *display = to_intel_display(dig_port);
	struct intel_dp *intel_dp = &dig_port->dp;
	enum pipe pipe;

	for_each_pipe(display, pipe)
		intel_dp->mst_encoders[pipe] = mst_stream_encoder_create(dig_port, pipe);
	return true;
}

int
intel_dp_mst_encoder_active_links(struct intel_digital_port *dig_port)
{
	return dig_port->dp.active_mst_links;
}

int
intel_dp_mst_encoder_init(struct intel_digital_port *dig_port, int conn_base_id)
{
	struct intel_display *display = to_intel_display(dig_port);
	struct intel_dp *intel_dp = &dig_port->dp;
	enum port port = dig_port->base.port;
	int ret;

	if (!HAS_DP_MST(display) || intel_dp_is_edp(intel_dp))
		return 0;

	if (DISPLAY_VER(display) < 12 && port == PORT_A)
		return 0;

	if (DISPLAY_VER(display) < 11 && port == PORT_E)
		return 0;

	intel_dp->mst_mgr.cbs = &mst_topology_cbs;

	/* create encoders */
	mst_stream_encoders_create(dig_port);
	ret = drm_dp_mst_topology_mgr_init(&intel_dp->mst_mgr, display->drm,
<<<<<<< HEAD
					   &intel_dp->aux, 16, 3, conn_base_id);
=======
					   &intel_dp->aux, 16,
					   INTEL_NUM_PIPES(display), conn_base_id);
>>>>>>> bd67c1c3
	if (ret) {
		intel_dp->mst_mgr.cbs = NULL;
		return ret;
	}

	return 0;
}

bool intel_dp_mst_source_support(struct intel_dp *intel_dp)
{
	return intel_dp->mst_mgr.cbs;
}

void
intel_dp_mst_encoder_cleanup(struct intel_digital_port *dig_port)
{
	struct intel_dp *intel_dp = &dig_port->dp;

	if (!intel_dp_mst_source_support(intel_dp))
		return;

	drm_dp_mst_topology_mgr_destroy(&intel_dp->mst_mgr);
	/* encoders will get killed by normal cleanup */

	intel_dp->mst_mgr.cbs = NULL;
}

bool intel_dp_mst_is_master_trans(const struct intel_crtc_state *crtc_state)
{
	return crtc_state->mst_master_transcoder == crtc_state->cpu_transcoder;
}

bool intel_dp_mst_is_slave_trans(const struct intel_crtc_state *crtc_state)
{
	return crtc_state->mst_master_transcoder != INVALID_TRANSCODER &&
	       crtc_state->mst_master_transcoder != crtc_state->cpu_transcoder;
}

/**
 * intel_dp_mst_add_topology_state_for_connector - add MST topology state for a connector
 * @state: atomic state
 * @connector: connector to add the state for
 * @crtc: the CRTC @connector is attached to
 *
 * Add the MST topology state for @connector to @state.
 *
 * Returns 0 on success, negative error code on failure.
 */
static int
intel_dp_mst_add_topology_state_for_connector(struct intel_atomic_state *state,
					      struct intel_connector *connector,
					      struct intel_crtc *crtc)
{
	struct drm_dp_mst_topology_state *mst_state;

	if (!connector->mst_port)
		return 0;

	mst_state = drm_atomic_get_mst_topology_state(&state->base,
						      &connector->mst_port->mst_mgr);
	if (IS_ERR(mst_state))
		return PTR_ERR(mst_state);

	mst_state->pending_crtc_mask |= drm_crtc_mask(&crtc->base);

	return 0;
}

/**
 * intel_dp_mst_add_topology_state_for_crtc - add MST topology state for a CRTC
 * @state: atomic state
 * @crtc: CRTC to add the state for
 *
 * Add the MST topology state for @crtc to @state.
 *
 * Returns 0 on success, negative error code on failure.
 */
int intel_dp_mst_add_topology_state_for_crtc(struct intel_atomic_state *state,
					     struct intel_crtc *crtc)
{
	struct drm_connector *_connector;
	struct drm_connector_state *conn_state;
	int i;

	for_each_new_connector_in_state(&state->base, _connector, conn_state, i) {
		struct intel_connector *connector = to_intel_connector(_connector);
		int ret;

		if (conn_state->crtc != &crtc->base)
			continue;

		ret = intel_dp_mst_add_topology_state_for_connector(state, connector, crtc);
		if (ret)
			return ret;
	}

	return 0;
}

static struct intel_connector *
get_connector_in_state_for_crtc(struct intel_atomic_state *state,
				const struct intel_crtc *crtc)
{
	struct drm_connector_state *old_conn_state;
	struct drm_connector_state *new_conn_state;
	struct drm_connector *_connector;
	int i;

	for_each_oldnew_connector_in_state(&state->base, _connector,
					   old_conn_state, new_conn_state, i) {
		struct intel_connector *connector =
			to_intel_connector(_connector);

		if (old_conn_state->crtc == &crtc->base ||
		    new_conn_state->crtc == &crtc->base)
			return connector;
	}

	return NULL;
}

/**
 * intel_dp_mst_crtc_needs_modeset - check if changes in topology need to modeset the given CRTC
 * @state: atomic state
 * @crtc: CRTC for which to check the modeset requirement
 *
 * Check if any change in a MST topology requires a forced modeset on @crtc in
 * this topology. One such change is enabling/disabling the DSC decompression
 * state in the first branch device's UFP DPCD as required by one CRTC, while
 * the other @crtc in the same topology is still active, requiring a full modeset
 * on @crtc.
 */
bool intel_dp_mst_crtc_needs_modeset(struct intel_atomic_state *state,
				     struct intel_crtc *crtc)
{
	const struct intel_connector *crtc_connector;
	const struct drm_connector_state *conn_state;
	const struct drm_connector *_connector;
	int i;

	if (!intel_crtc_has_type(intel_atomic_get_new_crtc_state(state, crtc),
				 INTEL_OUTPUT_DP_MST))
		return false;

	crtc_connector = get_connector_in_state_for_crtc(state, crtc);

	if (!crtc_connector)
		/* None of the connectors in the topology needs modeset */
		return false;

	for_each_new_connector_in_state(&state->base, _connector, conn_state, i) {
		const struct intel_connector *connector =
			to_intel_connector(_connector);
		const struct intel_crtc_state *new_crtc_state;
		const struct intel_crtc_state *old_crtc_state;
		struct intel_crtc *crtc_iter;

		if (connector->mst_port != crtc_connector->mst_port ||
		    !conn_state->crtc)
			continue;

		crtc_iter = to_intel_crtc(conn_state->crtc);

		new_crtc_state = intel_atomic_get_new_crtc_state(state, crtc_iter);
		old_crtc_state = intel_atomic_get_old_crtc_state(state, crtc_iter);

		if (!intel_crtc_needs_modeset(new_crtc_state))
			continue;

		if (old_crtc_state->dsc.compression_enable ==
		    new_crtc_state->dsc.compression_enable)
			continue;
		/*
		 * Toggling the decompression flag because of this stream in
		 * the first downstream branch device's UFP DPCD may reset the
		 * whole branch device. To avoid the reset while other streams
		 * are also active modeset the whole MST topology in this
		 * case.
		 */
		if (connector->dp.dsc_decompression_aux ==
		    &connector->mst_port->aux)
			return true;
	}

	return false;
}

/**
 * intel_dp_mst_prepare_probe - Prepare an MST link for topology probing
 * @intel_dp: DP port object
 *
 * Prepare an MST link for topology probing, programming the target
 * link parameters to DPCD. This step is a requirement of the enumaration
 * of path resources during probing.
 */
void intel_dp_mst_prepare_probe(struct intel_dp *intel_dp)
{
	int link_rate = intel_dp_max_link_rate(intel_dp);
	int lane_count = intel_dp_max_lane_count(intel_dp);
	u8 rate_select;
	u8 link_bw;

	if (intel_dp->link_trained)
		return;

	if (intel_mst_probed_link_params_valid(intel_dp, link_rate, lane_count))
		return;

	intel_dp_compute_rate(intel_dp, link_rate, &link_bw, &rate_select);

	intel_dp_link_training_set_mode(intel_dp, link_rate, false);
	intel_dp_link_training_set_bw(intel_dp, link_bw, rate_select, lane_count,
				      drm_dp_enhanced_frame_cap(intel_dp->dpcd));

	intel_mst_set_probed_link_params(intel_dp, link_rate, lane_count);
}

/*
 * intel_dp_mst_verify_dpcd_state - verify the MST SW enabled state wrt. the DPCD
 * @intel_dp: DP port object
 *
 * Verify if @intel_dp's MST enabled SW state matches the corresponding DPCD
 * state. A long HPD pulse - not long enough to be detected as a disconnected
 * state - could've reset the DPCD state, which requires tearing
 * down/recreating the MST topology.
 *
 * Returns %true if the SW MST enabled and DPCD states match, %false
 * otherwise.
 */
bool intel_dp_mst_verify_dpcd_state(struct intel_dp *intel_dp)
{
	struct intel_display *display = to_intel_display(intel_dp);
	struct intel_connector *connector = intel_dp->attached_connector;
	struct intel_digital_port *dig_port = dp_to_dig_port(intel_dp);
	struct intel_encoder *encoder = &dig_port->base;
	int ret;
	u8 val;

	if (!intel_dp->is_mst)
		return true;

	ret = drm_dp_dpcd_readb(intel_dp->mst_mgr.aux, DP_MSTM_CTRL, &val);

	/* Adjust the expected register value for SST + SideBand. */
	if (ret < 0 || val != (DP_MST_EN | DP_UP_REQ_EN | DP_UPSTREAM_IS_SRC)) {
		drm_dbg_kms(display->drm,
			    "[CONNECTOR:%d:%s][ENCODER:%d:%s] MST mode got reset, removing topology (ret=%d, ctrl=0x%02x)\n",
			    connector->base.base.id, connector->base.name,
			    encoder->base.base.id, encoder->base.name,
			    ret, val);

		return false;
	}

	return true;
}<|MERGE_RESOLUTION|>--- conflicted
+++ resolved
@@ -342,14 +342,11 @@
 			break;
 		}
 
-<<<<<<< HEAD
-=======
 		/* Allow using zero step to indicate one try */
 		if (!step)
 			break;
 	}
 
->>>>>>> bd67c1c3
 	if (slots < 0) {
 		drm_dbg_kms(display->drm, "failed finding vcpi slots:%d\n",
 			    slots);
@@ -376,7 +373,6 @@
 {
 	struct drm_atomic_state *state = crtc_state->uapi.state;
 	struct drm_dp_mst_topology_state *mst_state;
-<<<<<<< HEAD
 
 	mst_state = drm_atomic_get_mst_topology_state(state, &intel_dp->mst_mgr);
 	if (IS_ERR(mst_state))
@@ -388,19 +384,6 @@
 	mst_state->pbn_div = drm_dp_get_vc_payload_bw(crtc_state->port_clock,
 						      crtc_state->lane_count);
 
-=======
-
-	mst_state = drm_atomic_get_mst_topology_state(state, &intel_dp->mst_mgr);
-	if (IS_ERR(mst_state))
-		return PTR_ERR(mst_state);
-
-	crtc_state->lane_count = limits->max_lane_count;
-	crtc_state->port_clock = limits->max_rate;
-
-	mst_state->pbn_div = drm_dp_get_vc_payload_bw(crtc_state->port_clock,
-						      crtc_state->lane_count);
-
->>>>>>> bd67c1c3
 	return intel_dp_mtp_tu_compute_config(intel_dp, crtc_state,
 					      max_bpp, min_bpp,
 					      conn_state, step, dsc);
@@ -1884,12 +1867,8 @@
 	/* create encoders */
 	mst_stream_encoders_create(dig_port);
 	ret = drm_dp_mst_topology_mgr_init(&intel_dp->mst_mgr, display->drm,
-<<<<<<< HEAD
-					   &intel_dp->aux, 16, 3, conn_base_id);
-=======
 					   &intel_dp->aux, 16,
 					   INTEL_NUM_PIPES(display), conn_base_id);
->>>>>>> bd67c1c3
 	if (ret) {
 		intel_dp->mst_mgr.cbs = NULL;
 		return ret;
