// SPDX-License-Identifier: MIT
/*
 * Copyright © 2023 Intel Corporation
 */

#include <linux/bitops.h>

#include "i915_reg.h"
#include "i915_utils.h"
#include "intel_atomic.h"
#include "intel_bw.h"
#include "intel_cdclk.h"
#include "intel_de.h"
#include "intel_display_trace.h"
#include "intel_pmdemand.h"
#include "intel_step.h"
#include "skl_watermark.h"

struct pmdemand_params {
	u16 qclk_gv_bw;
	u8 voltage_index;
	u8 qclk_gv_index;
	u8 active_pipes;
	u8 active_dbufs;	/* pre-Xe3 only */
	/* Total number of non type C active phys from active_phys_mask */
	u8 active_phys;
	u8 plls;
	u16 cdclk_freq_mhz;
	/* max from ddi_clocks[] */
	u16 ddiclk_max;
	u8 scalers;		/* pre-Xe3 only */
};

struct intel_pmdemand_state {
	struct intel_global_state base;

	/* Maintain a persistent list of port clocks across all crtcs */
	int ddi_clocks[I915_MAX_PIPES];

	/* Maintain a persistent list of non type C phys mask */
	u16 active_combo_phys_mask;

	/* Parameters to be configured in the pmdemand registers */
	struct pmdemand_params params;
};

struct intel_pmdemand_state *to_intel_pmdemand_state(struct intel_global_state *obj_state)
{
	return container_of(obj_state, struct intel_pmdemand_state, base);
}

static struct intel_global_state *
intel_pmdemand_duplicate_state(struct intel_global_obj *obj)
{
	struct intel_pmdemand_state *pmdemand_state;

	pmdemand_state = kmemdup(obj->state, sizeof(*pmdemand_state), GFP_KERNEL);
	if (!pmdemand_state)
		return NULL;

	return &pmdemand_state->base;
}

static void intel_pmdemand_destroy_state(struct intel_global_obj *obj,
					 struct intel_global_state *state)
{
	kfree(state);
}

static const struct intel_global_state_funcs intel_pmdemand_funcs = {
	.atomic_duplicate_state = intel_pmdemand_duplicate_state,
	.atomic_destroy_state = intel_pmdemand_destroy_state,
};

static struct intel_pmdemand_state *
intel_atomic_get_pmdemand_state(struct intel_atomic_state *state)
{
	struct intel_display *display = to_intel_display(state);
	struct intel_global_state *pmdemand_state =
		intel_atomic_get_global_obj_state(state,
						  &display->pmdemand.obj);

	if (IS_ERR(pmdemand_state))
		return ERR_CAST(pmdemand_state);

	return to_intel_pmdemand_state(pmdemand_state);
}

static struct intel_pmdemand_state *
intel_atomic_get_old_pmdemand_state(struct intel_atomic_state *state)
{
	struct intel_display *display = to_intel_display(state);
	struct intel_global_state *pmdemand_state =
		intel_atomic_get_old_global_obj_state(state,
						      &display->pmdemand.obj);

	if (!pmdemand_state)
		return NULL;

	return to_intel_pmdemand_state(pmdemand_state);
}

static struct intel_pmdemand_state *
intel_atomic_get_new_pmdemand_state(struct intel_atomic_state *state)
{
	struct intel_display *display = to_intel_display(state);
	struct intel_global_state *pmdemand_state =
		intel_atomic_get_new_global_obj_state(state,
						      &display->pmdemand.obj);

	if (!pmdemand_state)
		return NULL;

	return to_intel_pmdemand_state(pmdemand_state);
}

int intel_pmdemand_init(struct intel_display *display)
{
	struct intel_pmdemand_state *pmdemand_state;

	pmdemand_state = kzalloc(sizeof(*pmdemand_state), GFP_KERNEL);
	if (!pmdemand_state)
		return -ENOMEM;

	intel_atomic_global_obj_init(display, &display->pmdemand.obj,
				     &pmdemand_state->base,
				     &intel_pmdemand_funcs);

	if (IS_DISPLAY_VERx100_STEP(display, 1400, STEP_A0, STEP_C0))
		/* Wa_14016740474 */
		intel_de_rmw(display, XELPD_CHICKEN_DCPR_3, 0, DMD_RSP_TIMEOUT_DISABLE);

	return 0;
}

void intel_pmdemand_init_early(struct intel_display *display)
{
	mutex_init(&display->pmdemand.lock);
	init_waitqueue_head(&display->pmdemand.waitqueue);
}

void
intel_pmdemand_update_phys_mask(struct intel_display *display,
				struct intel_encoder *encoder,
				struct intel_pmdemand_state *pmdemand_state,
				bool set_bit)
{
	enum phy phy;

	if (DISPLAY_VER(display) < 14)
		return;

	if (!encoder)
		return;

	if (intel_encoder_is_tc(encoder))
		return;

	phy = intel_encoder_to_phy(encoder);

	if (set_bit)
		pmdemand_state->active_combo_phys_mask |= BIT(phy);
	else
		pmdemand_state->active_combo_phys_mask &= ~BIT(phy);
}

void
intel_pmdemand_update_port_clock(struct intel_display *display,
				 struct intel_pmdemand_state *pmdemand_state,
				 enum pipe pipe, int port_clock)
{
	if (DISPLAY_VER(display) < 14)
		return;

	pmdemand_state->ddi_clocks[pipe] = port_clock;
}

static void
intel_pmdemand_update_max_ddiclk(struct intel_display *display,
				 struct intel_atomic_state *state,
				 struct intel_pmdemand_state *pmdemand_state)
{
	int max_ddiclk = 0;
	const struct intel_crtc_state *new_crtc_state;
	struct intel_crtc *crtc;
	int i;

	for_each_new_intel_crtc_in_state(state, crtc, new_crtc_state, i)
		intel_pmdemand_update_port_clock(display, pmdemand_state,
						 crtc->pipe,
						 new_crtc_state->port_clock);

	for (i = 0; i < ARRAY_SIZE(pmdemand_state->ddi_clocks); i++)
		max_ddiclk = max(pmdemand_state->ddi_clocks[i], max_ddiclk);

	pmdemand_state->params.ddiclk_max = DIV_ROUND_UP(max_ddiclk, 1000);
}

static void
intel_pmdemand_update_connector_phys(struct intel_display *display,
				     struct intel_atomic_state *state,
				     struct drm_connector_state *conn_state,
				     bool set_bit,
				     struct intel_pmdemand_state *pmdemand_state)
{
	struct intel_encoder *encoder = to_intel_encoder(conn_state->best_encoder);
	struct intel_crtc *crtc = to_intel_crtc(conn_state->crtc);
	struct intel_crtc_state *crtc_state;

	if (!crtc)
		return;

	if (set_bit)
		crtc_state = intel_atomic_get_new_crtc_state(state, crtc);
	else
		crtc_state = intel_atomic_get_old_crtc_state(state, crtc);

	if (!crtc_state->hw.active)
		return;

	intel_pmdemand_update_phys_mask(display, encoder, pmdemand_state,
					set_bit);
}

static void
intel_pmdemand_update_active_non_tc_phys(struct intel_display *display,
					 struct intel_atomic_state *state,
					 struct intel_pmdemand_state *pmdemand_state)
{
	struct drm_connector_state *old_conn_state;
	struct drm_connector_state *new_conn_state;
	struct drm_connector *connector;
	int i;

	for_each_oldnew_connector_in_state(&state->base, connector,
					   old_conn_state, new_conn_state, i) {
		if (!intel_connector_needs_modeset(state, connector))
			continue;

		/* First clear the active phys in the old connector state */
		intel_pmdemand_update_connector_phys(display, state,
						     old_conn_state, false,
						     pmdemand_state);

		/* Then set the active phys in new connector state */
		intel_pmdemand_update_connector_phys(display, state,
						     new_conn_state, true,
						     pmdemand_state);
	}

	pmdemand_state->params.active_phys =
		min_t(u16, hweight16(pmdemand_state->active_combo_phys_mask),
		      7);
}

static bool
intel_pmdemand_encoder_has_tc_phy(struct intel_display *display,
				  struct intel_encoder *encoder)
{
	return encoder && intel_encoder_is_tc(encoder);
}

static bool
intel_pmdemand_connector_needs_update(struct intel_atomic_state *state)
{
	struct intel_display *display = to_intel_display(state);
	struct drm_connector_state *old_conn_state;
	struct drm_connector_state *new_conn_state;
	struct drm_connector *connector;
	int i;

	for_each_oldnew_connector_in_state(&state->base, connector,
					   old_conn_state, new_conn_state, i) {
		struct intel_encoder *old_encoder =
			to_intel_encoder(old_conn_state->best_encoder);
		struct intel_encoder *new_encoder =
			to_intel_encoder(new_conn_state->best_encoder);

		if (!intel_connector_needs_modeset(state, connector))
			continue;

		if (old_encoder == new_encoder ||
		    (intel_pmdemand_encoder_has_tc_phy(display, old_encoder) &&
		     intel_pmdemand_encoder_has_tc_phy(display, new_encoder)))
			continue;

		return true;
	}

	return false;
}

static bool intel_pmdemand_needs_update(struct intel_atomic_state *state)
{
	struct intel_display *display = to_intel_display(state);
	const struct intel_bw_state *new_bw_state, *old_bw_state;
	const struct intel_cdclk_state *new_cdclk_state, *old_cdclk_state;
	const struct intel_crtc_state *new_crtc_state, *old_crtc_state;
	const struct intel_dbuf_state *new_dbuf_state, *old_dbuf_state;
	struct intel_crtc *crtc;
	int i;

	new_bw_state = intel_atomic_get_new_bw_state(state);
	old_bw_state = intel_atomic_get_old_bw_state(state);
	if (new_bw_state && new_bw_state->qgv_point_peakbw !=
	    old_bw_state->qgv_point_peakbw)
		return true;

	new_dbuf_state = intel_atomic_get_new_dbuf_state(state);
	old_dbuf_state = intel_atomic_get_old_dbuf_state(state);
	if (new_dbuf_state &&
	    new_dbuf_state->active_pipes != old_dbuf_state->active_pipes)
		return true;

	if (DISPLAY_VER(display) < 30) {
		if (new_dbuf_state &&
		    new_dbuf_state->enabled_slices !=
		    old_dbuf_state->enabled_slices)
			return true;
	}

	new_cdclk_state = intel_atomic_get_new_cdclk_state(state);
	old_cdclk_state = intel_atomic_get_old_cdclk_state(state);
	if (new_cdclk_state &&
	    (new_cdclk_state->actual.cdclk !=
	     old_cdclk_state->actual.cdclk ||
	     new_cdclk_state->actual.voltage_level !=
	     old_cdclk_state->actual.voltage_level))
		return true;

	for_each_oldnew_intel_crtc_in_state(state, crtc, old_crtc_state,
					    new_crtc_state, i)
		if (new_crtc_state->port_clock != old_crtc_state->port_clock)
			return true;

	return intel_pmdemand_connector_needs_update(state);
}

int intel_pmdemand_atomic_check(struct intel_atomic_state *state)
{
	struct intel_display *display = to_intel_display(state);
	const struct intel_bw_state *new_bw_state;
	const struct intel_cdclk_state *new_cdclk_state;
	const struct intel_dbuf_state *new_dbuf_state;
	struct intel_pmdemand_state *new_pmdemand_state;

	if (DISPLAY_VER(display) < 14)
		return 0;

	if (!intel_pmdemand_needs_update(state))
		return 0;

	new_pmdemand_state = intel_atomic_get_pmdemand_state(state);
	if (IS_ERR(new_pmdemand_state))
		return PTR_ERR(new_pmdemand_state);

	new_bw_state = intel_atomic_get_bw_state(state);
	if (IS_ERR(new_bw_state))
		return PTR_ERR(new_bw_state);

	/* firmware will calculate the qclk_gv_index, requirement is set to 0 */
	new_pmdemand_state->params.qclk_gv_index = 0;
	new_pmdemand_state->params.qclk_gv_bw = new_bw_state->qgv_point_peakbw;

	new_dbuf_state = intel_atomic_get_dbuf_state(state);
	if (IS_ERR(new_dbuf_state))
		return PTR_ERR(new_dbuf_state);

	if (DISPLAY_VER(display) < 30) {
		new_pmdemand_state->params.active_dbufs =
			min_t(u8, hweight8(new_dbuf_state->enabled_slices), 3);
		new_pmdemand_state->params.active_pipes =
			min_t(u8, hweight8(new_dbuf_state->active_pipes), 3);
	} else {
		new_pmdemand_state->params.active_pipes =
			min_t(u8, hweight8(new_dbuf_state->active_pipes), INTEL_NUM_PIPES(display));
	}

	new_cdclk_state = intel_atomic_get_cdclk_state(state);
	if (IS_ERR(new_cdclk_state))
		return PTR_ERR(new_cdclk_state);

	new_pmdemand_state->params.voltage_index =
		new_cdclk_state->actual.voltage_level;
	new_pmdemand_state->params.cdclk_freq_mhz =
		DIV_ROUND_UP(new_cdclk_state->actual.cdclk, 1000);

	intel_pmdemand_update_max_ddiclk(display, state, new_pmdemand_state);

	intel_pmdemand_update_active_non_tc_phys(display, state, new_pmdemand_state);

	/*
	 * Active_PLLs starts with 1 because of CDCLK PLL.
	 * TODO: Missing to account genlock filter when it gets used.
	 */
	new_pmdemand_state->params.plls =
		min_t(u16, new_pmdemand_state->params.active_phys + 1, 7);

	/*
	 * Setting scalers to max as it can not be calculated during flips and
	 * fastsets without taking global states locks.
	 */
	new_pmdemand_state->params.scalers = 7;

	if (state->base.allow_modeset)
		return intel_atomic_serialize_global_state(&new_pmdemand_state->base);
	else
		return intel_atomic_lock_global_state(&new_pmdemand_state->base);
}

static bool intel_pmdemand_check_prev_transaction(struct intel_display *display)
{
	return !(intel_de_wait_for_clear(display,
					 XELPDP_INITIATE_PMDEMAND_REQUEST(1),
					 XELPDP_PMDEMAND_REQ_ENABLE, 10) ||
		 intel_de_wait_for_clear(display,
					 GEN12_DCPR_STATUS_1,
					 XELPDP_PMDEMAND_INFLIGHT_STATUS, 10));
}

void
intel_pmdemand_init_pmdemand_params(struct intel_display *display,
				    struct intel_pmdemand_state *pmdemand_state)
{
	u32 reg1, reg2;

	if (DISPLAY_VER(display) < 14)
		return;

	mutex_lock(&display->pmdemand.lock);
	if (drm_WARN_ON(display->drm,
			!intel_pmdemand_check_prev_transaction(display))) {
		memset(&pmdemand_state->params, 0,
		       sizeof(pmdemand_state->params));
		goto unlock;
	}

	reg1 = intel_de_read(display, XELPDP_INITIATE_PMDEMAND_REQUEST(0));

	reg2 = intel_de_read(display, XELPDP_INITIATE_PMDEMAND_REQUEST(1));

	pmdemand_state->params.qclk_gv_bw =
		REG_FIELD_GET(XELPDP_PMDEMAND_QCLK_GV_BW_MASK, reg1);
	pmdemand_state->params.voltage_index =
		REG_FIELD_GET(XELPDP_PMDEMAND_VOLTAGE_INDEX_MASK, reg1);
	pmdemand_state->params.qclk_gv_index =
		REG_FIELD_GET(XELPDP_PMDEMAND_QCLK_GV_INDEX_MASK, reg1);
	pmdemand_state->params.active_phys =
		REG_FIELD_GET(XELPDP_PMDEMAND_PHYS_MASK, reg1);

	pmdemand_state->params.cdclk_freq_mhz =
		REG_FIELD_GET(XELPDP_PMDEMAND_CDCLK_FREQ_MASK, reg2);
	pmdemand_state->params.ddiclk_max =
		REG_FIELD_GET(XELPDP_PMDEMAND_DDICLK_FREQ_MASK, reg2);

	if (DISPLAY_VER(display) >= 30) {
		pmdemand_state->params.active_pipes =
			REG_FIELD_GET(XE3_PMDEMAND_PIPES_MASK, reg1);
	} else {
		pmdemand_state->params.active_pipes =
			REG_FIELD_GET(XELPDP_PMDEMAND_PIPES_MASK, reg1);
		pmdemand_state->params.active_dbufs =
			REG_FIELD_GET(XELPDP_PMDEMAND_DBUFS_MASK, reg1);

		pmdemand_state->params.scalers =
			REG_FIELD_GET(XELPDP_PMDEMAND_SCALERS_MASK, reg2);
	}

unlock:
	mutex_unlock(&display->pmdemand.lock);
}

static bool intel_pmdemand_req_complete(struct intel_display *display)
{
	return !(intel_de_read(display, XELPDP_INITIATE_PMDEMAND_REQUEST(1)) &
		 XELPDP_PMDEMAND_REQ_ENABLE);
}

static void intel_pmdemand_wait(struct intel_display *display)
{
	if (!wait_event_timeout(display->pmdemand.waitqueue,
				intel_pmdemand_req_complete(display),
				msecs_to_jiffies_timeout(10)))
		drm_err(display->drm,
			"timed out waiting for Punit PM Demand Response\n");
}

/* Required to be programmed during Display Init Sequences. */
void intel_pmdemand_program_dbuf(struct intel_display *display,
				 u8 dbuf_slices)
{
	u32 dbufs = min_t(u32, hweight8(dbuf_slices), 3);

	/* PM Demand only tracks active dbufs on pre-Xe3 platforms */
	if (DISPLAY_VER(display) >= 30)
		return;

	mutex_lock(&display->pmdemand.lock);
	if (drm_WARN_ON(display->drm,
			!intel_pmdemand_check_prev_transaction(display)))
		goto unlock;

	intel_de_rmw(display, XELPDP_INITIATE_PMDEMAND_REQUEST(0),
		     XELPDP_PMDEMAND_DBUFS_MASK,
		     REG_FIELD_PREP(XELPDP_PMDEMAND_DBUFS_MASK, dbufs));
	intel_de_rmw(display, XELPDP_INITIATE_PMDEMAND_REQUEST(1), 0,
		     XELPDP_PMDEMAND_REQ_ENABLE);

	intel_pmdemand_wait(display);

unlock:
	mutex_unlock(&display->pmdemand.lock);
}

static void
intel_pmdemand_update_params(struct intel_display *display,
			     const struct intel_pmdemand_state *new,
			     const struct intel_pmdemand_state *old,
			     u32 *reg1, u32 *reg2, bool serialized)
{
	/*
	 * The pmdemand parameter updates happens in two steps. Pre plane and
	 * post plane updates. During the pre plane, as DE might still be
	 * handling with some old operations, to avoid unexpected performance
	 * issues, program the pmdemand parameters with higher of old and new
	 * values. And then after once settled, use the new parameter values
	 * as part of the post plane update.
	 *
	 * If the pmdemand params update happens without modeset allowed, this
	 * means we can't serialize the updates. So that implies possibility of
	 * some parallel atomic commits affecting the pmdemand parameters. In
	 * that case, we need to consider the current values from the register
	 * as well. So in pre-plane case, we need to check the max of old, new
	 * and current register value if not serialized. In post plane update
	 * we need to consider max of new and current register value if not
	 * serialized
	 */

#define update_reg(reg, field, mask) do { \
	u32 current_val = serialized ? 0 : REG_FIELD_GET((mask), *(reg)); \
	u32 old_val = old ? old->params.field : 0; \
	u32 new_val = new->params.field; \
\
	*(reg) &= ~(mask); \
	*(reg) |= REG_FIELD_PREP((mask), max3(old_val, new_val, current_val)); \
} while (0)

	/* Set 1*/
	update_reg(reg1, qclk_gv_bw, XELPDP_PMDEMAND_QCLK_GV_BW_MASK);
	update_reg(reg1, voltage_index, XELPDP_PMDEMAND_VOLTAGE_INDEX_MASK);
	update_reg(reg1, qclk_gv_index, XELPDP_PMDEMAND_QCLK_GV_INDEX_MASK);
	update_reg(reg1, active_phys, XELPDP_PMDEMAND_PHYS_MASK);

	/* Set 2*/
	update_reg(reg2, cdclk_freq_mhz, XELPDP_PMDEMAND_CDCLK_FREQ_MASK);
	update_reg(reg2, ddiclk_max, XELPDP_PMDEMAND_DDICLK_FREQ_MASK);
	update_reg(reg2, plls, XELPDP_PMDEMAND_PLLS_MASK);

	if (DISPLAY_VER(display) >= 30) {
		update_reg(reg1, active_pipes, XE3_PMDEMAND_PIPES_MASK);
	} else {
		update_reg(reg1, active_pipes, XELPDP_PMDEMAND_PIPES_MASK);
		update_reg(reg1, active_dbufs, XELPDP_PMDEMAND_DBUFS_MASK);

		update_reg(reg2, scalers, XELPDP_PMDEMAND_SCALERS_MASK);
	}

#undef update_reg
}

static void
intel_pmdemand_program_params(struct intel_display *display,
			      const struct intel_pmdemand_state *new,
			      const struct intel_pmdemand_state *old,
			      bool serialized)
{
	bool changed = false;
	u32 reg1, mod_reg1;
	u32 reg2, mod_reg2;

	mutex_lock(&display->pmdemand.lock);
	if (drm_WARN_ON(display->drm,
			!intel_pmdemand_check_prev_transaction(display)))
		goto unlock;

	reg1 = intel_de_read(display, XELPDP_INITIATE_PMDEMAND_REQUEST(0));
	mod_reg1 = reg1;

	reg2 = intel_de_read(display, XELPDP_INITIATE_PMDEMAND_REQUEST(1));
	mod_reg2 = reg2;

	intel_pmdemand_update_params(display, new, old, &mod_reg1, &mod_reg2,
				     serialized);

	if (reg1 != mod_reg1) {
		intel_de_write(display, XELPDP_INITIATE_PMDEMAND_REQUEST(0),
			       mod_reg1);
		changed = true;
	}

	if (reg2 != mod_reg2) {
		intel_de_write(display, XELPDP_INITIATE_PMDEMAND_REQUEST(1),
			       mod_reg2);
		changed = true;
	}

	/* Initiate pm demand request only if register values are changed */
	if (!changed)
		goto unlock;

	drm_dbg_kms(display->drm,
<<<<<<< HEAD
		    "initate pmdemand request values: (0x%x 0x%x)\n",
=======
		    "initiate pmdemand request values: (0x%x 0x%x)\n",
>>>>>>> e8a457b7
		    mod_reg1, mod_reg2);

	intel_de_rmw(display, XELPDP_INITIATE_PMDEMAND_REQUEST(1), 0,
		     XELPDP_PMDEMAND_REQ_ENABLE);

	intel_pmdemand_wait(display);

unlock:
	mutex_unlock(&display->pmdemand.lock);
}

static bool
intel_pmdemand_state_changed(const struct intel_pmdemand_state *new,
			     const struct intel_pmdemand_state *old)
{
	return memcmp(&new->params, &old->params, sizeof(new->params)) != 0;
}

void intel_pmdemand_pre_plane_update(struct intel_atomic_state *state)
{
	struct intel_display *display = to_intel_display(state);
	const struct intel_pmdemand_state *new_pmdemand_state =
		intel_atomic_get_new_pmdemand_state(state);
	const struct intel_pmdemand_state *old_pmdemand_state =
		intel_atomic_get_old_pmdemand_state(state);

	if (DISPLAY_VER(display) < 14)
		return;

	if (!new_pmdemand_state ||
	    !intel_pmdemand_state_changed(new_pmdemand_state,
					  old_pmdemand_state))
		return;

	WARN_ON(!new_pmdemand_state->base.changed);

	intel_pmdemand_program_params(display, new_pmdemand_state,
				      old_pmdemand_state,
				      intel_atomic_global_state_is_serialized(state));
}

void intel_pmdemand_post_plane_update(struct intel_atomic_state *state)
{
	struct intel_display *display = to_intel_display(state);
	const struct intel_pmdemand_state *new_pmdemand_state =
		intel_atomic_get_new_pmdemand_state(state);
	const struct intel_pmdemand_state *old_pmdemand_state =
		intel_atomic_get_old_pmdemand_state(state);

	if (DISPLAY_VER(display) < 14)
		return;

	if (!new_pmdemand_state ||
	    !intel_pmdemand_state_changed(new_pmdemand_state,
					  old_pmdemand_state))
		return;

	WARN_ON(!new_pmdemand_state->base.changed);

	intel_pmdemand_program_params(display, new_pmdemand_state, NULL,
				      intel_atomic_global_state_is_serialized(state));
}<|MERGE_RESOLUTION|>--- conflicted
+++ resolved
@@ -609,11 +609,7 @@
 		goto unlock;
 
 	drm_dbg_kms(display->drm,
-<<<<<<< HEAD
-		    "initate pmdemand request values: (0x%x 0x%x)\n",
-=======
 		    "initiate pmdemand request values: (0x%x 0x%x)\n",
->>>>>>> e8a457b7
 		    mod_reg1, mod_reg2);
 
 	intel_de_rmw(display, XELPDP_INITIATE_PMDEMAND_REQUEST(1), 0,
