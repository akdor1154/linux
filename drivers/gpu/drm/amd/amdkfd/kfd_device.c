--- conflicted
+++ resolved
@@ -1569,11 +1569,7 @@
 	u32 cam_index;
 
 	if (entry->ih == &adev->irq.ih_soft || entry->ih == &adev->irq.ih1) {
-<<<<<<< HEAD
-		p = kfd_lookup_process_by_pasid(entry->pasid);
-=======
 		p = kfd_lookup_process_by_pasid(entry->pasid, NULL);
->>>>>>> e8a457b7
 		if (!p)
 			return true;
 
