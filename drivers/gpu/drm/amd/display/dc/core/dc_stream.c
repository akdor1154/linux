/*
 * Copyright 2012-15 Advanced Micro Devices, Inc.
 *
 * Permission is hereby granted, free of charge, to any person obtaining a
 * copy of this software and associated documentation files (the "Software"),
 * to deal in the Software without restriction, including without limitation
 * the rights to use, copy, modify, merge, publish, distribute, sublicense,
 * and/or sell copies of the Software, and to permit persons to whom the
 * Software is furnished to do so, subject to the following conditions:
 *
 * The above copyright notice and this permission notice shall be included in
 * all copies or substantial portions of the Software.
 *
 * THE SOFTWARE IS PROVIDED "AS IS", WITHOUT WARRANTY OF ANY KIND, EXPRESS OR
 * IMPLIED, INCLUDING BUT NOT LIMITED TO THE WARRANTIES OF MERCHANTABILITY,
 * FITNESS FOR A PARTICULAR PURPOSE AND NONINFRINGEMENT.  IN NO EVENT SHALL
 * THE COPYRIGHT HOLDER(S) OR AUTHOR(S) BE LIABLE FOR ANY CLAIM, DAMAGES OR
 * OTHER LIABILITY, WHETHER IN AN ACTION OF CONTRACT, TORT OR OTHERWISE,
 * ARISING FROM, OUT OF OR IN CONNECTION WITH THE SOFTWARE OR THE USE OR
 * OTHER DEALINGS IN THE SOFTWARE.
 *
 * Authors: AMD
 *
 */

#include "dm_services.h"
#include "basics/dc_common.h"
#include "dc.h"
#include "core_types.h"
#include "resource.h"
#include "ipp.h"
#include "timing_generator.h"
#include "dc_dmub_srv.h"
#include "dc_state_priv.h"
#include "dc_stream_priv.h"

#define DC_LOGGER dc->ctx->logger
<<<<<<< HEAD
#define MIN(X, Y) ((X) < (Y) ? (X) : (Y))
#define MAX(x, y) ((x > y) ? x : y)
=======
#ifndef MIN
#define MIN(X, Y) ((X) < (Y) ? (X) : (Y))
#define MAX(x, y) ((x > y) ? x : y)
#endif
>>>>>>> 9cacb32a

/*******************************************************************************
 * Private functions
 ******************************************************************************/
void update_stream_signal(struct dc_stream_state *stream, struct dc_sink *sink)
{
	if (sink->sink_signal == SIGNAL_TYPE_NONE)
		stream->signal = stream->link->connector_signal;
	else
		stream->signal = sink->sink_signal;

	if (dc_is_dvi_signal(stream->signal)) {
		if (stream->ctx->dc->caps.dual_link_dvi &&
			(stream->timing.pix_clk_100hz / 10) > TMDS_MAX_PIXEL_CLOCK &&
			sink->sink_signal != SIGNAL_TYPE_DVI_SINGLE_LINK)
			stream->signal = SIGNAL_TYPE_DVI_DUAL_LINK;
		else
			stream->signal = SIGNAL_TYPE_DVI_SINGLE_LINK;
	}
}

bool dc_stream_construct(struct dc_stream_state *stream,
	struct dc_sink *dc_sink_data)
{
	uint32_t i = 0;

	stream->sink = dc_sink_data;
	dc_sink_retain(dc_sink_data);

	stream->ctx = dc_sink_data->ctx;
	stream->link = dc_sink_data->link;
	stream->sink_patches = dc_sink_data->edid_caps.panel_patch;
	stream->converter_disable_audio = dc_sink_data->converter_disable_audio;
	stream->qs_bit = dc_sink_data->edid_caps.qs_bit;
	stream->qy_bit = dc_sink_data->edid_caps.qy_bit;

	/* Copy audio modes */
	/* TODO - Remove this translation */
	for (i = 0; i < (dc_sink_data->edid_caps.audio_mode_count); i++) {
		stream->audio_info.modes[i].channel_count = dc_sink_data->edid_caps.audio_modes[i].channel_count;
		stream->audio_info.modes[i].format_code = dc_sink_data->edid_caps.audio_modes[i].format_code;
		stream->audio_info.modes[i].sample_rates.all = dc_sink_data->edid_caps.audio_modes[i].sample_rate;
		stream->audio_info.modes[i].sample_size = dc_sink_data->edid_caps.audio_modes[i].sample_size;
	}
	stream->audio_info.mode_count = dc_sink_data->edid_caps.audio_mode_count;
	stream->audio_info.audio_latency = dc_sink_data->edid_caps.audio_latency;
	stream->audio_info.video_latency = dc_sink_data->edid_caps.video_latency;
	memmove(
		stream->audio_info.display_name,
		dc_sink_data->edid_caps.display_name,
		AUDIO_INFO_DISPLAY_NAME_SIZE_IN_CHARS);
	stream->audio_info.manufacture_id = dc_sink_data->edid_caps.manufacturer_id;
	stream->audio_info.product_id = dc_sink_data->edid_caps.product_id;
	stream->audio_info.flags.all = dc_sink_data->edid_caps.speaker_flags;

	if (dc_sink_data->dc_container_id != NULL) {
		struct dc_container_id *dc_container_id = dc_sink_data->dc_container_id;

		stream->audio_info.port_id[0] = dc_container_id->portId[0];
		stream->audio_info.port_id[1] = dc_container_id->portId[1];
	} else {
		/* TODO - WindowDM has implemented,
		other DMs need Unhardcode port_id */
		stream->audio_info.port_id[0] = 0x5558859e;
		stream->audio_info.port_id[1] = 0xd989449;
	}

	/* EDID CAP translation for HDMI 2.0 */
	stream->timing.flags.LTE_340MCSC_SCRAMBLE = dc_sink_data->edid_caps.lte_340mcsc_scramble;

	memset(&stream->timing.dsc_cfg, 0, sizeof(stream->timing.dsc_cfg));
	stream->timing.dsc_cfg.num_slices_h = 0;
	stream->timing.dsc_cfg.num_slices_v = 0;
	stream->timing.dsc_cfg.bits_per_pixel = 128;
	stream->timing.dsc_cfg.block_pred_enable = 1;
	stream->timing.dsc_cfg.linebuf_depth = 9;
	stream->timing.dsc_cfg.version_minor = 2;
	stream->timing.dsc_cfg.ycbcr422_simple = 0;

	update_stream_signal(stream, dc_sink_data);

	stream->out_transfer_func.type = TF_TYPE_BYPASS;

	dc_stream_assign_stream_id(stream);

	return true;
}

void dc_stream_destruct(struct dc_stream_state *stream)
{
	dc_sink_release(stream->sink);
}

void dc_stream_assign_stream_id(struct dc_stream_state *stream)
{
	/* MSB is reserved to indicate phantoms */
	stream->stream_id = stream->ctx->dc_stream_id_count;
	stream->ctx->dc_stream_id_count++;
}

void dc_stream_retain(struct dc_stream_state *stream)
{
	kref_get(&stream->refcount);
}

static void dc_stream_free(struct kref *kref)
{
	struct dc_stream_state *stream = container_of(kref, struct dc_stream_state, refcount);

	dc_stream_destruct(stream);
	kfree(stream);
}

void dc_stream_release(struct dc_stream_state *stream)
{
	if (stream != NULL) {
		kref_put(&stream->refcount, dc_stream_free);
	}
}

struct dc_stream_state *dc_create_stream_for_sink(
		struct dc_sink *sink)
{
	struct dc_stream_state *stream;

	if (sink == NULL)
		return NULL;

	stream = kzalloc(sizeof(struct dc_stream_state), GFP_KERNEL);
	if (stream == NULL)
		goto alloc_fail;

	if (dc_stream_construct(stream, sink) == false)
		goto construct_fail;

	kref_init(&stream->refcount);

	return stream;

construct_fail:
	kfree(stream);

alloc_fail:
	return NULL;
}

struct dc_stream_state *dc_copy_stream(const struct dc_stream_state *stream)
{
	struct dc_stream_state *new_stream;

	new_stream = kmemdup(stream, sizeof(struct dc_stream_state), GFP_KERNEL);
	if (!new_stream)
		return NULL;

	if (new_stream->sink)
		dc_sink_retain(new_stream->sink);

	dc_stream_assign_stream_id(new_stream);

	/* If using dynamic encoder assignment, wait till stream committed to assign encoder. */
	if (new_stream->ctx->dc->res_pool->funcs->link_encs_assign)
		new_stream->link_enc = NULL;

	kref_init(&new_stream->refcount);

	return new_stream;
}

/**
 * dc_stream_get_status() - Get current stream status of the given stream state
 * @stream: The stream to get the stream status for.
 *
 * The given stream is expected to exist in dc->current_state. Otherwise, NULL
 * will be returned.
 */
struct dc_stream_status *dc_stream_get_status(
	struct dc_stream_state *stream)
{
	struct dc *dc = stream->ctx->dc;
	return dc_state_get_stream_status(dc->current_state, stream);
}

void program_cursor_attributes(
	struct dc *dc,
	struct dc_stream_state *stream)
{
	int i;
	struct resource_context *res_ctx;
	struct pipe_ctx *pipe_to_program = NULL;

	if (!stream)
		return;

	res_ctx = &dc->current_state->res_ctx;

	for (i = 0; i < MAX_PIPES; i++) {
		struct pipe_ctx *pipe_ctx = &res_ctx->pipe_ctx[i];

		if (pipe_ctx->stream != stream)
			continue;

		if (!pipe_to_program) {
			pipe_to_program = pipe_ctx;
			dc->hwss.cursor_lock(dc, pipe_to_program, true);
			if (pipe_to_program->next_odm_pipe)
				dc->hwss.cursor_lock(dc, pipe_to_program->next_odm_pipe, true);
		}

		dc->hwss.set_cursor_attribute(pipe_ctx);
		if (dc->ctx->dmub_srv)
			dc_send_update_cursor_info_to_dmu(pipe_ctx, i);
		if (dc->hwss.set_cursor_sdr_white_level)
			dc->hwss.set_cursor_sdr_white_level(pipe_ctx);
	}

	if (pipe_to_program) {
		dc->hwss.cursor_lock(dc, pipe_to_program, false);
		if (pipe_to_program->next_odm_pipe)
			dc->hwss.cursor_lock(dc, pipe_to_program->next_odm_pipe, false);
	}
}

/*
 * dc_stream_set_cursor_attributes() - Update cursor attributes and set cursor surface address
 */
bool dc_stream_set_cursor_attributes(
	struct dc_stream_state *stream,
	const struct dc_cursor_attributes *attributes)
{
	struct dc  *dc;

	if (NULL == stream) {
		dm_error("DC: dc_stream is NULL!\n");
		return false;
	}
	if (NULL == attributes) {
		dm_error("DC: attributes is NULL!\n");
		return false;
	}

	if (attributes->address.quad_part == 0) {
		dm_output_to_console("DC: Cursor address is 0!\n");
		return false;
	}

	dc = stream->ctx->dc;

	/* SubVP is not compatible with HW cursor larger than 64 x 64 x 4.
	 * Therefore, if cursor is greater than 64 x 64 x 4, fallback to SW cursor in the following case:
	 * 1. If the config is a candidate for SubVP high refresh (both single an dual display configs)
	 * 2. If not subvp high refresh, for single display cases, if resolution is >= 5K and refresh rate < 120hz
	 * 3. If not subvp high refresh, for multi display cases, if resolution is >= 4K and refresh rate < 120hz
	 */
	if (dc->debug.allow_sw_cursor_fallback && attributes->height * attributes->width * 4 > 16384) {
		if (check_subvp_sw_cursor_fallback_req(dc, stream))
			return false;
	}

	stream->cursor_attributes = *attributes;

	return true;
}

bool dc_stream_program_cursor_attributes(
	struct dc_stream_state *stream,
	const struct dc_cursor_attributes *attributes)
{
	struct dc  *dc;
	bool reset_idle_optimizations = false;

	dc = stream ? stream->ctx->dc : NULL;

	if (dc_stream_set_cursor_attributes(stream, attributes)) {
		dc_z10_restore(dc);
		/* disable idle optimizations while updating cursor */
		if (dc->idle_optimizations_allowed) {
			dc_allow_idle_optimizations(dc, false);
			reset_idle_optimizations = true;
		}

		program_cursor_attributes(dc, stream);

		/* re-enable idle optimizations if necessary */
		if (reset_idle_optimizations && !dc->debug.disable_dmub_reallow_idle)
			dc_allow_idle_optimizations(dc, true);

		return true;
	}

	return false;
}

void program_cursor_position(
	struct dc *dc,
	struct dc_stream_state *stream)
{
	int i;
	struct resource_context *res_ctx;
	struct pipe_ctx *pipe_to_program = NULL;

	if (!stream)
		return;

	res_ctx = &dc->current_state->res_ctx;

	for (i = 0; i < MAX_PIPES; i++) {
		struct pipe_ctx *pipe_ctx = &res_ctx->pipe_ctx[i];

		if (pipe_ctx->stream != stream ||
				(!pipe_ctx->plane_res.mi  && !pipe_ctx->plane_res.hubp) ||
				!pipe_ctx->plane_state ||
				(!pipe_ctx->plane_res.xfm && !pipe_ctx->plane_res.dpp) ||
				(!pipe_ctx->plane_res.ipp && !pipe_ctx->plane_res.dpp))
			continue;

		if (!pipe_to_program) {
			pipe_to_program = pipe_ctx;
			dc->hwss.cursor_lock(dc, pipe_to_program, true);
		}

		dc->hwss.set_cursor_position(pipe_ctx);
		if (dc->ctx->dmub_srv)
			dc_send_update_cursor_info_to_dmu(pipe_ctx, i);
	}

	if (pipe_to_program)
		dc->hwss.cursor_lock(dc, pipe_to_program, false);
}

bool dc_stream_set_cursor_position(
	struct dc_stream_state *stream,
	const struct dc_cursor_position *position)
{
	if (NULL == stream) {
		dm_error("DC: dc_stream is NULL!\n");
		return false;
	}

	if (NULL == position) {
		dm_error("DC: cursor position is NULL!\n");
		return false;
	}

	stream->cursor_position = *position;


	return true;
}

bool dc_stream_program_cursor_position(
	struct dc_stream_state *stream,
	const struct dc_cursor_position *position)
{
	struct dc *dc;
	bool reset_idle_optimizations = false;
	const struct dc_cursor_position *old_position;

	if (!stream)
		return false;

	old_position = &stream->cursor_position;
	dc = stream->ctx->dc;

	if (dc_stream_set_cursor_position(stream, position)) {
		dc_z10_restore(dc);

		/* disable idle optimizations if enabling cursor */
		if (dc->idle_optimizations_allowed &&
		    (!old_position->enable || dc->debug.exit_idle_opt_for_cursor_updates) &&
		    position->enable) {
			dc_allow_idle_optimizations(dc, false);
			reset_idle_optimizations = true;
		}

		program_cursor_position(dc, stream);
		/* re-enable idle optimizations if necessary */
		if (reset_idle_optimizations && !dc->debug.disable_dmub_reallow_idle)
			dc_allow_idle_optimizations(dc, true);

		/* apply/update visual confirm */
		if (dc->debug.visual_confirm == VISUAL_CONFIRM_HW_CURSOR) {
			/* update software state */
			uint32_t color_value = MAX_TG_COLOR_VALUE;
			int i;

			for (i = 0; i < dc->res_pool->pipe_count; i++) {
				struct pipe_ctx *pipe_ctx = &dc->current_state->res_ctx.pipe_ctx[i];

				/* adjust visual confirm color for all pipes with current stream */
				if (stream == pipe_ctx->stream) {
					if (stream->cursor_position.enable) {
						pipe_ctx->visual_confirm_color.color_r_cr = color_value;
						pipe_ctx->visual_confirm_color.color_g_y = 0;
						pipe_ctx->visual_confirm_color.color_b_cb = 0;
					} else {
						pipe_ctx->visual_confirm_color.color_r_cr = 0;
						pipe_ctx->visual_confirm_color.color_g_y = 0;
						pipe_ctx->visual_confirm_color.color_b_cb = color_value;
					}

					/* programming hardware */
					if (pipe_ctx->plane_state)
						dc->hwss.update_visual_confirm_color(dc, pipe_ctx,
								pipe_ctx->plane_res.hubp->mpcc_id);
				}
			}
		}

		return true;
	}

	return false;
}

bool dc_stream_add_writeback(struct dc *dc,
		struct dc_stream_state *stream,
		struct dc_writeback_info *wb_info)
{
	bool isDrc = false;
	int i = 0;
	struct dwbc *dwb;

	if (stream == NULL) {
		dm_error("DC: dc_stream is NULL!\n");
		return false;
	}

	if (wb_info == NULL) {
		dm_error("DC: dc_writeback_info is NULL!\n");
		return false;
	}

	if (wb_info->dwb_pipe_inst >= MAX_DWB_PIPES) {
		dm_error("DC: writeback pipe is invalid!\n");
		return false;
	}

	dc_exit_ips_for_hw_access(dc);

	wb_info->dwb_params.out_transfer_func = &stream->out_transfer_func;

	dwb = dc->res_pool->dwbc[wb_info->dwb_pipe_inst];
	dwb->dwb_is_drc = false;

	/* recalculate and apply DML parameters */

	for (i = 0; i < stream->num_wb_info; i++) {
		/*dynamic update*/
		if (stream->writeback_info[i].wb_enabled &&
			stream->writeback_info[i].dwb_pipe_inst == wb_info->dwb_pipe_inst) {
			stream->writeback_info[i] = *wb_info;
			isDrc = true;
		}
	}

	if (!isDrc) {
		ASSERT(stream->num_wb_info + 1 <= MAX_DWB_PIPES);
		stream->writeback_info[stream->num_wb_info++] = *wb_info;
	}

	if (dc->hwss.enable_writeback) {
		struct dc_stream_status *stream_status = dc_stream_get_status(stream);
		struct dwbc *dwb = dc->res_pool->dwbc[wb_info->dwb_pipe_inst];
		if (stream_status)
			dwb->otg_inst = stream_status->primary_otg_inst;
	}

	if (!dc->hwss.update_bandwidth(dc, dc->current_state)) {
		dm_error("DC: update_bandwidth failed!\n");
		return false;
	}

	/* enable writeback */
	if (dc->hwss.enable_writeback) {
		struct dwbc *dwb = dc->res_pool->dwbc[wb_info->dwb_pipe_inst];

		if (dwb->funcs->is_enabled(dwb)) {
			/* writeback pipe already enabled, only need to update */
			dc->hwss.update_writeback(dc, wb_info, dc->current_state);
		} else {
			/* Enable writeback pipe from scratch*/
			dc->hwss.enable_writeback(dc, wb_info, dc->current_state);
		}
	}

	return true;
}

bool dc_stream_fc_disable_writeback(struct dc *dc,
		struct dc_stream_state *stream,
		uint32_t dwb_pipe_inst)
{
	struct dwbc *dwb = dc->res_pool->dwbc[dwb_pipe_inst];

	if (stream == NULL) {
		dm_error("DC: dc_stream is NULL!\n");
		return false;
	}

	if (dwb_pipe_inst >= MAX_DWB_PIPES) {
		dm_error("DC: writeback pipe is invalid!\n");
		return false;
	}

	if (stream->num_wb_info > MAX_DWB_PIPES) {
		dm_error("DC: num_wb_info is invalid!\n");
		return false;
	}

	dc_exit_ips_for_hw_access(dc);

	if (dwb->funcs->set_fc_enable)
		dwb->funcs->set_fc_enable(dwb, DWB_FRAME_CAPTURE_DISABLE);

	return true;
}

bool dc_stream_remove_writeback(struct dc *dc,
		struct dc_stream_state *stream,
		uint32_t dwb_pipe_inst)
{
	unsigned int i, j;
	if (stream == NULL) {
		dm_error("DC: dc_stream is NULL!\n");
		return false;
	}

	if (dwb_pipe_inst >= MAX_DWB_PIPES) {
		dm_error("DC: writeback pipe is invalid!\n");
		return false;
	}

	if (stream->num_wb_info > MAX_DWB_PIPES) {
		dm_error("DC: num_wb_info is invalid!\n");
		return false;
	}

	/* remove writeback info for disabled writeback pipes from stream */
	for (i = 0, j = 0; i < stream->num_wb_info; i++) {
		if (stream->writeback_info[i].wb_enabled) {

			if (stream->writeback_info[i].dwb_pipe_inst == dwb_pipe_inst)
				stream->writeback_info[i].wb_enabled = false;

			/* trim the array */
			if (j < i) {
				memcpy(&stream->writeback_info[j], &stream->writeback_info[i],
						sizeof(struct dc_writeback_info));
				j++;
			}
		}
	}
	stream->num_wb_info = j;

	/* recalculate and apply DML parameters */
	if (!dc->hwss.update_bandwidth(dc, dc->current_state)) {
		dm_error("DC: update_bandwidth failed!\n");
		return false;
	}

	dc_exit_ips_for_hw_access(dc);

	/* disable writeback */
	if (dc->hwss.disable_writeback) {
		struct dwbc *dwb = dc->res_pool->dwbc[dwb_pipe_inst];

		if (dwb->funcs->is_enabled(dwb))
			dc->hwss.disable_writeback(dc, dwb_pipe_inst);
	}

	return true;
}

bool dc_stream_warmup_writeback(struct dc *dc,
		int num_dwb,
		struct dc_writeback_info *wb_info)
{
	dc_exit_ips_for_hw_access(dc);

	if (dc->hwss.mmhubbub_warmup)
		return dc->hwss.mmhubbub_warmup(dc, num_dwb, wb_info);
	else
		return false;
}
uint32_t dc_stream_get_vblank_counter(const struct dc_stream_state *stream)
{
	uint8_t i;
	struct dc  *dc = stream->ctx->dc;
	struct resource_context *res_ctx =
		&dc->current_state->res_ctx;

	dc_exit_ips_for_hw_access(dc);

	for (i = 0; i < MAX_PIPES; i++) {
		struct timing_generator *tg = res_ctx->pipe_ctx[i].stream_res.tg;

		if (res_ctx->pipe_ctx[i].stream != stream || !tg)
			continue;

		return tg->funcs->get_frame_count(tg);
	}

	return 0;
}

bool dc_stream_send_dp_sdp(const struct dc_stream_state *stream,
		const uint8_t *custom_sdp_message,
		unsigned int sdp_message_size)
{
	int i;
	struct dc  *dc;
	struct resource_context *res_ctx;

	if (stream == NULL) {
		dm_error("DC: dc_stream is NULL!\n");
		return false;
	}

	dc = stream->ctx->dc;
	res_ctx = &dc->current_state->res_ctx;

	dc_exit_ips_for_hw_access(dc);

	for (i = 0; i < MAX_PIPES; i++) {
		struct pipe_ctx *pipe_ctx = &res_ctx->pipe_ctx[i];

		if (pipe_ctx->stream != stream)
			continue;

		if (dc->hwss.send_immediate_sdp_message != NULL)
			dc->hwss.send_immediate_sdp_message(pipe_ctx,
								custom_sdp_message,
								sdp_message_size);
		else
			DC_LOG_WARNING("%s:send_immediate_sdp_message not implemented on this ASIC\n",
			__func__);

	}

	return true;
}

bool dc_stream_get_scanoutpos(const struct dc_stream_state *stream,
				  uint32_t *v_blank_start,
				  uint32_t *v_blank_end,
				  uint32_t *h_position,
				  uint32_t *v_position)
{
	uint8_t i;
	bool ret = false;
	struct dc  *dc = stream->ctx->dc;
	struct resource_context *res_ctx =
		&dc->current_state->res_ctx;

	dc_exit_ips_for_hw_access(dc);

	for (i = 0; i < MAX_PIPES; i++) {
		struct timing_generator *tg = res_ctx->pipe_ctx[i].stream_res.tg;

		if (res_ctx->pipe_ctx[i].stream != stream || !tg)
			continue;

		tg->funcs->get_scanoutpos(tg,
					  v_blank_start,
					  v_blank_end,
					  h_position,
					  v_position);

		ret = true;
		break;
	}

	return ret;
}

bool dc_stream_dmdata_status_done(struct dc *dc, struct dc_stream_state *stream)
{
	struct pipe_ctx *pipe = NULL;
	int i;

	if (!dc->hwss.dmdata_status_done)
		return false;

	for (i = 0; i < MAX_PIPES; i++) {
		pipe = &dc->current_state->res_ctx.pipe_ctx[i];
		if (pipe->stream == stream)
			break;
	}
	/* Stream not found, by default we'll assume HUBP fetched dm data */
	if (i == MAX_PIPES)
		return true;

	dc_exit_ips_for_hw_access(dc);

	return dc->hwss.dmdata_status_done(pipe);
}

bool dc_stream_set_dynamic_metadata(struct dc *dc,
		struct dc_stream_state *stream,
		struct dc_dmdata_attributes *attr)
{
	struct pipe_ctx *pipe_ctx = NULL;
	struct hubp *hubp;
	int i;

	/* Dynamic metadata is only supported on HDMI or DP */
	if (!dc_is_hdmi_signal(stream->signal) && !dc_is_dp_signal(stream->signal))
		return false;

	/* Check hardware support */
	if (!dc->hwss.program_dmdata_engine)
		return false;

	for (i = 0; i < MAX_PIPES; i++) {
		pipe_ctx = &dc->current_state->res_ctx.pipe_ctx[i];
		if (pipe_ctx->stream == stream)
			break;
	}

	if (i == MAX_PIPES)
		return false;

	hubp = pipe_ctx->plane_res.hubp;
	if (hubp == NULL)
		return false;

	pipe_ctx->stream->dmdata_address = attr->address;

	dc_exit_ips_for_hw_access(dc);

	dc->hwss.program_dmdata_engine(pipe_ctx);

	if (hubp->funcs->dmdata_set_attributes != NULL &&
			pipe_ctx->stream->dmdata_address.quad_part != 0) {
		hubp->funcs->dmdata_set_attributes(hubp, attr);
	}

	return true;
}

enum dc_status dc_stream_add_dsc_to_resource(struct dc *dc,
		struct dc_state *state,
		struct dc_stream_state *stream)
{
	if (dc->res_pool->funcs->add_dsc_to_stream_resource) {
		return dc->res_pool->funcs->add_dsc_to_stream_resource(dc, state, stream);
	} else {
		return DC_NO_DSC_RESOURCE;
	}
}

struct pipe_ctx *dc_stream_get_pipe_ctx(struct dc_stream_state *stream)
{
	int i = 0;

	for (i = 0; i < MAX_PIPES; i++) {
		struct pipe_ctx *pipe = &stream->ctx->dc->current_state->res_ctx.pipe_ctx[i];

		if (pipe->stream == stream)
			return pipe;
	}

	return NULL;
}

void dc_stream_log(const struct dc *dc, const struct dc_stream_state *stream)
{
	DC_LOG_DC(
			"core_stream 0x%p: src: %d, %d, %d, %d; dst: %d, %d, %d, %d, colorSpace:%d\n",
			stream,
			stream->src.x,
			stream->src.y,
			stream->src.width,
			stream->src.height,
			stream->dst.x,
			stream->dst.y,
			stream->dst.width,
			stream->dst.height,
			stream->output_color_space);
	DC_LOG_DC(
			"\tpix_clk_khz: %d, h_total: %d, v_total: %d, pixelencoder:%d, displaycolorDepth:%d\n",
			stream->timing.pix_clk_100hz / 10,
			stream->timing.h_total,
			stream->timing.v_total,
			stream->timing.pixel_encoding,
			stream->timing.display_color_depth);
	DC_LOG_DC(
			"\tlink: %d\n",
			stream->link->link_index);

	DC_LOG_DC(
			"\tdsc: %d, mst_pbn: %d\n",
			stream->timing.flags.DSC,
			stream->timing.dsc_cfg.mst_pbn);

	if (stream->sink) {
		if (stream->sink->sink_signal != SIGNAL_TYPE_VIRTUAL &&
			stream->sink->sink_signal != SIGNAL_TYPE_NONE) {

			DC_LOG_DC(
					"\tdispname: %s signal: %x\n",
					stream->sink->edid_caps.display_name,
					stream->signal);
		}
	}
}

/*
 * Finds the greatest index in refresh_rate_hz that contains a value <= refresh
 */
static int dc_stream_get_nearest_smallest_index(struct dc_stream_state *stream, int refresh)
{
	for (int i = 0; i < (LUMINANCE_DATA_TABLE_SIZE - 1); ++i) {
		if ((stream->lumin_data.refresh_rate_hz[i] <= refresh) && (refresh < stream->lumin_data.refresh_rate_hz[i + 1])) {
			return i;
		}
	}
	return 9;
}

/*
 * Finds a corresponding brightness for a given refresh rate between 2 given indices, where index1 < index2
 */
static int dc_stream_get_brightness_millinits_linear_interpolation (struct dc_stream_state *stream,
								     int index1,
								     int index2,
								     int refresh_hz)
{
	long long slope = 0;
	if (stream->lumin_data.refresh_rate_hz[index2] != stream->lumin_data.refresh_rate_hz[index1]) {
		slope = (stream->lumin_data.luminance_millinits[index2] - stream->lumin_data.luminance_millinits[index1]) /
			    (stream->lumin_data.refresh_rate_hz[index2] - stream->lumin_data.refresh_rate_hz[index1]);
	}

	int y_intercept = stream->lumin_data.luminance_millinits[index2] - slope * stream->lumin_data.refresh_rate_hz[index2];

	return (y_intercept + refresh_hz * slope);
}

/*
 * Finds a corresponding refresh rate for a given brightness between 2 given indices, where index1 < index2
 */
static int dc_stream_get_refresh_hz_linear_interpolation (struct dc_stream_state *stream,
							   int index1,
							   int index2,
							   int brightness_millinits)
{
	long long slope = 1;
	if (stream->lumin_data.refresh_rate_hz[index2] != stream->lumin_data.refresh_rate_hz[index1]) {
		slope = (stream->lumin_data.luminance_millinits[index2] - stream->lumin_data.luminance_millinits[index1]) /
				(stream->lumin_data.refresh_rate_hz[index2] - stream->lumin_data.refresh_rate_hz[index1]);
	}

	int y_intercept = stream->lumin_data.luminance_millinits[index2] - slope * stream->lumin_data.refresh_rate_hz[index2];

	return ((int)div64_s64((brightness_millinits - y_intercept), slope));
}

/*
 * Finds the current brightness in millinits given a refresh rate
 */
static int dc_stream_get_brightness_millinits_from_refresh (struct dc_stream_state *stream, int refresh_hz)
{
	int nearest_smallest_index = dc_stream_get_nearest_smallest_index(stream, refresh_hz);
	int nearest_smallest_value = stream->lumin_data.refresh_rate_hz[nearest_smallest_index];

	if (nearest_smallest_value == refresh_hz)
		return stream->lumin_data.luminance_millinits[nearest_smallest_index];

	if (nearest_smallest_index >= 9)
		return dc_stream_get_brightness_millinits_linear_interpolation(stream, nearest_smallest_index - 1, nearest_smallest_index, refresh_hz);

	if (nearest_smallest_value == stream->lumin_data.refresh_rate_hz[nearest_smallest_index + 1])
		return stream->lumin_data.luminance_millinits[nearest_smallest_index];

	return dc_stream_get_brightness_millinits_linear_interpolation(stream, nearest_smallest_index, nearest_smallest_index + 1, refresh_hz);
}

/*
 * Finds the lowest/highest refresh rate (depending on search_for_max_increase)
 * that can be achieved from starting_refresh_hz while staying
 * within flicker criteria
 */
static int dc_stream_calculate_flickerless_refresh_rate(struct dc_stream_state *stream,
							 int current_brightness,
							 int starting_refresh_hz,
							 bool is_gaming,
							 bool search_for_max_increase)
{
	int nearest_smallest_index = dc_stream_get_nearest_smallest_index(stream, starting_refresh_hz);

	int flicker_criteria_millinits = is_gaming ?
					 stream->lumin_data.flicker_criteria_milli_nits_GAMING :
					 stream->lumin_data.flicker_criteria_milli_nits_STATIC;

	int safe_upper_bound = current_brightness + flicker_criteria_millinits;
	int safe_lower_bound = current_brightness - flicker_criteria_millinits;
	int lumin_millinits_temp = 0;

	int offset = -1;
	if (search_for_max_increase) {
		offset = 1;
	}

	/*
	 * Increments up or down by 1 depending on search_for_max_increase
	 */
	for (int i = nearest_smallest_index; (i > 0 && !search_for_max_increase) || (i < (LUMINANCE_DATA_TABLE_SIZE - 1) && search_for_max_increase); i += offset) {

		lumin_millinits_temp = stream->lumin_data.luminance_millinits[i + offset];

		if ((lumin_millinits_temp >= safe_upper_bound) || (lumin_millinits_temp <= safe_lower_bound)) {

			if (stream->lumin_data.refresh_rate_hz[i + offset] == stream->lumin_data.refresh_rate_hz[i])
				return stream->lumin_data.refresh_rate_hz[i];

			int target_brightness = (stream->lumin_data.luminance_millinits[i + offset] >= (current_brightness + flicker_criteria_millinits)) ?
											current_brightness + flicker_criteria_millinits :
											current_brightness - flicker_criteria_millinits;

			int refresh = 0;

			/*
			 * Need the second input to be < third input for dc_stream_get_refresh_hz_linear_interpolation
			 */
			if (search_for_max_increase)
				refresh = dc_stream_get_refresh_hz_linear_interpolation(stream, i, i + offset, target_brightness);
			else
				refresh = dc_stream_get_refresh_hz_linear_interpolation(stream, i + offset, i, target_brightness);

			if (refresh == stream->lumin_data.refresh_rate_hz[i + offset])
				return stream->lumin_data.refresh_rate_hz[i + offset];

			return refresh;
		}
	}

	if (search_for_max_increase)
		return (int)div64_s64((long long)stream->timing.pix_clk_100hz*100, stream->timing.v_total*(long long)stream->timing.h_total);
	else
		return stream->lumin_data.refresh_rate_hz[0];
}

/*
 * Gets the max delta luminance within a specified refresh range
 */
static int dc_stream_get_max_delta_lumin_millinits(struct dc_stream_state *stream, int hz1, int hz2, bool isGaming)
{
	int lower_refresh_brightness = dc_stream_get_brightness_millinits_from_refresh (stream, hz1);
	int higher_refresh_brightness = dc_stream_get_brightness_millinits_from_refresh (stream, hz2);

	int min = lower_refresh_brightness;
	int max = higher_refresh_brightness;

	/*
	 * Static screen, therefore no need to scan through array
	 */
	if (!isGaming) {
		if (lower_refresh_brightness >= higher_refresh_brightness) {
			return lower_refresh_brightness - higher_refresh_brightness;
		}
		return higher_refresh_brightness - lower_refresh_brightness;
	}

	min = MIN(lower_refresh_brightness, higher_refresh_brightness);
	max = MAX(lower_refresh_brightness, higher_refresh_brightness);

	int nearest_smallest_index = dc_stream_get_nearest_smallest_index(stream, hz1);

	for (; nearest_smallest_index < (LUMINANCE_DATA_TABLE_SIZE - 1) &&
			stream->lumin_data.refresh_rate_hz[nearest_smallest_index + 1] <= hz2 ; nearest_smallest_index++) {
		min = MIN(min, stream->lumin_data.luminance_millinits[nearest_smallest_index + 1]);
		max = MAX(max, stream->lumin_data.luminance_millinits[nearest_smallest_index + 1]);
	}

	return (max - min);
}

/*
 * Determines the max flickerless instant vtotal delta for a stream.
 * Determines vtotal increase/decrease based on the bool "increase"
 */
static unsigned int dc_stream_get_max_flickerless_instant_vtotal_delta(struct dc_stream_state *stream, bool is_gaming, bool increase)
{
	if (stream->timing.v_total * stream->timing.h_total == 0)
		return 0;

	int current_refresh_hz = (int)div64_s64((long long)stream->timing.pix_clk_100hz*100, stream->timing.v_total*(long long)stream->timing.h_total);

	int safe_refresh_hz = dc_stream_calculate_flickerless_refresh_rate(stream,
							 dc_stream_get_brightness_millinits_from_refresh(stream, current_refresh_hz),
							 current_refresh_hz,
							 is_gaming,
							 increase);

	int safe_refresh_v_total = (int)div64_s64((long long)stream->timing.pix_clk_100hz*100, safe_refresh_hz*(long long)stream->timing.h_total);

	if (increase)
		return (((int) stream->timing.v_total - safe_refresh_v_total) >= 0) ? (stream->timing.v_total - safe_refresh_v_total) : 0;

	return ((safe_refresh_v_total - (int) stream->timing.v_total) >= 0) ? (safe_refresh_v_total - stream->timing.v_total) : 0;
}

/*
 * Finds the highest refresh rate that can be achieved
 * from starting_refresh_hz while staying within flicker criteria
 */
int dc_stream_calculate_max_flickerless_refresh_rate(struct dc_stream_state *stream, int starting_refresh_hz, bool is_gaming)
{
	if (!stream->lumin_data.is_valid)
		return 0;

	int current_brightness = dc_stream_get_brightness_millinits_from_refresh(stream, starting_refresh_hz);

	return dc_stream_calculate_flickerless_refresh_rate(stream,
							    current_brightness,
							    starting_refresh_hz,
							    is_gaming,
							    true);
}

/*
 * Finds the lowest refresh rate that can be achieved
 * from starting_refresh_hz while staying within flicker criteria
 */
int dc_stream_calculate_min_flickerless_refresh_rate(struct dc_stream_state *stream, int starting_refresh_hz, bool is_gaming)
{
	if (!stream->lumin_data.is_valid)
			return 0;

	int current_brightness = dc_stream_get_brightness_millinits_from_refresh(stream, starting_refresh_hz);

	return dc_stream_calculate_flickerless_refresh_rate(stream,
							    current_brightness,
							    starting_refresh_hz,
							    is_gaming,
							    false);
}

/*
 * Determines if there will be a flicker when moving between 2 refresh rates
 */
bool dc_stream_is_refresh_rate_range_flickerless(struct dc_stream_state *stream, int hz1, int hz2, bool is_gaming)
{

	/*
	 * Assume that we wont flicker if there is invalid data
	 */
	if (!stream->lumin_data.is_valid)
		return false;

	int dl = dc_stream_get_max_delta_lumin_millinits(stream, hz1, hz2, is_gaming);

	int flicker_criteria_millinits = (is_gaming) ?
					  stream->lumin_data.flicker_criteria_milli_nits_GAMING :
					  stream->lumin_data.flicker_criteria_milli_nits_STATIC;

	return (dl <= flicker_criteria_millinits);
}

/*
 * Determines the max instant vtotal delta increase that can be applied without
 * flickering for a given stream
 */
unsigned int dc_stream_get_max_flickerless_instant_vtotal_decrease(struct dc_stream_state *stream,
									  bool is_gaming)
{
	if (!stream->lumin_data.is_valid)
		return 0;

	return dc_stream_get_max_flickerless_instant_vtotal_delta(stream, is_gaming, true);
}

/*
 * Determines the max instant vtotal delta decrease that can be applied without
 * flickering for a given stream
 */
unsigned int dc_stream_get_max_flickerless_instant_vtotal_increase(struct dc_stream_state *stream,
									  bool is_gaming)
{
	if (!stream->lumin_data.is_valid)
		return 0;

	return dc_stream_get_max_flickerless_instant_vtotal_delta(stream, is_gaming, false);
}<|MERGE_RESOLUTION|>--- conflicted
+++ resolved
@@ -35,15 +35,10 @@
 #include "dc_stream_priv.h"
 
 #define DC_LOGGER dc->ctx->logger
-<<<<<<< HEAD
-#define MIN(X, Y) ((X) < (Y) ? (X) : (Y))
-#define MAX(x, y) ((x > y) ? x : y)
-=======
 #ifndef MIN
 #define MIN(X, Y) ((X) < (Y) ? (X) : (Y))
 #define MAX(x, y) ((x > y) ? x : y)
 #endif
->>>>>>> 9cacb32a
 
 /*******************************************************************************
  * Private functions
