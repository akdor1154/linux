--- conflicted
+++ resolved
@@ -270,13 +270,8 @@
 	kref_get(&lut->refcount);
 }
 
-<<<<<<< HEAD
-void dc_plane_force_update_for_panic(struct dc_plane_state *plane_state,
-				     bool clear_tiling)
-=======
 void dc_plane_force_dcc_and_tiling_disable(struct dc_plane_state *plane_state,
 					   bool clear_tiling)
->>>>>>> e8a457b7
 {
 	struct dc *dc;
 	int i;
@@ -295,35 +290,7 @@
 		if (!pipe_ctx)
 			continue;
 
-<<<<<<< HEAD
-		if (dc->ctx->dce_version >= DCE_VERSION_MAX) {
-			struct hubp *hubp = pipe_ctx->plane_res.hubp;
-			if (!hubp)
-				continue;
-			/* if framebuffer is tiled, disable tiling */
-			if (clear_tiling && hubp->funcs->hubp_clear_tiling)
-				hubp->funcs->hubp_clear_tiling(hubp);
-
-			/* force page flip to see the new content of the framebuffer */
-			hubp->funcs->hubp_program_surface_flip_and_addr(hubp,
-									&plane_state->address,
-									true);
-		} else {
-			struct mem_input *mi = pipe_ctx->plane_res.mi;
-			if (!mi)
-				continue;
-			/* if framebuffer is tiled, disable tiling */
-			if (clear_tiling && mi->funcs->mem_input_clear_tiling)
-				mi->funcs->mem_input_clear_tiling(mi);
-
-			/* force page flip to see the new content of the framebuffer */
-			mi->funcs->mem_input_program_surface_flip_and_addr(mi,
-									   &plane_state->address,
-									   true);
-		}
-=======
 		if (dc->hwss.clear_surface_dcc_and_tiling)
 			dc->hwss.clear_surface_dcc_and_tiling(pipe_ctx, plane_state, clear_tiling);
->>>>>>> e8a457b7
 	}
 }