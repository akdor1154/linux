/*
 * Copyright 2022 Advanced Micro Devices, Inc.
 *
 * Permission is hereby granted, free of charge, to any person obtaining a
 * copy of this software and associated documentation files (the "Software"),
 * to deal in the Software without restriction, including without limitation
 * the rights to use, copy, modify, merge, publish, distribute, sublicense,
 * and/or sell copies of the Software, and to permit persons to whom the
 * Software is furnished to do so, subject to the following conditions:
 *
 * The above copyright notice and this permission notice shall be included in
 * all copies or substantial portions of the Software.
 *
 * THE SOFTWARE IS PROVIDED "AS IS", WITHOUT WARRANTY OF ANY KIND, EXPRESS OR
 * IMPLIED, INCLUDING BUT NOT LIMITED TO THE WARRANTIES OF MERCHANTABILITY,
 * FITNESS FOR A PARTICULAR PURPOSE AND NONINFRINGEMENT.  IN NO EVENT SHALL
 * THE COPYRIGHT HOLDER(S) OR AUTHOR(S) BE LIABLE FOR ANY CLAIM, DAMAGES OR
 * OTHER LIABILITY, WHETHER IN AN ACTION OF CONTRACT, TORT OR OTHERWISE,
 * ARISING FROM, OUT OF OR IN CONNECTION WITH THE SOFTWARE OR THE USE OR
 * OTHER DEALINGS IN THE SOFTWARE.
 *
 * Authors: AMD
 *
 */
#include "link_hwss_dpia.h"
#include "core_types.h"
#include "link_hwss_dio.h"
#include "link_enc_cfg.h"

#define DC_LOGGER \
	link->ctx->logger
#define DC_LOGGER_INIT(logger)

static void update_dpia_stream_allocation_table(struct dc_link *link,
		const struct link_resource *link_res,
		const struct link_mst_stream_allocation_table *table)
{
	struct link_encoder *link_enc = link_res->dio_link_enc;
	static enum dc_status status;
	uint8_t mst_alloc_slots = 0, prev_mst_slots_in_use = 0xFF;
	int i;
	DC_LOGGER_INIT(link->ctx->logger);

	if (!link->dc->config.unify_link_enc_assignment)
		link_enc = link_enc_cfg_get_link_enc(link);

	for (i = 0; i < table->stream_count; i++)
		mst_alloc_slots += table->stream_allocations[i].slot_count;

	status = dc_process_dmub_set_mst_slots(link->dc, link->link_index,
			mst_alloc_slots, &prev_mst_slots_in_use);
	ASSERT(status == DC_OK);
	DC_LOG_MST("dpia : status[%d]: alloc_slots[%d]: used_slots[%d]\n",
			status, mst_alloc_slots, prev_mst_slots_in_use);

	if (link_enc)
		link_enc->funcs->update_mst_stream_allocation_table(link_enc, table);
}

static void set_dio_dpia_link_test_pattern(struct dc_link *link,
		const struct link_resource *link_res,
		struct encoder_set_dp_phy_pattern_param *tp_params)
{
	if (tp_params->dp_phy_pattern != DP_TEST_PATTERN_VIDEO_MODE)
		return;

	struct link_encoder *link_enc = link_res->dio_link_enc;

	if (!link->dc->config.unify_link_enc_assignment)
		link_enc = link_enc_cfg_get_link_enc(link);

	if (!link_enc)
		return;

	link_enc->funcs->dp_set_phy_pattern(link_enc, tp_params);
	link->dc->link_srv->dp_trace_source_sequence(link, DPCD_SOURCE_SEQ_AFTER_SET_SOURCE_PATTERN);
}

static void set_dio_dpia_lane_settings(struct dc_link *link,
		const struct link_resource *link_res,
		const struct dc_link_settings *link_settings,
		const struct dc_lane_settings lane_settings[LANE_COUNT_DP_MAX])
{
}

static void enable_dpia_link_output(struct dc_link *link,
		const struct link_resource *link_res,
		enum signal_type signal,
		enum clock_source_id clock_source,
		const struct dc_link_settings *link_settings)
{
<<<<<<< HEAD
	struct link_encoder *link_enc = link_enc_cfg_get_link_enc(link);

	if (link_enc != NULL) {
		if (link->dc->config.enable_dpia_pre_training && link_enc->funcs->enable_dpia_output) {
			uint8_t fec_rdy = link->dc->link_srv->dp_should_enable_fec(link);
			uint8_t digmode = dc_is_dp_sst_signal(signal) ? DIG_SST_MODE : DIG_MST_MODE;

			link_enc->funcs->enable_dpia_output(
					link_enc,
					link_settings,
					link->ddc_hw_inst,
					digmode,
					fec_rdy);
		} else {
			if (dc_is_dp_sst_signal(signal))
				link_enc->funcs->enable_dp_output(
						link_enc,
						link_settings,
						clock_source);
			else
				link_enc->funcs->enable_dp_mst_output(
						link_enc,
						link_settings,
						clock_source);
		}
=======
	struct link_encoder *link_enc = link_res->dio_link_enc;
	DC_LOGGER_INIT(link->ctx->logger);

	if (!link->dc->config.unify_link_enc_assignment)
		link_enc = link_enc_cfg_get_link_enc(link);

	if (link_enc != NULL) {
		if (link->dc->config.enable_dpia_pre_training || link->dc->config.unify_link_enc_assignment) {
			uint8_t fec_rdy = link->dc->link_srv->dp_should_enable_fec(link);
			uint8_t digmode = dc_is_dp_sst_signal(signal) ? DIG_SST_MODE : DIG_MST_MODE;

			if (link_enc->funcs->enable_dpia_output)
				link_enc->funcs->enable_dpia_output(
						link_enc,
						link_settings,
						link->ddc_hw_inst,
						digmode,
						fec_rdy);
			else
				DC_LOG_ERROR("%s: link encoder does not support enable_dpia_output\n", __func__);
		} else
			enable_dio_dp_link_output(link, link_res, signal, clock_source, link_settings);
>>>>>>> e8a457b7

	}

	link->dc->link_srv->dp_trace_source_sequence(link,
			DPCD_SOURCE_SEQ_AFTER_ENABLE_LINK_PHY);
}

static void disable_dpia_link_output(struct dc_link *link,
		const struct link_resource *link_res,
		enum signal_type signal)
{
<<<<<<< HEAD
	struct link_encoder *link_enc = link_enc_cfg_get_link_enc(link);

	if (link_enc != NULL) {
		if (link->dc->config.enable_dpia_pre_training && link_enc->funcs->disable_dpia_output) {
			uint8_t digmode = dc_is_dp_sst_signal(signal) ? DIG_SST_MODE : DIG_MST_MODE;

			link_enc->funcs->disable_dpia_output(link_enc, link->ddc_hw_inst, digmode);
=======
	struct link_encoder *link_enc = link_res->dio_link_enc;
	DC_LOGGER_INIT(link->ctx->logger);

	if (!link->dc->config.unify_link_enc_assignment)
		link_enc = link_enc_cfg_get_link_enc(link);

	if (link_enc != NULL) {
		if (link->dc->config.enable_dpia_pre_training || link->dc->config.unify_link_enc_assignment) {
			uint8_t digmode = dc_is_dp_sst_signal(signal) ? DIG_SST_MODE : DIG_MST_MODE;

			if (link_enc->funcs->disable_dpia_output)
				link_enc->funcs->disable_dpia_output(link_enc, link->ddc_hw_inst, digmode);
			else
				DC_LOG_ERROR("%s: link encoder does not support disable_dpia_output\n", __func__);
>>>>>>> e8a457b7
		} else
			link_enc->funcs->disable_output(link_enc, signal);
	}

	link->dc->link_srv->dp_trace_source_sequence(link,
			DPCD_SOURCE_SEQ_AFTER_DISABLE_LINK_PHY);
}

static const struct link_hwss dpia_link_hwss = {
	.setup_stream_encoder = setup_dio_stream_encoder,
	.reset_stream_encoder = reset_dio_stream_encoder,
	.setup_stream_attribute = setup_dio_stream_attribute,
	.disable_link_output = disable_dpia_link_output,
	.setup_audio_output = setup_dio_audio_output,
	.enable_audio_packet = enable_dio_audio_packet,
	.disable_audio_packet = disable_dio_audio_packet,
	.ext = {
		.set_throttled_vcp_size = set_dio_throttled_vcp_size,
		.enable_dp_link_output = enable_dpia_link_output,
		.set_dp_link_test_pattern = set_dio_dpia_link_test_pattern,
		.set_dp_lane_settings = set_dio_dpia_lane_settings,
		.update_stream_allocation_table = update_dpia_stream_allocation_table,
	},
};

bool can_use_dpia_link_hwss(const struct dc_link *link,
		const struct link_resource *link_res)
{
	if (!link->dc->config.unify_link_enc_assignment)
		return link->is_dig_mapping_flexible && link->dc->res_pool->funcs->link_encs_assign;
	else
		return link->is_dig_mapping_flexible && link_res->dio_link_enc != NULL;
}

const struct link_hwss *get_dpia_link_hwss(void)
{
	return &dpia_link_hwss;
}<|MERGE_RESOLUTION|>--- conflicted
+++ resolved
@@ -89,33 +89,6 @@
 		enum clock_source_id clock_source,
 		const struct dc_link_settings *link_settings)
 {
-<<<<<<< HEAD
-	struct link_encoder *link_enc = link_enc_cfg_get_link_enc(link);
-
-	if (link_enc != NULL) {
-		if (link->dc->config.enable_dpia_pre_training && link_enc->funcs->enable_dpia_output) {
-			uint8_t fec_rdy = link->dc->link_srv->dp_should_enable_fec(link);
-			uint8_t digmode = dc_is_dp_sst_signal(signal) ? DIG_SST_MODE : DIG_MST_MODE;
-
-			link_enc->funcs->enable_dpia_output(
-					link_enc,
-					link_settings,
-					link->ddc_hw_inst,
-					digmode,
-					fec_rdy);
-		} else {
-			if (dc_is_dp_sst_signal(signal))
-				link_enc->funcs->enable_dp_output(
-						link_enc,
-						link_settings,
-						clock_source);
-			else
-				link_enc->funcs->enable_dp_mst_output(
-						link_enc,
-						link_settings,
-						clock_source);
-		}
-=======
 	struct link_encoder *link_enc = link_res->dio_link_enc;
 	DC_LOGGER_INIT(link->ctx->logger);
 
@@ -138,7 +111,6 @@
 				DC_LOG_ERROR("%s: link encoder does not support enable_dpia_output\n", __func__);
 		} else
 			enable_dio_dp_link_output(link, link_res, signal, clock_source, link_settings);
->>>>>>> e8a457b7
 
 	}
 
@@ -150,15 +122,6 @@
 		const struct link_resource *link_res,
 		enum signal_type signal)
 {
-<<<<<<< HEAD
-	struct link_encoder *link_enc = link_enc_cfg_get_link_enc(link);
-
-	if (link_enc != NULL) {
-		if (link->dc->config.enable_dpia_pre_training && link_enc->funcs->disable_dpia_output) {
-			uint8_t digmode = dc_is_dp_sst_signal(signal) ? DIG_SST_MODE : DIG_MST_MODE;
-
-			link_enc->funcs->disable_dpia_output(link_enc, link->ddc_hw_inst, digmode);
-=======
 	struct link_encoder *link_enc = link_res->dio_link_enc;
 	DC_LOGGER_INIT(link->ctx->logger);
 
@@ -173,7 +136,6 @@
 				link_enc->funcs->disable_dpia_output(link_enc, link->ddc_hw_inst, digmode);
 			else
 				DC_LOG_ERROR("%s: link encoder does not support disable_dpia_output\n", __func__);
->>>>>>> e8a457b7
 		} else
 			link_enc->funcs->disable_output(link_enc, signal);
 	}
