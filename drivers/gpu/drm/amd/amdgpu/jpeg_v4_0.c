/*
 * Copyright 2021 Advanced Micro Devices, Inc.
 *
 * Permission is hereby granted, free of charge, to any person obtaining a
 * copy of this software and associated documentation files (the "Software"),
 * to deal in the Software without restriction, including without limitation
 * the rights to use, copy, modify, merge, publish, distribute, sublicense,
 * and/or sell copies of the Software, and to permit persons to whom the
 * Software is furnished to do so, subject to the following conditions:
 *
 * The above copyright notice and this permission notice shall be included in
 * all copies or substantial portions of the Software.
 *
 * THE SOFTWARE IS PROVIDED "AS IS", WITHOUT WARRANTY OF ANY KIND, EXPRESS OR
 * IMPLIED, INCLUDING BUT NOT LIMITED TO THE WARRANTIES OF MERCHANTABILITY,
 * FITNESS FOR A PARTICULAR PURPOSE AND NONINFRINGEMENT.  IN NO EVENT SHALL
 * THE COPYRIGHT HOLDER(S) OR AUTHOR(S) BE LIABLE FOR ANY CLAIM, DAMAGES OR
 * OTHER LIABILITY, WHETHER IN AN ACTION OF CONTRACT, TORT OR OTHERWISE,
 * ARISING FROM, OUT OF OR IN CONNECTION WITH THE SOFTWARE OR THE USE OR
 * OTHER DEALINGS IN THE SOFTWARE.
 *
 */

#include "amdgpu.h"
#include "amdgpu_jpeg.h"
#include "amdgpu_pm.h"
#include "soc15.h"
#include "soc15d.h"
#include "jpeg_v2_0.h"
#include "jpeg_v4_0.h"
#include "mmsch_v4_0.h"

#include "vcn/vcn_4_0_0_offset.h"
#include "vcn/vcn_4_0_0_sh_mask.h"
#include "ivsrcid/vcn/irqsrcs_vcn_4_0.h"

#define regUVD_JPEG_PITCH_INTERNAL_OFFSET                  0x401f

static const struct amdgpu_hwip_reg_entry jpeg_reg_list_4_0[] = {
	SOC15_REG_ENTRY_STR(JPEG, 0, regUVD_JPEG_POWER_STATUS),
	SOC15_REG_ENTRY_STR(JPEG, 0, regUVD_JPEG_INT_STAT),
	SOC15_REG_ENTRY_STR(JPEG, 0, regUVD_JRBC_RB_RPTR),
	SOC15_REG_ENTRY_STR(JPEG, 0, regUVD_JRBC_RB_WPTR),
	SOC15_REG_ENTRY_STR(JPEG, 0, regUVD_JRBC_RB_CNTL),
	SOC15_REG_ENTRY_STR(JPEG, 0, regUVD_JRBC_RB_SIZE),
	SOC15_REG_ENTRY_STR(JPEG, 0, regUVD_JRBC_STATUS),
	SOC15_REG_ENTRY_STR(JPEG, 0, regJPEG_DEC_ADDR_MODE),
	SOC15_REG_ENTRY_STR(JPEG, 0, regJPEG_DEC_GFX10_ADDR_CONFIG),
	SOC15_REG_ENTRY_STR(JPEG, 0, regJPEG_DEC_Y_GFX10_TILING_SURFACE),
	SOC15_REG_ENTRY_STR(JPEG, 0, regJPEG_DEC_UV_GFX10_TILING_SURFACE),
	SOC15_REG_ENTRY_STR(JPEG, 0, regUVD_JPEG_PITCH),
	SOC15_REG_ENTRY_STR(JPEG, 0, regUVD_JPEG_UV_PITCH),
};

static int jpeg_v4_0_start_sriov(struct amdgpu_device *adev);
static void jpeg_v4_0_set_dec_ring_funcs(struct amdgpu_device *adev);
static void jpeg_v4_0_set_irq_funcs(struct amdgpu_device *adev);
static int jpeg_v4_0_set_powergating_state(struct amdgpu_ip_block *ip_block,
				enum amd_powergating_state state);
static void jpeg_v4_0_set_ras_funcs(struct amdgpu_device *adev);
static void jpeg_v4_0_dec_ring_set_wptr(struct amdgpu_ring *ring);

/**
 * jpeg_v4_0_early_init - set function pointers
 *
 * @ip_block: Pointer to the amdgpu_ip_block for this hw instance.
 *
 * Set ring and irq function pointers
 */
static int jpeg_v4_0_early_init(struct amdgpu_ip_block *ip_block)
{
	struct amdgpu_device *adev = ip_block->adev;


	adev->jpeg.num_jpeg_inst = 1;
	adev->jpeg.num_jpeg_rings = 1;

	jpeg_v4_0_set_dec_ring_funcs(adev);
	jpeg_v4_0_set_irq_funcs(adev);
	jpeg_v4_0_set_ras_funcs(adev);

	return 0;
}

/**
 * jpeg_v4_0_sw_init - sw init for JPEG block
 *
 * @ip_block: Pointer to the amdgpu_ip_block for this hw instance.
 *
 * Load firmware and sw initialization
 */
static int jpeg_v4_0_sw_init(struct amdgpu_ip_block *ip_block)
{
	struct amdgpu_device *adev = ip_block->adev;
	struct amdgpu_ring *ring;
	int r;

	/* JPEG TRAP */
	r = amdgpu_irq_add_id(adev, SOC15_IH_CLIENTID_VCN,
		VCN_4_0__SRCID__JPEG_DECODE, &adev->jpeg.inst->irq);
	if (r)
		return r;

	/* JPEG DJPEG POISON EVENT */
	r = amdgpu_irq_add_id(adev, SOC15_IH_CLIENTID_VCN,
			VCN_4_0__SRCID_DJPEG0_POISON, &adev->jpeg.inst->ras_poison_irq);
	if (r)
		return r;

	/* JPEG EJPEG POISON EVENT */
	r = amdgpu_irq_add_id(adev, SOC15_IH_CLIENTID_VCN,
			VCN_4_0__SRCID_EJPEG0_POISON, &adev->jpeg.inst->ras_poison_irq);
	if (r)
		return r;

	r = amdgpu_jpeg_sw_init(adev);
	if (r)
		return r;

	r = amdgpu_jpeg_resume(adev);
	if (r)
		return r;

	ring = adev->jpeg.inst->ring_dec;
	ring->use_doorbell = true;
	ring->doorbell_index = amdgpu_sriov_vf(adev) ? (((adev->doorbell_index.vcn.vcn_ring0_1) << 1) + 4) : ((adev->doorbell_index.vcn.vcn_ring0_1 << 1) + 1);
	ring->vm_hub = AMDGPU_MMHUB0(0);

	sprintf(ring->name, "jpeg_dec");
	r = amdgpu_ring_init(adev, ring, 512, &adev->jpeg.inst->irq, 0,
			     AMDGPU_RING_PRIO_DEFAULT, NULL);
	if (r)
		return r;

	adev->jpeg.internal.jpeg_pitch[0] = regUVD_JPEG_PITCH_INTERNAL_OFFSET;
	adev->jpeg.inst->external.jpeg_pitch[0] = SOC15_REG_OFFSET(JPEG, 0, regUVD_JPEG_PITCH);

	r = amdgpu_jpeg_ras_sw_init(adev);
	if (r)
		return r;

	r = amdgpu_jpeg_reg_dump_init(adev, jpeg_reg_list_4_0, ARRAY_SIZE(jpeg_reg_list_4_0));
	if (r)
		return r;

	adev->jpeg.supported_reset = AMDGPU_RESET_TYPE_PER_QUEUE;
	r = amdgpu_jpeg_sysfs_reset_mask_init(adev);

	return r;
}

/**
 * jpeg_v4_0_sw_fini - sw fini for JPEG block
 *
 * @ip_block: Pointer to the amdgpu_ip_block for this hw instance.
 *
 * JPEG suspend and free up sw allocation
 */
static int jpeg_v4_0_sw_fini(struct amdgpu_ip_block *ip_block)
{
	struct amdgpu_device *adev = ip_block->adev;
	int r;

	r = amdgpu_jpeg_suspend(adev);
	if (r)
		return r;

	amdgpu_jpeg_sysfs_reset_mask_fini(adev);
	r = amdgpu_jpeg_sw_fini(adev);

	return r;
}

/**
 * jpeg_v4_0_hw_init - start and test JPEG block
 *
 * @ip_block: Pointer to the amdgpu_ip_block for this hw instance.
 *
 */
static int jpeg_v4_0_hw_init(struct amdgpu_ip_block *ip_block)
{
	struct amdgpu_device *adev = ip_block->adev;
	struct amdgpu_ring *ring = adev->jpeg.inst->ring_dec;
	int r;

	if (amdgpu_sriov_vf(adev)) {
		r = jpeg_v4_0_start_sriov(adev);
		if (r)
			return r;
		ring->wptr = 0;
		ring->wptr_old = 0;
		jpeg_v4_0_dec_ring_set_wptr(ring);
		ring->sched.ready = true;
	} else {
		adev->nbio.funcs->vcn_doorbell_range(adev, ring->use_doorbell,
						(adev->doorbell_index.vcn.vcn_ring0_1 << 1), 0);

		WREG32_SOC15(VCN, 0, regVCN_JPEG_DB_CTRL,
			ring->doorbell_index << VCN_JPEG_DB_CTRL__OFFSET__SHIFT |
			VCN_JPEG_DB_CTRL__EN_MASK);

		r = amdgpu_ring_test_helper(ring);
		if (r)
			return r;
	}

	return 0;
}

/**
 * jpeg_v4_0_hw_fini - stop the hardware block
 *
 * @ip_block: Pointer to the amdgpu_ip_block for this hw instance.
 *
 * Stop the JPEG block, mark ring as not ready any more
 */
static int jpeg_v4_0_hw_fini(struct amdgpu_ip_block *ip_block)
{
	struct amdgpu_device *adev = ip_block->adev;

	cancel_delayed_work_sync(&adev->jpeg.idle_work);
	if (!amdgpu_sriov_vf(adev)) {
		if (adev->jpeg.cur_state != AMD_PG_STATE_GATE &&
			RREG32_SOC15(JPEG, 0, regUVD_JRBC_STATUS))
			jpeg_v4_0_set_powergating_state(ip_block, AMD_PG_STATE_GATE);
	}
	if (amdgpu_ras_is_supported(adev, AMDGPU_RAS_BLOCK__JPEG))
		amdgpu_irq_put(adev, &adev->jpeg.inst->ras_poison_irq, 0);

	return 0;
}

/**
 * jpeg_v4_0_suspend - suspend JPEG block
 *
 * @ip_block: Pointer to the amdgpu_ip_block for this hw instance.
 *
 * HW fini and suspend JPEG block
 */
static int jpeg_v4_0_suspend(struct amdgpu_ip_block *ip_block)
{
	int r;

	r = jpeg_v4_0_hw_fini(ip_block);
	if (r)
		return r;

	r = amdgpu_jpeg_suspend(ip_block->adev);

	return r;
}

/**
 * jpeg_v4_0_resume - resume JPEG block
 *
 * @ip_block: Pointer to the amdgpu_ip_block for this hw instance.
 *
 * Resume firmware and hw init JPEG block
 */
static int jpeg_v4_0_resume(struct amdgpu_ip_block *ip_block)
{
	int r;

	r = amdgpu_jpeg_resume(ip_block->adev);
	if (r)
		return r;

	r = jpeg_v4_0_hw_init(ip_block);

	return r;
}

static void jpeg_v4_0_disable_clock_gating(struct amdgpu_device *adev)
{
	uint32_t data = 0;

	data = RREG32_SOC15(JPEG, 0, regJPEG_CGC_CTRL);
	if (adev->cg_flags & AMD_CG_SUPPORT_JPEG_MGCG) {
		data |= 1 << JPEG_CGC_CTRL__DYN_CLOCK_MODE__SHIFT;
		data &= (~JPEG_CGC_CTRL__JPEG_DEC_MODE_MASK);
	} else {
		data &= ~JPEG_CGC_CTRL__DYN_CLOCK_MODE__SHIFT;
	}

	data |= 1 << JPEG_CGC_CTRL__CLK_GATE_DLY_TIMER__SHIFT;
	data |= 4 << JPEG_CGC_CTRL__CLK_OFF_DELAY__SHIFT;
	WREG32_SOC15(JPEG, 0, regJPEG_CGC_CTRL, data);

	data = RREG32_SOC15(JPEG, 0, regJPEG_CGC_GATE);
	data &= ~(JPEG_CGC_GATE__JPEG_DEC_MASK
		| JPEG_CGC_GATE__JPEG2_DEC_MASK
		| JPEG_CGC_GATE__JMCIF_MASK
		| JPEG_CGC_GATE__JRBBM_MASK);
	WREG32_SOC15(JPEG, 0, regJPEG_CGC_GATE, data);
}

static void jpeg_v4_0_enable_clock_gating(struct amdgpu_device *adev)
{
	uint32_t data = 0;

	data = RREG32_SOC15(JPEG, 0, regJPEG_CGC_CTRL);
	if (adev->cg_flags & AMD_CG_SUPPORT_JPEG_MGCG) {
		data |= 1 << JPEG_CGC_CTRL__DYN_CLOCK_MODE__SHIFT;
		data |= JPEG_CGC_CTRL__JPEG_DEC_MODE_MASK;
	} else {
		data &= ~JPEG_CGC_CTRL__DYN_CLOCK_MODE__SHIFT;
	}

	data |= 1 << JPEG_CGC_CTRL__CLK_GATE_DLY_TIMER__SHIFT;
	data |= 4 << JPEG_CGC_CTRL__CLK_OFF_DELAY__SHIFT;
	WREG32_SOC15(JPEG, 0, regJPEG_CGC_CTRL, data);

	data = RREG32_SOC15(JPEG, 0, regJPEG_CGC_GATE);
	data |= (JPEG_CGC_GATE__JPEG_DEC_MASK
		|JPEG_CGC_GATE__JPEG2_DEC_MASK
		|JPEG_CGC_GATE__JMCIF_MASK
		|JPEG_CGC_GATE__JRBBM_MASK);
	WREG32_SOC15(JPEG, 0, regJPEG_CGC_GATE, data);
}

static int jpeg_v4_0_disable_static_power_gating(struct amdgpu_device *adev)
{
	if (adev->pg_flags & AMD_PG_SUPPORT_JPEG) {
		uint32_t data = 0;
		int r = 0;

		data = 1 << UVD_PGFSM_CONFIG__UVDJ_PWR_CONFIG__SHIFT;
		WREG32(SOC15_REG_OFFSET(JPEG, 0, regUVD_PGFSM_CONFIG), data);

		r = SOC15_WAIT_ON_RREG(JPEG, 0,
			regUVD_PGFSM_STATUS, UVD_PGFSM_STATUS_UVDJ_PWR_ON,
			UVD_PGFSM_STATUS__UVDJ_PWR_STATUS_MASK);

		if (r) {
			DRM_DEV_ERROR(adev->dev, "amdgpu: JPEG disable power gating failed\n");
			return r;
		}
	}

	/* disable anti hang mechanism */
	WREG32_P(SOC15_REG_OFFSET(JPEG, 0, regUVD_JPEG_POWER_STATUS), 0,
		~UVD_JPEG_POWER_STATUS__JPEG_POWER_STATUS_MASK);

	/* keep the JPEG in static PG mode */
	WREG32_P(SOC15_REG_OFFSET(JPEG, 0, regUVD_JPEG_POWER_STATUS), 0,
		~UVD_JPEG_POWER_STATUS__JPEG_PG_MODE_MASK);

	return 0;
}

static int jpeg_v4_0_enable_static_power_gating(struct amdgpu_device *adev)
{
	/* enable anti hang mechanism */
	WREG32_P(SOC15_REG_OFFSET(JPEG, 0, regUVD_JPEG_POWER_STATUS),
		UVD_JPEG_POWER_STATUS__JPEG_POWER_STATUS_MASK,
		~UVD_JPEG_POWER_STATUS__JPEG_POWER_STATUS_MASK);

	if (adev->pg_flags & AMD_PG_SUPPORT_JPEG) {
		uint32_t data = 0;
		int r = 0;

		data = 2 << UVD_PGFSM_CONFIG__UVDJ_PWR_CONFIG__SHIFT;
		WREG32(SOC15_REG_OFFSET(JPEG, 0, regUVD_PGFSM_CONFIG), data);

		r = SOC15_WAIT_ON_RREG(JPEG, 0, regUVD_PGFSM_STATUS,
			(2 << UVD_PGFSM_STATUS__UVDJ_PWR_STATUS__SHIFT),
			UVD_PGFSM_STATUS__UVDJ_PWR_STATUS_MASK);

		if (r) {
			DRM_DEV_ERROR(adev->dev, "amdgpu: JPEG enable power gating failed\n");
			return r;
		}
	}

	return 0;
}

/**
 * jpeg_v4_0_start - start JPEG block
 *
 * @adev: amdgpu_device pointer
 *
 * Setup and start the JPEG block
 */
static int jpeg_v4_0_start(struct amdgpu_device *adev)
{
	struct amdgpu_ring *ring = adev->jpeg.inst->ring_dec;
	int r;

	if (adev->pm.dpm_enabled)
		amdgpu_dpm_enable_jpeg(adev, true);

	/* disable power gating */
	r = jpeg_v4_0_disable_static_power_gating(adev);
	if (r)
		return r;

	/* JPEG disable CGC */
	jpeg_v4_0_disable_clock_gating(adev);

	/* MJPEG global tiling registers */
	WREG32_SOC15(JPEG, 0, regJPEG_DEC_GFX10_ADDR_CONFIG,
		adev->gfx.config.gb_addr_config);


	/* enable JMI channel */
	WREG32_P(SOC15_REG_OFFSET(JPEG, 0, regUVD_JMI_CNTL), 0,
		~UVD_JMI_CNTL__SOFT_RESET_MASK);

	/* enable System Interrupt for JRBC */
	WREG32_P(SOC15_REG_OFFSET(JPEG, 0, regJPEG_SYS_INT_EN),
		JPEG_SYS_INT_EN__DJRBC_MASK,
		~JPEG_SYS_INT_EN__DJRBC_MASK);

	WREG32_SOC15(JPEG, 0, regUVD_LMI_JRBC_RB_VMID, 0);
	WREG32_SOC15(JPEG, 0, regUVD_JRBC_RB_CNTL, (0x00000001L | 0x00000002L));
	WREG32_SOC15(JPEG, 0, regUVD_LMI_JRBC_RB_64BIT_BAR_LOW,
		lower_32_bits(ring->gpu_addr));
	WREG32_SOC15(JPEG, 0, regUVD_LMI_JRBC_RB_64BIT_BAR_HIGH,
		upper_32_bits(ring->gpu_addr));
	WREG32_SOC15(JPEG, 0, regUVD_JRBC_RB_RPTR, 0);
	WREG32_SOC15(JPEG, 0, regUVD_JRBC_RB_WPTR, 0);
	WREG32_SOC15(JPEG, 0, regUVD_JRBC_RB_CNTL, 0x00000002L);
	WREG32_SOC15(JPEG, 0, regUVD_JRBC_RB_SIZE, ring->ring_size / 4);
	ring->wptr = RREG32_SOC15(JPEG, 0, regUVD_JRBC_RB_WPTR);

	return 0;
}

static int jpeg_v4_0_start_sriov(struct amdgpu_device *adev)
{
	struct amdgpu_ring *ring;
	uint64_t ctx_addr;
	uint32_t param, resp, expected;
	uint32_t tmp, timeout;

	struct amdgpu_mm_table *table = &adev->virt.mm_table;
	uint32_t *table_loc;
	uint32_t table_size;
	uint32_t size, size_dw;
	uint32_t init_status;

	struct mmsch_v4_0_cmd_direct_write
		direct_wt = { {0} };
	struct mmsch_v4_0_cmd_end end = { {0} };
	struct mmsch_v4_0_init_header header;

	direct_wt.cmd_header.command_type =
		MMSCH_COMMAND__DIRECT_REG_WRITE;
	end.cmd_header.command_type =
		MMSCH_COMMAND__END;

	size = sizeof(struct mmsch_v4_0_init_header);
	table_loc = (uint32_t *)table->cpu_addr;
	memcpy(&header, (void *)table_loc, size);

	header.version = MMSCH_VERSION;
	header.total_size = RREG32_SOC15(VCN, 0, regMMSCH_VF_CTX_SIZE);

	header.jpegdec.init_status = 0;
	header.jpegdec.table_offset = 0;
	header.jpegdec.table_size = 0;

	table_loc = (uint32_t *)table->cpu_addr;
	table_loc += header.total_size;

	table_size = 0;

	ring = adev->jpeg.inst->ring_dec;

	MMSCH_V4_0_INSERT_DIRECT_WT(SOC15_REG_OFFSET(JPEG, 0,
		regUVD_LMI_JRBC_RB_64BIT_BAR_LOW),
		lower_32_bits(ring->gpu_addr));
	MMSCH_V4_0_INSERT_DIRECT_WT(SOC15_REG_OFFSET(JPEG, 0,
		regUVD_LMI_JRBC_RB_64BIT_BAR_HIGH),
		upper_32_bits(ring->gpu_addr));
	MMSCH_V4_0_INSERT_DIRECT_WT(SOC15_REG_OFFSET(JPEG, 0,
		regUVD_JRBC_RB_SIZE), ring->ring_size / 4);

	/* add end packet */
	MMSCH_V4_0_INSERT_END();

	/* refine header */
	header.jpegdec.init_status = 0;
	header.jpegdec.table_offset = header.total_size;
	header.jpegdec.table_size = table_size;
	header.total_size += table_size;

	/* Update init table header in memory */
	size = sizeof(struct mmsch_v4_0_init_header);
	table_loc = (uint32_t *)table->cpu_addr;
	memcpy((void *)table_loc, &header, size);

	/* Perform HDP flush before writing to MMSCH registers */
	amdgpu_device_flush_hdp(adev, NULL);

	/* message MMSCH (in VCN[0]) to initialize this client
	 * 1, write to mmsch_vf_ctx_addr_lo/hi register with GPU mc addr
	 * of memory descriptor location
	 */
	ctx_addr = table->gpu_addr;
	WREG32_SOC15(VCN, 0, regMMSCH_VF_CTX_ADDR_LO, lower_32_bits(ctx_addr));
	WREG32_SOC15(VCN, 0, regMMSCH_VF_CTX_ADDR_HI, upper_32_bits(ctx_addr));

	/* 2, update vmid of descriptor */
	tmp = RREG32_SOC15(VCN, 0, regMMSCH_VF_VMID);
	tmp &= ~MMSCH_VF_VMID__VF_CTX_VMID_MASK;
	/* use domain0 for MM scheduler */
	tmp |= (0 << MMSCH_VF_VMID__VF_CTX_VMID__SHIFT);
	WREG32_SOC15(VCN, 0, regMMSCH_VF_VMID, tmp);

	/* 3, notify mmsch about the size of this descriptor */
	size = header.total_size;
	WREG32_SOC15(VCN, 0, regMMSCH_VF_CTX_SIZE, size);

	/* 4, set resp to zero */
	WREG32_SOC15(VCN, 0, regMMSCH_VF_MAILBOX_RESP, 0);

	/* 5, kick off the initialization and wait until
	 * MMSCH_VF_MAILBOX_RESP becomes non-zero
	 */
	param = 0x00000001;
	WREG32_SOC15(VCN, 0, regMMSCH_VF_MAILBOX_HOST, param);
	tmp = 0;
	timeout = 1000;
	resp = 0;
	expected = MMSCH_VF_MAILBOX_RESP__OK;
	init_status = ((struct mmsch_v4_0_init_header *)(table_loc))->jpegdec.init_status;
	while (resp != expected) {
		resp = RREG32_SOC15(VCN, 0, regMMSCH_VF_MAILBOX_RESP);

		if (resp != 0)
			break;
		udelay(10);
		tmp = tmp + 10;
		if (tmp >= timeout) {
			DRM_ERROR("failed to init MMSCH. TIME-OUT after %d usec"\
				" waiting for regMMSCH_VF_MAILBOX_RESP "\
				"(expected=0x%08x, readback=0x%08x)\n",
				tmp, expected, resp);
			return -EBUSY;
		}
	}
	if (resp != expected && resp != MMSCH_VF_MAILBOX_RESP__INCOMPLETE
			&& init_status != MMSCH_VF_ENGINE_STATUS__PASS) {
		DRM_ERROR("MMSCH init status is incorrect! readback=0x%08x, header init status for jpeg: %x\n", resp, init_status);
		return -EINVAL;
	}

	return 0;

}

/**
 * jpeg_v4_0_stop - stop JPEG block
 *
 * @adev: amdgpu_device pointer
 *
 * stop the JPEG block
 */
static int jpeg_v4_0_stop(struct amdgpu_device *adev)
{
	int r;

	/* reset JMI */
	WREG32_P(SOC15_REG_OFFSET(JPEG, 0, regUVD_JMI_CNTL),
		UVD_JMI_CNTL__SOFT_RESET_MASK,
		~UVD_JMI_CNTL__SOFT_RESET_MASK);

	jpeg_v4_0_enable_clock_gating(adev);

	/* enable power gating */
	r = jpeg_v4_0_enable_static_power_gating(adev);
	if (r)
		return r;

	if (adev->pm.dpm_enabled)
		amdgpu_dpm_enable_jpeg(adev, false);

	return 0;
}

/**
 * jpeg_v4_0_dec_ring_get_rptr - get read pointer
 *
 * @ring: amdgpu_ring pointer
 *
 * Returns the current hardware read pointer
 */
static uint64_t jpeg_v4_0_dec_ring_get_rptr(struct amdgpu_ring *ring)
{
	struct amdgpu_device *adev = ring->adev;

	return RREG32_SOC15(JPEG, 0, regUVD_JRBC_RB_RPTR);
}

/**
 * jpeg_v4_0_dec_ring_get_wptr - get write pointer
 *
 * @ring: amdgpu_ring pointer
 *
 * Returns the current hardware write pointer
 */
static uint64_t jpeg_v4_0_dec_ring_get_wptr(struct amdgpu_ring *ring)
{
	struct amdgpu_device *adev = ring->adev;

	if (ring->use_doorbell)
		return *ring->wptr_cpu_addr;
	else
		return RREG32_SOC15(JPEG, 0, regUVD_JRBC_RB_WPTR);
}

/**
 * jpeg_v4_0_dec_ring_set_wptr - set write pointer
 *
 * @ring: amdgpu_ring pointer
 *
 * Commits the write pointer to the hardware
 */
static void jpeg_v4_0_dec_ring_set_wptr(struct amdgpu_ring *ring)
{
	struct amdgpu_device *adev = ring->adev;

	if (ring->use_doorbell) {
		*ring->wptr_cpu_addr = lower_32_bits(ring->wptr);
		WDOORBELL32(ring->doorbell_index, lower_32_bits(ring->wptr));
	} else {
		WREG32_SOC15(JPEG, 0, regUVD_JRBC_RB_WPTR, lower_32_bits(ring->wptr));
	}
}

static bool jpeg_v4_0_is_idle(struct amdgpu_ip_block *ip_block)
{
	struct amdgpu_device *adev = ip_block->adev;
	int ret = 1;

	ret &= (((RREG32_SOC15(JPEG, 0, regUVD_JRBC_STATUS) &
		UVD_JRBC_STATUS__RB_JOB_DONE_MASK) ==
		UVD_JRBC_STATUS__RB_JOB_DONE_MASK));

	return ret;
}

static int jpeg_v4_0_wait_for_idle(struct amdgpu_ip_block *ip_block)
{
	struct amdgpu_device *adev = ip_block->adev;

	return SOC15_WAIT_ON_RREG(JPEG, 0, regUVD_JRBC_STATUS,
		UVD_JRBC_STATUS__RB_JOB_DONE_MASK,
		UVD_JRBC_STATUS__RB_JOB_DONE_MASK);
}

static int jpeg_v4_0_set_clockgating_state(struct amdgpu_ip_block *ip_block,
					  enum amd_clockgating_state state)
{
	struct amdgpu_device *adev = ip_block->adev;
	bool enable = state == AMD_CG_STATE_GATE;

	if (enable) {
<<<<<<< HEAD
		if (!jpeg_v4_0_is_idle(adev))
=======
		if (!jpeg_v4_0_is_idle(ip_block))
>>>>>>> e8a457b7
			return -EBUSY;
		jpeg_v4_0_enable_clock_gating(adev);
	} else {
		jpeg_v4_0_disable_clock_gating(adev);
	}

	return 0;
}

static int jpeg_v4_0_set_powergating_state(struct amdgpu_ip_block *ip_block,
					  enum amd_powergating_state state)
{
	struct amdgpu_device *adev = ip_block->adev;
	int ret;

	if (amdgpu_sriov_vf(adev)) {
		adev->jpeg.cur_state = AMD_PG_STATE_UNGATE;
		return 0;
	}

	if (state == adev->jpeg.cur_state)
		return 0;

	if (state == AMD_PG_STATE_GATE)
		ret = jpeg_v4_0_stop(adev);
	else
		ret = jpeg_v4_0_start(adev);

	if (!ret)
		adev->jpeg.cur_state = state;

	return ret;
}

static int jpeg_v4_0_set_ras_interrupt_state(struct amdgpu_device *adev,
					struct amdgpu_irq_src *source,
					unsigned int type,
					enum amdgpu_interrupt_state state)
{
	return 0;
}

static int jpeg_v4_0_process_interrupt(struct amdgpu_device *adev,
				      struct amdgpu_irq_src *source,
				      struct amdgpu_iv_entry *entry)
{
	DRM_DEBUG("IH: JPEG TRAP\n");

	switch (entry->src_id) {
	case VCN_4_0__SRCID__JPEG_DECODE:
		amdgpu_fence_process(adev->jpeg.inst->ring_dec);
		break;
	default:
		DRM_DEV_ERROR(adev->dev, "Unhandled interrupt: %d %d\n",
			  entry->src_id, entry->src_data[0]);
		break;
	}

	return 0;
}

static int jpeg_v4_0_ring_reset(struct amdgpu_ring *ring, unsigned int vmid)
{
	if (amdgpu_sriov_vf(ring->adev))
		return -EINVAL;

	jpeg_v4_0_stop(ring->adev);
	jpeg_v4_0_start(ring->adev);
	return amdgpu_ring_test_helper(ring);
}

static const struct amd_ip_funcs jpeg_v4_0_ip_funcs = {
	.name = "jpeg_v4_0",
	.early_init = jpeg_v4_0_early_init,
	.sw_init = jpeg_v4_0_sw_init,
	.sw_fini = jpeg_v4_0_sw_fini,
	.hw_init = jpeg_v4_0_hw_init,
	.hw_fini = jpeg_v4_0_hw_fini,
	.suspend = jpeg_v4_0_suspend,
	.resume = jpeg_v4_0_resume,
	.is_idle = jpeg_v4_0_is_idle,
	.wait_for_idle = jpeg_v4_0_wait_for_idle,
	.set_clockgating_state = jpeg_v4_0_set_clockgating_state,
	.set_powergating_state = jpeg_v4_0_set_powergating_state,
	.dump_ip_state = amdgpu_jpeg_dump_ip_state,
	.print_ip_state = amdgpu_jpeg_print_ip_state,
};

static const struct amdgpu_ring_funcs jpeg_v4_0_dec_ring_vm_funcs = {
	.type = AMDGPU_RING_TYPE_VCN_JPEG,
	.align_mask = 0xf,
	.get_rptr = jpeg_v4_0_dec_ring_get_rptr,
	.get_wptr = jpeg_v4_0_dec_ring_get_wptr,
	.set_wptr = jpeg_v4_0_dec_ring_set_wptr,
	.parse_cs = jpeg_v2_dec_ring_parse_cs,
	.emit_frame_size =
		SOC15_FLUSH_GPU_TLB_NUM_WREG * 6 +
		SOC15_FLUSH_GPU_TLB_NUM_REG_WAIT * 8 +
		8 + /* jpeg_v4_0_dec_ring_emit_vm_flush */
		18 + 18 + /* jpeg_v4_0_dec_ring_emit_fence x2 vm fence */
		8 + 16,
	.emit_ib_size = 22, /* jpeg_v4_0_dec_ring_emit_ib */
	.emit_ib = jpeg_v2_0_dec_ring_emit_ib,
	.emit_fence = jpeg_v2_0_dec_ring_emit_fence,
	.emit_vm_flush = jpeg_v2_0_dec_ring_emit_vm_flush,
	.test_ring = amdgpu_jpeg_dec_ring_test_ring,
	.test_ib = amdgpu_jpeg_dec_ring_test_ib,
	.insert_nop = jpeg_v2_0_dec_ring_nop,
	.insert_start = jpeg_v2_0_dec_ring_insert_start,
	.insert_end = jpeg_v2_0_dec_ring_insert_end,
	.pad_ib = amdgpu_ring_generic_pad_ib,
	.begin_use = amdgpu_jpeg_ring_begin_use,
	.end_use = amdgpu_jpeg_ring_end_use,
	.emit_wreg = jpeg_v2_0_dec_ring_emit_wreg,
	.emit_reg_wait = jpeg_v2_0_dec_ring_emit_reg_wait,
	.emit_reg_write_reg_wait = amdgpu_ring_emit_reg_write_reg_wait_helper,
	.reset = jpeg_v4_0_ring_reset,
};

static void jpeg_v4_0_set_dec_ring_funcs(struct amdgpu_device *adev)
{
	adev->jpeg.inst->ring_dec->funcs = &jpeg_v4_0_dec_ring_vm_funcs;
}

static const struct amdgpu_irq_src_funcs jpeg_v4_0_irq_funcs = {
	.process = jpeg_v4_0_process_interrupt,
};

static const struct amdgpu_irq_src_funcs jpeg_v4_0_ras_irq_funcs = {
	.set = jpeg_v4_0_set_ras_interrupt_state,
	.process = amdgpu_jpeg_process_poison_irq,
};

static void jpeg_v4_0_set_irq_funcs(struct amdgpu_device *adev)
{
	adev->jpeg.inst->irq.num_types = 1;
	adev->jpeg.inst->irq.funcs = &jpeg_v4_0_irq_funcs;

	adev->jpeg.inst->ras_poison_irq.num_types = 1;
	adev->jpeg.inst->ras_poison_irq.funcs = &jpeg_v4_0_ras_irq_funcs;
}

const struct amdgpu_ip_block_version jpeg_v4_0_ip_block = {
	.type = AMD_IP_BLOCK_TYPE_JPEG,
	.major = 4,
	.minor = 0,
	.rev = 0,
	.funcs = &jpeg_v4_0_ip_funcs,
};

static uint32_t jpeg_v4_0_query_poison_by_instance(struct amdgpu_device *adev,
		uint32_t instance, uint32_t sub_block)
{
	uint32_t poison_stat = 0, reg_value = 0;

	switch (sub_block) {
	case AMDGPU_JPEG_V4_0_JPEG0:
		reg_value = RREG32_SOC15(JPEG, instance, regUVD_RAS_JPEG0_STATUS);
		poison_stat = REG_GET_FIELD(reg_value, UVD_RAS_JPEG0_STATUS, POISONED_PF);
		break;
	case AMDGPU_JPEG_V4_0_JPEG1:
		reg_value = RREG32_SOC15(JPEG, instance, regUVD_RAS_JPEG1_STATUS);
		poison_stat = REG_GET_FIELD(reg_value, UVD_RAS_JPEG1_STATUS, POISONED_PF);
		break;
	default:
		break;
	}

	if (poison_stat)
		dev_info(adev->dev, "Poison detected in JPEG%d sub_block%d\n",
			instance, sub_block);

	return poison_stat;
}

static bool jpeg_v4_0_query_ras_poison_status(struct amdgpu_device *adev)
{
	uint32_t inst = 0, sub = 0, poison_stat = 0;

	for (inst = 0; inst < adev->jpeg.num_jpeg_inst; inst++)
		for (sub = 0; sub < AMDGPU_JPEG_V4_0_MAX_SUB_BLOCK; sub++)
			poison_stat +=
				jpeg_v4_0_query_poison_by_instance(adev, inst, sub);

	return !!poison_stat;
}

const struct amdgpu_ras_block_hw_ops jpeg_v4_0_ras_hw_ops = {
	.query_poison_status = jpeg_v4_0_query_ras_poison_status,
};

static struct amdgpu_jpeg_ras jpeg_v4_0_ras = {
	.ras_block = {
		.hw_ops = &jpeg_v4_0_ras_hw_ops,
		.ras_late_init = amdgpu_jpeg_ras_late_init,
	},
};

static void jpeg_v4_0_set_ras_funcs(struct amdgpu_device *adev)
{
	switch (amdgpu_ip_version(adev, JPEG_HWIP, 0)) {
	case IP_VERSION(4, 0, 0):
		adev->jpeg.ras = &jpeg_v4_0_ras;
		break;
	default:
		break;
	}
}<|MERGE_RESOLUTION|>--- conflicted
+++ resolved
@@ -658,11 +658,7 @@
 	bool enable = state == AMD_CG_STATE_GATE;
 
 	if (enable) {
-<<<<<<< HEAD
-		if (!jpeg_v4_0_is_idle(adev))
-=======
 		if (!jpeg_v4_0_is_idle(ip_block))
->>>>>>> e8a457b7
 			return -EBUSY;
 		jpeg_v4_0_enable_clock_gating(adev);
 	} else {
