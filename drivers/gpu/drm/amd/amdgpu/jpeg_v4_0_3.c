--- conflicted
+++ resolved
@@ -998,11 +998,7 @@
 
 	for (i = 0; i < adev->jpeg.num_jpeg_inst; ++i) {
 		if (enable) {
-<<<<<<< HEAD
-			if (!jpeg_v4_0_3_is_idle(adev))
-=======
 			if (!jpeg_v4_0_3_is_idle(ip_block))
->>>>>>> e8a457b7
 				return -EBUSY;
 			jpeg_v4_0_3_enable_clock_gating(adev, i);
 		} else {
@@ -1327,20 +1323,13 @@
 	misc0 = bank->regs[ACA_REG_IDX_MISC0];
 	switch (type) {
 	case ACA_SMU_TYPE_UE:
-<<<<<<< HEAD
-=======
 		bank->aca_err_type = ACA_ERROR_TYPE_UE;
->>>>>>> e8a457b7
 		ret = aca_error_cache_log_bank_error(handle, &info, ACA_ERROR_TYPE_UE,
 						     1ULL);
 		break;
 	case ACA_SMU_TYPE_CE:
-<<<<<<< HEAD
-		ret = aca_error_cache_log_bank_error(handle, &info, ACA_ERROR_TYPE_CE,
-=======
 		bank->aca_err_type = ACA_BANK_ERR_CE_DE_DECODE(bank);
 		ret = aca_error_cache_log_bank_error(handle, &info, bank->aca_err_type,
->>>>>>> e8a457b7
 						     ACA_REG__MISC0__ERRCNT(misc0));
 		break;
 	default:
