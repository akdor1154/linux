--- conflicted
+++ resolved
@@ -721,17 +721,10 @@
 
 	/* Initialize the ring buffer's read and write pointers */
 	if (restore) {
-<<<<<<< HEAD
-		WREG32_SDMA(i, regSDMA_GFX_RB_RPTR, lower_32_bits(ring->wptr << 2));
-		WREG32_SDMA(i, regSDMA_GFX_RB_RPTR_HI, upper_32_bits(ring->wptr << 2));
-		WREG32_SDMA(i, regSDMA_GFX_RB_WPTR, lower_32_bits(ring->wptr << 2));
-		WREG32_SDMA(i, regSDMA_GFX_RB_WPTR_HI, upper_32_bits(ring->wptr << 2));
-=======
 		WREG32_SDMA(i, regSDMA_GFX_RB_RPTR, lower_32_bits(rwptr << 2));
 		WREG32_SDMA(i, regSDMA_GFX_RB_RPTR_HI, upper_32_bits(rwptr << 2));
 		WREG32_SDMA(i, regSDMA_GFX_RB_WPTR, lower_32_bits(rwptr << 2));
 		WREG32_SDMA(i, regSDMA_GFX_RB_WPTR_HI, upper_32_bits(rwptr << 2));
->>>>>>> e8a457b7
 	} else {
 		WREG32_SDMA(i, regSDMA_GFX_RB_RPTR, 0);
 		WREG32_SDMA(i, regSDMA_GFX_RB_RPTR_HI, 0);
@@ -816,17 +809,10 @@
 
 	/* Initialize the ring buffer's read and write pointers */
 	if (restore) {
-<<<<<<< HEAD
-		WREG32_SDMA(i, regSDMA_GFX_RB_RPTR, lower_32_bits(ring->wptr << 2));
-		WREG32_SDMA(i, regSDMA_GFX_RB_RPTR_HI, upper_32_bits(ring->wptr << 2));
-		WREG32_SDMA(i, regSDMA_GFX_RB_WPTR, lower_32_bits(ring->wptr << 2));
-		WREG32_SDMA(i, regSDMA_GFX_RB_WPTR_HI, upper_32_bits(ring->wptr << 2));
-=======
 		WREG32_SDMA(i, regSDMA_PAGE_RB_RPTR, lower_32_bits(rwptr << 2));
 		WREG32_SDMA(i, regSDMA_PAGE_RB_RPTR_HI, upper_32_bits(rwptr << 2));
 		WREG32_SDMA(i, regSDMA_PAGE_RB_WPTR, lower_32_bits(rwptr << 2));
 		WREG32_SDMA(i, regSDMA_PAGE_RB_WPTR_HI, upper_32_bits(rwptr << 2));
->>>>>>> e8a457b7
 	} else {
 		WREG32_SDMA(i, regSDMA_PAGE_RB_RPTR, 0);
 		WREG32_SDMA(i, regSDMA_PAGE_RB_RPTR_HI, 0);
@@ -1699,13 +1685,6 @@
 	return 0;
 }
 
-<<<<<<< HEAD
-static int sdma_v4_4_2_reset_queue(struct amdgpu_ring *ring, unsigned int vmid)
-{
-	struct amdgpu_device *adev = ring->adev;
-	int i, r;
-	u32 inst_mask;
-=======
 static bool sdma_v4_4_2_is_queue_selected(struct amdgpu_device *adev, uint32_t instance_id, bool is_page_queue)
 {
 	uint32_t reg_offset = is_page_queue ? regSDMA_PAGE_CONTEXT_STATUS : regSDMA_GFX_CONTEXT_STATUS;
@@ -1755,13 +1734,10 @@
 	u32 inst_mask;
 	uint64_t rptr;
 	struct amdgpu_ring *ring = &adev->sdma.instance[instance_id].ring;
->>>>>>> e8a457b7
 
 	if (amdgpu_sriov_vf(adev))
 		return -EINVAL;
 
-<<<<<<< HEAD
-=======
 	/* Check if this queue is the guilty one */
 	adev->sdma.instance[instance_id].gfx_guilty =
 		sdma_v4_4_2_is_queue_selected(adev, instance_id, false);
@@ -1781,19 +1757,12 @@
 		page_ring->cached_rptr = rptr;
 	}
 
->>>>>>> e8a457b7
 	/* stop queue */
 	inst_mask = 1 << ring->me;
 	sdma_v4_4_2_inst_gfx_stop(adev, inst_mask);
 	if (adev->sdma.has_page_queue)
 		sdma_v4_4_2_inst_page_stop(adev, inst_mask);
 
-<<<<<<< HEAD
-	r = amdgpu_dpm_reset_sdma(adev, 1 << GET_INST(SDMA0, ring->me));
-	if (r)
-		return r;
-
-=======
 	return 0;
 }
 
@@ -1804,7 +1773,6 @@
 	struct amdgpu_ring *ring = &adev->sdma.instance[instance_id].ring;
 
 	inst_mask = 1 << ring->me;
->>>>>>> e8a457b7
 	udelay(50);
 
 	for (i = 0; i < adev->usec_timeout; i++) {
@@ -1822,8 +1790,6 @@
 	return sdma_v4_4_2_inst_start(adev, inst_mask, true);
 }
 
-<<<<<<< HEAD
-=======
 static struct sdma_on_reset_funcs sdma_v4_4_2_engine_reset_funcs = {
 	.pre_reset = sdma_v4_4_2_stop_queue,
 	.post_reset = sdma_v4_4_2_restore_queue,
@@ -1834,7 +1800,6 @@
 	amdgpu_sdma_register_on_reset_callbacks(adev, &sdma_v4_4_2_engine_reset_funcs);
 }
 
->>>>>>> e8a457b7
 static int sdma_v4_4_2_set_trap_irq_state(struct amdgpu_device *adev,
 					struct amdgpu_irq_src *source,
 					unsigned type,
@@ -2228,10 +2193,7 @@
 	.emit_reg_wait = sdma_v4_4_2_ring_emit_reg_wait,
 	.emit_reg_write_reg_wait = amdgpu_ring_emit_reg_write_reg_wait_helper,
 	.reset = sdma_v4_4_2_reset_queue,
-<<<<<<< HEAD
-=======
 	.is_guilty = sdma_v4_4_2_ring_is_guilty,
->>>>>>> e8a457b7
 };
 
 static const struct amdgpu_ring_funcs sdma_v4_4_2_page_ring_funcs = {
