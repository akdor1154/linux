--- conflicted
+++ resolved
@@ -542,11 +542,7 @@
  */
 enum drm_mode_status
 drm_hdmi_connector_mode_valid(struct drm_connector *connector,
-<<<<<<< HEAD
-			      struct drm_display_mode *mode)
-=======
 			      const struct drm_display_mode *mode)
->>>>>>> e8a457b7
 {
 	unsigned long long clock;
 
