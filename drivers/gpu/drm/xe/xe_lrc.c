// SPDX-License-Identifier: MIT
/*
 * Copyright © 2021 Intel Corporation
 */

#include "xe_lrc.h"

#include <generated/xe_wa_oob.h>

#include <linux/ascii85.h>

#include "instructions/xe_mi_commands.h"
#include "instructions/xe_gfxpipe_commands.h"
#include "instructions/xe_gfx_state_commands.h"
#include "regs/xe_engine_regs.h"
#include "regs/xe_lrc_layout.h"
#include "xe_bb.h"
#include "xe_bo.h"
#include "xe_device.h"
#include "xe_drm_client.h"
#include "xe_exec_queue_types.h"
#include "xe_gt.h"
#include "xe_gt_printk.h"
#include "xe_hw_fence.h"
#include "xe_map.h"
#include "xe_memirq.h"
#include "xe_sriov.h"
#include "xe_trace_lrc.h"
#include "xe_vm.h"
#include "xe_wa.h"

#define LRC_VALID				BIT_ULL(0)
#define LRC_PRIVILEGE				BIT_ULL(8)
#define LRC_ADDRESSING_MODE			GENMASK_ULL(4, 3)
#define LRC_LEGACY_64B_CONTEXT			3

#define LRC_ENGINE_CLASS			GENMASK_ULL(63, 61)
#define LRC_ENGINE_INSTANCE			GENMASK_ULL(53, 48)

#define LRC_INDIRECT_RING_STATE_SIZE		SZ_4K

static struct xe_device *
lrc_to_xe(struct xe_lrc *lrc)
{
	return gt_to_xe(lrc->fence_ctx.gt);
}

size_t xe_gt_lrc_size(struct xe_gt *gt, enum xe_engine_class class)
{
	struct xe_device *xe = gt_to_xe(gt);
	size_t size;

	switch (class) {
	case XE_ENGINE_CLASS_RENDER:
		if (GRAPHICS_VER(xe) >= 20)
			size = 4 * SZ_4K;
		else
			size = 14 * SZ_4K;
		break;
	case XE_ENGINE_CLASS_COMPUTE:
		/* 14 pages since graphics_ver == 11 */
		if (GRAPHICS_VER(xe) >= 20)
			size = 3 * SZ_4K;
		else
			size = 14 * SZ_4K;
		break;
	default:
		WARN(1, "Unknown engine class: %d", class);
		fallthrough;
	case XE_ENGINE_CLASS_COPY:
	case XE_ENGINE_CLASS_VIDEO_DECODE:
	case XE_ENGINE_CLASS_VIDEO_ENHANCE:
	case XE_ENGINE_CLASS_OTHER:
		size = 2 * SZ_4K;
	}

	/* Add indirect ring state page */
	if (xe_gt_has_indirect_ring_state(gt))
		size += LRC_INDIRECT_RING_STATE_SIZE;

	return size;
}

/*
 * The per-platform tables are u8-encoded in @data. Decode @data and set the
 * addresses' offset and commands in @regs. The following encoding is used
 * for each byte. There are 2 steps: decoding commands and decoding addresses.
 *
 * Commands:
 * [7]: create NOPs - number of NOPs are set in lower bits
 * [6]: When creating MI_LOAD_REGISTER_IMM command, allow to set
 *      MI_LRI_FORCE_POSTED
 * [5:0]: Number of NOPs or registers to set values to in case of
 *        MI_LOAD_REGISTER_IMM
 *
 * Addresses: these are decoded after a MI_LOAD_REGISTER_IMM command by "count"
 * number of registers. They are set by using the REG/REG16 macros: the former
 * is used for offsets smaller than 0x200 while the latter is for values bigger
 * than that. Those macros already set all the bits documented below correctly:
 *
 * [7]: When a register offset needs more than 6 bits, use additional bytes, to
 *      follow, for the lower bits
 * [6:0]: Register offset, without considering the engine base.
 *
 * This function only tweaks the commands and register offsets. Values are not
 * filled out.
 */
static void set_offsets(u32 *regs,
			const u8 *data,
			const struct xe_hw_engine *hwe)
#define NOP(x) (BIT(7) | (x))
#define LRI(count, flags) ((flags) << 6 | (count) | \
			   BUILD_BUG_ON_ZERO(count >= BIT(6)))
#define POSTED BIT(0)
#define REG(x) (((x) >> 2) | BUILD_BUG_ON_ZERO(x >= 0x200))
#define REG16(x) \
	(((x) >> 9) | BIT(7) | BUILD_BUG_ON_ZERO(x >= 0x10000)), \
	(((x) >> 2) & 0x7f)
{
	const u32 base = hwe->mmio_base;

	while (*data) {
		u8 count, flags;

		if (*data & BIT(7)) { /* skip */
			count = *data++ & ~BIT(7);
			regs += count;
			continue;
		}

		count = *data & 0x3f;
		flags = *data >> 6;
		data++;

		*regs = MI_LOAD_REGISTER_IMM | MI_LRI_NUM_REGS(count);
		if (flags & POSTED)
			*regs |= MI_LRI_FORCE_POSTED;
		*regs |= MI_LRI_LRM_CS_MMIO;
		regs++;

		xe_gt_assert(hwe->gt, count);
		do {
			u32 offset = 0;
			u8 v;

			do {
				v = *data++;
				offset <<= 7;
				offset |= v & ~BIT(7);
			} while (v & BIT(7));

			regs[0] = base + (offset << 2);
			regs += 2;
		} while (--count);
	}

	*regs = MI_BATCH_BUFFER_END | BIT(0);
}

static const u8 gen12_xcs_offsets[] = {
	NOP(1),
	LRI(13, POSTED),
	REG16(0x244),
	REG(0x034),
	REG(0x030),
	REG(0x038),
	REG(0x03c),
	REG(0x168),
	REG(0x140),
	REG(0x110),
	REG(0x1c0),
	REG(0x1c4),
	REG(0x1c8),
	REG(0x180),
	REG16(0x2b4),

	NOP(5),
	LRI(9, POSTED),
	REG16(0x3a8),
	REG16(0x28c),
	REG16(0x288),
	REG16(0x284),
	REG16(0x280),
	REG16(0x27c),
	REG16(0x278),
	REG16(0x274),
	REG16(0x270),

	0
};

static const u8 dg2_xcs_offsets[] = {
	NOP(1),
	LRI(15, POSTED),
	REG16(0x244),
	REG(0x034),
	REG(0x030),
	REG(0x038),
	REG(0x03c),
	REG(0x168),
	REG(0x140),
	REG(0x110),
	REG(0x1c0),
	REG(0x1c4),
	REG(0x1c8),
	REG(0x180),
	REG16(0x2b4),
	REG(0x120),
	REG(0x124),

	NOP(1),
	LRI(9, POSTED),
	REG16(0x3a8),
	REG16(0x28c),
	REG16(0x288),
	REG16(0x284),
	REG16(0x280),
	REG16(0x27c),
	REG16(0x278),
	REG16(0x274),
	REG16(0x270),

	0
};

static const u8 gen12_rcs_offsets[] = {
	NOP(1),
	LRI(13, POSTED),
	REG16(0x244),
	REG(0x034),
	REG(0x030),
	REG(0x038),
	REG(0x03c),
	REG(0x168),
	REG(0x140),
	REG(0x110),
	REG(0x1c0),
	REG(0x1c4),
	REG(0x1c8),
	REG(0x180),
	REG16(0x2b4),

	NOP(5),
	LRI(9, POSTED),
	REG16(0x3a8),
	REG16(0x28c),
	REG16(0x288),
	REG16(0x284),
	REG16(0x280),
	REG16(0x27c),
	REG16(0x278),
	REG16(0x274),
	REG16(0x270),

	LRI(3, POSTED),
	REG(0x1b0),
	REG16(0x5a8),
	REG16(0x5ac),

	NOP(6),
	LRI(1, 0),
	REG(0x0c8),
	NOP(3 + 9 + 1),

	LRI(51, POSTED),
	REG16(0x588),
	REG16(0x588),
	REG16(0x588),
	REG16(0x588),
	REG16(0x588),
	REG16(0x588),
	REG(0x028),
	REG(0x09c),
	REG(0x0c0),
	REG(0x178),
	REG(0x17c),
	REG16(0x358),
	REG(0x170),
	REG(0x150),
	REG(0x154),
	REG(0x158),
	REG16(0x41c),
	REG16(0x600),
	REG16(0x604),
	REG16(0x608),
	REG16(0x60c),
	REG16(0x610),
	REG16(0x614),
	REG16(0x618),
	REG16(0x61c),
	REG16(0x620),
	REG16(0x624),
	REG16(0x628),
	REG16(0x62c),
	REG16(0x630),
	REG16(0x634),
	REG16(0x638),
	REG16(0x63c),
	REG16(0x640),
	REG16(0x644),
	REG16(0x648),
	REG16(0x64c),
	REG16(0x650),
	REG16(0x654),
	REG16(0x658),
	REG16(0x65c),
	REG16(0x660),
	REG16(0x664),
	REG16(0x668),
	REG16(0x66c),
	REG16(0x670),
	REG16(0x674),
	REG16(0x678),
	REG16(0x67c),
	REG(0x068),
	REG(0x084),
	NOP(1),

	0
};

static const u8 xehp_rcs_offsets[] = {
	NOP(1),
	LRI(13, POSTED),
	REG16(0x244),
	REG(0x034),
	REG(0x030),
	REG(0x038),
	REG(0x03c),
	REG(0x168),
	REG(0x140),
	REG(0x110),
	REG(0x1c0),
	REG(0x1c4),
	REG(0x1c8),
	REG(0x180),
	REG16(0x2b4),

	NOP(5),
	LRI(9, POSTED),
	REG16(0x3a8),
	REG16(0x28c),
	REG16(0x288),
	REG16(0x284),
	REG16(0x280),
	REG16(0x27c),
	REG16(0x278),
	REG16(0x274),
	REG16(0x270),

	LRI(3, POSTED),
	REG(0x1b0),
	REG16(0x5a8),
	REG16(0x5ac),

	NOP(6),
	LRI(1, 0),
	REG(0x0c8),

	0
};

static const u8 dg2_rcs_offsets[] = {
	NOP(1),
	LRI(15, POSTED),
	REG16(0x244),
	REG(0x034),
	REG(0x030),
	REG(0x038),
	REG(0x03c),
	REG(0x168),
	REG(0x140),
	REG(0x110),
	REG(0x1c0),
	REG(0x1c4),
	REG(0x1c8),
	REG(0x180),
	REG16(0x2b4),
	REG(0x120),
	REG(0x124),

	NOP(1),
	LRI(9, POSTED),
	REG16(0x3a8),
	REG16(0x28c),
	REG16(0x288),
	REG16(0x284),
	REG16(0x280),
	REG16(0x27c),
	REG16(0x278),
	REG16(0x274),
	REG16(0x270),

	LRI(3, POSTED),
	REG(0x1b0),
	REG16(0x5a8),
	REG16(0x5ac),

	NOP(6),
	LRI(1, 0),
	REG(0x0c8),

	0
};

static const u8 mtl_rcs_offsets[] = {
	NOP(1),
	LRI(15, POSTED),
	REG16(0x244),
	REG(0x034),
	REG(0x030),
	REG(0x038),
	REG(0x03c),
	REG(0x168),
	REG(0x140),
	REG(0x110),
	REG(0x1c0),
	REG(0x1c4),
	REG(0x1c8),
	REG(0x180),
	REG16(0x2b4),
	REG(0x120),
	REG(0x124),

	NOP(1),
	LRI(9, POSTED),
	REG16(0x3a8),
	REG16(0x28c),
	REG16(0x288),
	REG16(0x284),
	REG16(0x280),
	REG16(0x27c),
	REG16(0x278),
	REG16(0x274),
	REG16(0x270),

	NOP(2),
	LRI(2, POSTED),
	REG16(0x5a8),
	REG16(0x5ac),

	NOP(6),
	LRI(1, 0),
	REG(0x0c8),

	0
};

#define XE2_CTX_COMMON \
	NOP(1),                 /* [0x00] */ \
	LRI(15, POSTED),        /* [0x01] */ \
	REG16(0x244),           /* [0x02] CTXT_SR_CTL */ \
	REG(0x034),             /* [0x04] RING_BUFFER_HEAD */ \
	REG(0x030),             /* [0x06] RING_BUFFER_TAIL */ \
	REG(0x038),             /* [0x08] RING_BUFFER_START */ \
	REG(0x03c),             /* [0x0a] RING_BUFFER_CONTROL */ \
	REG(0x168),             /* [0x0c] BB_ADDR_UDW */ \
	REG(0x140),             /* [0x0e] BB_ADDR */ \
	REG(0x110),             /* [0x10] BB_STATE */ \
	REG(0x1c0),             /* [0x12] BB_PER_CTX_PTR */ \
	REG(0x1c4),             /* [0x14] RCS_INDIRECT_CTX */ \
	REG(0x1c8),             /* [0x16] RCS_INDIRECT_CTX_OFFSET */ \
	REG(0x180),             /* [0x18] CCID */ \
	REG16(0x2b4),           /* [0x1a] SEMAPHORE_TOKEN */ \
	REG(0x120),             /* [0x1c] PRT_BB_STATE */ \
	REG(0x124),             /* [0x1e] PRT_BB_STATE_UDW */ \
	\
	NOP(1),                 /* [0x20] */ \
	LRI(9, POSTED),         /* [0x21] */ \
	REG16(0x3a8),           /* [0x22] CTX_TIMESTAMP */ \
	REG16(0x3ac),           /* [0x24] CTX_TIMESTAMP_UDW */ \
	REG(0x108),             /* [0x26] INDIRECT_RING_STATE */ \
	REG16(0x284),           /* [0x28] dummy reg */ \
	REG16(0x280),           /* [0x2a] CS_ACC_CTR_THOLD */ \
	REG16(0x27c),           /* [0x2c] CS_CTX_SYS_PASID */ \
	REG16(0x278),           /* [0x2e] CS_CTX_ASID */ \
	REG16(0x274),           /* [0x30] PTBP_UDW */ \
	REG16(0x270)            /* [0x32] PTBP_LDW */

static const u8 xe2_rcs_offsets[] = {
	XE2_CTX_COMMON,

	NOP(2),                 /* [0x34] */
	LRI(2, POSTED),         /* [0x36] */
	REG16(0x5a8),           /* [0x37] CONTEXT_SCHEDULING_ATTRIBUTES */
	REG16(0x5ac),           /* [0x39] PREEMPTION_STATUS */

	NOP(6),                 /* [0x41] */
	LRI(1, 0),              /* [0x47] */
	REG(0x0c8),             /* [0x48] R_PWR_CLK_STATE */

	0
};

static const u8 xe2_bcs_offsets[] = {
	XE2_CTX_COMMON,

	NOP(4 + 8 + 1),         /* [0x34] */
	LRI(2, POSTED),         /* [0x41] */
	REG16(0x200),           /* [0x42] BCS_SWCTRL */
	REG16(0x204),           /* [0x44] BLIT_CCTL */

	0
};

static const u8 xe2_xcs_offsets[] = {
	XE2_CTX_COMMON,

	0
};

static const u8 xe2_indirect_ring_state_offsets[] = {
	NOP(1),                 /* [0x00] */
	LRI(5, POSTED),         /* [0x01] */
	REG(0x034),             /* [0x02] RING_BUFFER_HEAD */
	REG(0x030),             /* [0x04] RING_BUFFER_TAIL */
	REG(0x038),             /* [0x06] RING_BUFFER_START */
	REG(0x048),             /* [0x08] RING_BUFFER_START_UDW */
	REG(0x03c),             /* [0x0a] RING_BUFFER_CONTROL */

	NOP(5),                 /* [0x0c] */
	LRI(9, POSTED),         /* [0x11] */
	REG(0x168),             /* [0x12] BB_ADDR_UDW */
	REG(0x140),             /* [0x14] BB_ADDR */
	REG(0x110),             /* [0x16] BB_STATE */
	REG16(0x588),           /* [0x18] BB_STACK_WRITE_PORT */
	REG16(0x588),           /* [0x20] BB_STACK_WRITE_PORT */
	REG16(0x588),           /* [0x22] BB_STACK_WRITE_PORT */
	REG16(0x588),           /* [0x24] BB_STACK_WRITE_PORT */
	REG16(0x588),           /* [0x26] BB_STACK_WRITE_PORT */
	REG16(0x588),           /* [0x28] BB_STACK_WRITE_PORT */

	NOP(12),                 /* [0x00] */

	0
};

#undef REG16
#undef REG
#undef LRI
#undef NOP

static const u8 *reg_offsets(struct xe_device *xe, enum xe_engine_class class)
{
	if (class == XE_ENGINE_CLASS_RENDER) {
		if (GRAPHICS_VER(xe) >= 20)
			return xe2_rcs_offsets;
		else if (GRAPHICS_VERx100(xe) >= 1270)
			return mtl_rcs_offsets;
		else if (GRAPHICS_VERx100(xe) >= 1255)
			return dg2_rcs_offsets;
		else if (GRAPHICS_VERx100(xe) >= 1250)
			return xehp_rcs_offsets;
		else
			return gen12_rcs_offsets;
	} else if (class == XE_ENGINE_CLASS_COPY) {
		if (GRAPHICS_VER(xe) >= 20)
			return xe2_bcs_offsets;
		else
			return gen12_xcs_offsets;
	} else {
		if (GRAPHICS_VER(xe) >= 20)
			return xe2_xcs_offsets;
		else if (GRAPHICS_VERx100(xe) >= 1255)
			return dg2_xcs_offsets;
		else
			return gen12_xcs_offsets;
	}
}

static void set_context_control(u32 *regs, struct xe_hw_engine *hwe)
{
	regs[CTX_CONTEXT_CONTROL] = _MASKED_BIT_ENABLE(CTX_CTRL_INHIBIT_SYN_CTX_SWITCH |
						       CTX_CTRL_ENGINE_CTX_RESTORE_INHIBIT);

	if (xe_gt_has_indirect_ring_state(hwe->gt))
		regs[CTX_CONTEXT_CONTROL] |=
			_MASKED_BIT_ENABLE(CTX_CTRL_INDIRECT_RING_STATE_ENABLE);

	/* TODO: Timestamp */
}

static void set_memory_based_intr(u32 *regs, struct xe_hw_engine *hwe)
{
	struct xe_memirq *memirq = &gt_to_tile(hwe->gt)->memirq;
	struct xe_device *xe = gt_to_xe(hwe->gt);
	u8 num_regs;

	if (!xe_device_uses_memirq(xe))
		return;

	regs[CTX_LRM_INT_MASK_ENABLE] = MI_LOAD_REGISTER_MEM |
					MI_LRI_LRM_CS_MMIO | MI_LRM_USE_GGTT;
	regs[CTX_INT_MASK_ENABLE_REG] = RING_IMR(0).addr;
	regs[CTX_INT_MASK_ENABLE_PTR] = xe_memirq_enable_ptr(memirq);

	num_regs = xe_device_has_msix(xe) ? 3 : 2;
	regs[CTX_LRI_INT_REPORT_PTR] = MI_LOAD_REGISTER_IMM | MI_LRI_NUM_REGS(num_regs) |
				       MI_LRI_LRM_CS_MMIO | MI_LRI_FORCE_POSTED;
	regs[CTX_INT_STATUS_REPORT_REG] = RING_INT_STATUS_RPT_PTR(0).addr;
	regs[CTX_INT_STATUS_REPORT_PTR] = xe_memirq_status_ptr(memirq, hwe);
	regs[CTX_INT_SRC_REPORT_REG] = RING_INT_SRC_RPT_PTR(0).addr;
	regs[CTX_INT_SRC_REPORT_PTR] = xe_memirq_source_ptr(memirq, hwe);

	if (xe_device_has_msix(xe)) {
		regs[CTX_CS_INT_VEC_REG] = CS_INT_VEC(0).addr;
		/* CTX_CS_INT_VEC_DATA will be set in xe_lrc_init */
	}
}

static int lrc_ring_mi_mode(struct xe_hw_engine *hwe)
{
	struct xe_device *xe = gt_to_xe(hwe->gt);

	if (GRAPHICS_VERx100(xe) >= 1250)
		return 0x70;
	else
		return 0x60;
}

static void reset_stop_ring(u32 *regs, struct xe_hw_engine *hwe)
{
	int x;

	x = lrc_ring_mi_mode(hwe);
	regs[x + 1] &= ~STOP_RING;
	regs[x + 1] |= STOP_RING << 16;
}

static inline bool xe_lrc_has_indirect_ring_state(struct xe_lrc *lrc)
{
	return lrc->flags & XE_LRC_FLAG_INDIRECT_RING_STATE;
}

static inline u32 __xe_lrc_ring_offset(struct xe_lrc *lrc)
{
	return 0;
}

u32 xe_lrc_pphwsp_offset(struct xe_lrc *lrc)
{
	return lrc->ring.size;
}

/* Make the magic macros work */
#define __xe_lrc_pphwsp_offset xe_lrc_pphwsp_offset
#define __xe_lrc_regs_offset xe_lrc_regs_offset

#define LRC_SEQNO_PPHWSP_OFFSET 512
#define LRC_START_SEQNO_PPHWSP_OFFSET (LRC_SEQNO_PPHWSP_OFFSET + 8)
#define LRC_CTX_JOB_TIMESTAMP_OFFSET (LRC_START_SEQNO_PPHWSP_OFFSET + 8)
#define LRC_PARALLEL_PPHWSP_OFFSET 2048
#define LRC_PPHWSP_SIZE SZ_4K

u32 xe_lrc_regs_offset(struct xe_lrc *lrc)
{
	return xe_lrc_pphwsp_offset(lrc) + LRC_PPHWSP_SIZE;
}

static size_t lrc_reg_size(struct xe_device *xe)
{
	if (GRAPHICS_VERx100(xe) >= 1250)
		return 96 * sizeof(u32);
	else
		return 80 * sizeof(u32);
}

size_t xe_lrc_skip_size(struct xe_device *xe)
{
	return LRC_PPHWSP_SIZE + lrc_reg_size(xe);
}

static inline u32 __xe_lrc_seqno_offset(struct xe_lrc *lrc)
{
	/* The seqno is stored in the driver-defined portion of PPHWSP */
	return xe_lrc_pphwsp_offset(lrc) + LRC_SEQNO_PPHWSP_OFFSET;
}

static inline u32 __xe_lrc_start_seqno_offset(struct xe_lrc *lrc)
{
	/* The start seqno is stored in the driver-defined portion of PPHWSP */
	return xe_lrc_pphwsp_offset(lrc) + LRC_START_SEQNO_PPHWSP_OFFSET;
}

static u32 __xe_lrc_ctx_job_timestamp_offset(struct xe_lrc *lrc)
{
	/* The start seqno is stored in the driver-defined portion of PPHWSP */
	return xe_lrc_pphwsp_offset(lrc) + LRC_CTX_JOB_TIMESTAMP_OFFSET;
}

static inline u32 __xe_lrc_parallel_offset(struct xe_lrc *lrc)
{
	/* The parallel is stored in the driver-defined portion of PPHWSP */
	return xe_lrc_pphwsp_offset(lrc) + LRC_PARALLEL_PPHWSP_OFFSET;
}

static u32 __xe_lrc_ctx_timestamp_offset(struct xe_lrc *lrc)
{
	return __xe_lrc_regs_offset(lrc) + CTX_TIMESTAMP * sizeof(u32);
}

static inline u32 __xe_lrc_indirect_ring_offset(struct xe_lrc *lrc)
{
	/* Indirect ring state page is at the very end of LRC */
	return lrc->size - LRC_INDIRECT_RING_STATE_SIZE;
}

#define DECL_MAP_ADDR_HELPERS(elem) \
static inline struct iosys_map __xe_lrc_##elem##_map(struct xe_lrc *lrc) \
{ \
	struct iosys_map map = lrc->bo->vmap; \
\
	xe_assert(lrc_to_xe(lrc), !iosys_map_is_null(&map));  \
	iosys_map_incr(&map, __xe_lrc_##elem##_offset(lrc)); \
	return map; \
} \
static inline u32 __maybe_unused __xe_lrc_##elem##_ggtt_addr(struct xe_lrc *lrc) \
{ \
	return xe_bo_ggtt_addr(lrc->bo) + __xe_lrc_##elem##_offset(lrc); \
} \

DECL_MAP_ADDR_HELPERS(ring)
DECL_MAP_ADDR_HELPERS(pphwsp)
DECL_MAP_ADDR_HELPERS(seqno)
DECL_MAP_ADDR_HELPERS(regs)
DECL_MAP_ADDR_HELPERS(start_seqno)
DECL_MAP_ADDR_HELPERS(ctx_job_timestamp)
DECL_MAP_ADDR_HELPERS(ctx_timestamp)
DECL_MAP_ADDR_HELPERS(parallel)
DECL_MAP_ADDR_HELPERS(indirect_ring)

#undef DECL_MAP_ADDR_HELPERS

/**
 * xe_lrc_ctx_timestamp_ggtt_addr() - Get ctx timestamp GGTT address
 * @lrc: Pointer to the lrc.
 *
 * Returns: ctx timestamp GGTT address
 */
u32 xe_lrc_ctx_timestamp_ggtt_addr(struct xe_lrc *lrc)
{
	return __xe_lrc_ctx_timestamp_ggtt_addr(lrc);
}

/**
 * xe_lrc_ctx_timestamp() - Read ctx timestamp value
 * @lrc: Pointer to the lrc.
 *
 * Returns: ctx timestamp value
 */
u32 xe_lrc_ctx_timestamp(struct xe_lrc *lrc)
{
	struct xe_device *xe = lrc_to_xe(lrc);
	struct iosys_map map;

	map = __xe_lrc_ctx_timestamp_map(lrc);
	return xe_map_read32(xe, &map);
}

/**
 * xe_lrc_ctx_job_timestamp_ggtt_addr() - Get ctx job timestamp GGTT address
 * @lrc: Pointer to the lrc.
 *
 * Returns: ctx timestamp job GGTT address
 */
u32 xe_lrc_ctx_job_timestamp_ggtt_addr(struct xe_lrc *lrc)
{
	return __xe_lrc_ctx_job_timestamp_ggtt_addr(lrc);
}

/**
 * xe_lrc_ctx_job_timestamp() - Read ctx job timestamp value
 * @lrc: Pointer to the lrc.
 *
 * Returns: ctx timestamp job value
 */
u32 xe_lrc_ctx_job_timestamp(struct xe_lrc *lrc)
{
	struct xe_device *xe = lrc_to_xe(lrc);
	struct iosys_map map;

	map = __xe_lrc_ctx_job_timestamp_map(lrc);
	return xe_map_read32(xe, &map);
}

u32 xe_lrc_ggtt_addr(struct xe_lrc *lrc)
{
	return __xe_lrc_pphwsp_ggtt_addr(lrc);
}

u32 xe_lrc_indirect_ring_ggtt_addr(struct xe_lrc *lrc)
{
	if (!xe_lrc_has_indirect_ring_state(lrc))
		return 0;

	return __xe_lrc_indirect_ring_ggtt_addr(lrc);
}

static u32 xe_lrc_read_indirect_ctx_reg(struct xe_lrc *lrc, int reg_nr)
{
	struct xe_device *xe = lrc_to_xe(lrc);
	struct iosys_map map;

	map = __xe_lrc_indirect_ring_map(lrc);
	iosys_map_incr(&map, reg_nr * sizeof(u32));
	return xe_map_read32(xe, &map);
}

static void xe_lrc_write_indirect_ctx_reg(struct xe_lrc *lrc,
					  int reg_nr, u32 val)
{
	struct xe_device *xe = lrc_to_xe(lrc);
	struct iosys_map map;

	map = __xe_lrc_indirect_ring_map(lrc);
	iosys_map_incr(&map, reg_nr * sizeof(u32));
	xe_map_write32(xe, &map, val);
}

u32 xe_lrc_read_ctx_reg(struct xe_lrc *lrc, int reg_nr)
{
	struct xe_device *xe = lrc_to_xe(lrc);
	struct iosys_map map;

	map = __xe_lrc_regs_map(lrc);
	iosys_map_incr(&map, reg_nr * sizeof(u32));
	return xe_map_read32(xe, &map);
}

void xe_lrc_write_ctx_reg(struct xe_lrc *lrc, int reg_nr, u32 val)
{
	struct xe_device *xe = lrc_to_xe(lrc);
	struct iosys_map map;

	map = __xe_lrc_regs_map(lrc);
	iosys_map_incr(&map, reg_nr * sizeof(u32));
	xe_map_write32(xe, &map, val);
}

static void *empty_lrc_data(struct xe_hw_engine *hwe)
{
	struct xe_gt *gt = hwe->gt;
	void *data;
	u32 *regs;

	data = kzalloc(xe_gt_lrc_size(gt, hwe->class), GFP_KERNEL);
	if (!data)
		return NULL;

	/* 1st page: Per-Process of HW status Page */
	regs = data + LRC_PPHWSP_SIZE;
	set_offsets(regs, reg_offsets(gt_to_xe(gt), hwe->class), hwe);
	set_context_control(regs, hwe);
	set_memory_based_intr(regs, hwe);
	reset_stop_ring(regs, hwe);
	if (xe_gt_has_indirect_ring_state(gt)) {
		regs = data + xe_gt_lrc_size(gt, hwe->class) -
		       LRC_INDIRECT_RING_STATE_SIZE;
		set_offsets(regs, xe2_indirect_ring_state_offsets, hwe);
	}

	return data;
}

static void xe_lrc_set_ppgtt(struct xe_lrc *lrc, struct xe_vm *vm)
{
	u64 desc = xe_vm_pdp4_descriptor(vm, lrc->tile);

	xe_lrc_write_ctx_reg(lrc, CTX_PDP0_UDW, upper_32_bits(desc));
	xe_lrc_write_ctx_reg(lrc, CTX_PDP0_LDW, lower_32_bits(desc));
}

static void xe_lrc_finish(struct xe_lrc *lrc)
{
	xe_hw_fence_ctx_finish(&lrc->fence_ctx);
	xe_bo_lock(lrc->bo, false);
	xe_bo_unpin(lrc->bo);
	xe_bo_unlock(lrc->bo);
	xe_bo_put(lrc->bo);
}

#define PVC_CTX_ASID		(0x2e + 1)
#define PVC_CTX_ACC_CTR_THOLD	(0x2a + 1)

static int xe_lrc_init(struct xe_lrc *lrc, struct xe_hw_engine *hwe,
<<<<<<< HEAD
		       struct xe_vm *vm, u32 ring_size, u16 msix_vec)
=======
		       struct xe_vm *vm, u32 ring_size, u16 msix_vec,
		       u32 init_flags)
>>>>>>> e8a457b7
{
	struct xe_gt *gt = hwe->gt;
	struct xe_tile *tile = gt_to_tile(gt);
	struct xe_device *xe = gt_to_xe(gt);
	struct iosys_map map;
	void *init_data = NULL;
	u32 arb_enable;
	u32 lrc_size;
	int err;

	kref_init(&lrc->refcount);
	lrc->flags = 0;
	lrc_size = ring_size + xe_gt_lrc_size(gt, hwe->class);
	if (xe_gt_has_indirect_ring_state(gt))
		lrc->flags |= XE_LRC_FLAG_INDIRECT_RING_STATE;

	/*
	 * FIXME: Perma-pinning LRC as we don't yet support moving GGTT address
	 * via VM bind calls.
	 */
	lrc->bo = xe_bo_create_pin_map(xe, tile, vm, lrc_size,
				       ttm_bo_type_kernel,
				       XE_BO_FLAG_VRAM_IF_DGFX(tile) |
				       XE_BO_FLAG_GGTT |
				       XE_BO_FLAG_GGTT_INVALIDATE);
	if (IS_ERR(lrc->bo))
		return PTR_ERR(lrc->bo);

	lrc->size = lrc_size;
	lrc->tile = gt_to_tile(hwe->gt);
	lrc->ring.size = ring_size;
	lrc->ring.tail = 0;
	lrc->ctx_timestamp = 0;

	xe_hw_fence_ctx_init(&lrc->fence_ctx, hwe->gt,
			     hwe->fence_irq, hwe->name);

	if (!gt->default_lrc[hwe->class]) {
		init_data = empty_lrc_data(hwe);
		if (!init_data) {
			err = -ENOMEM;
			goto err_lrc_finish;
		}
	}

	/*
	 * Init Per-Process of HW status Page, LRC / context state to known
	 * values
	 */
	map = __xe_lrc_pphwsp_map(lrc);
	if (!init_data) {
		xe_map_memset(xe, &map, 0, 0, LRC_PPHWSP_SIZE);	/* PPHWSP */
		xe_map_memcpy_to(xe, &map, LRC_PPHWSP_SIZE,
				 gt->default_lrc[hwe->class] + LRC_PPHWSP_SIZE,
				 xe_gt_lrc_size(gt, hwe->class) - LRC_PPHWSP_SIZE);
	} else {
		xe_map_memcpy_to(xe, &map, 0, init_data,
				 xe_gt_lrc_size(gt, hwe->class));
		kfree(init_data);
	}

	if (vm) {
		xe_lrc_set_ppgtt(lrc, vm);

		if (vm->xef)
			xe_drm_client_add_bo(vm->xef->client, lrc->bo);
	}

	if (xe_device_has_msix(xe)) {
		xe_lrc_write_ctx_reg(lrc, CTX_INT_STATUS_REPORT_PTR,
				     xe_memirq_status_ptr(&tile->memirq, hwe));
		xe_lrc_write_ctx_reg(lrc, CTX_INT_SRC_REPORT_PTR,
				     xe_memirq_source_ptr(&tile->memirq, hwe));
		xe_lrc_write_ctx_reg(lrc, CTX_CS_INT_VEC_DATA, msix_vec << 16 | msix_vec);
	}

	if (xe_gt_has_indirect_ring_state(gt)) {
		xe_lrc_write_ctx_reg(lrc, CTX_INDIRECT_RING_STATE,
				     __xe_lrc_indirect_ring_ggtt_addr(lrc));

		xe_lrc_write_indirect_ctx_reg(lrc, INDIRECT_CTX_RING_START,
					      __xe_lrc_ring_ggtt_addr(lrc));
		xe_lrc_write_indirect_ctx_reg(lrc, INDIRECT_CTX_RING_START_UDW, 0);
		xe_lrc_write_indirect_ctx_reg(lrc, INDIRECT_CTX_RING_HEAD, 0);
		xe_lrc_write_indirect_ctx_reg(lrc, INDIRECT_CTX_RING_TAIL, lrc->ring.tail);
		xe_lrc_write_indirect_ctx_reg(lrc, INDIRECT_CTX_RING_CTL,
					      RING_CTL_SIZE(lrc->ring.size) | RING_VALID);
	} else {
		xe_lrc_write_ctx_reg(lrc, CTX_RING_START, __xe_lrc_ring_ggtt_addr(lrc));
		xe_lrc_write_ctx_reg(lrc, CTX_RING_HEAD, 0);
		xe_lrc_write_ctx_reg(lrc, CTX_RING_TAIL, lrc->ring.tail);
		xe_lrc_write_ctx_reg(lrc, CTX_RING_CTL,
				     RING_CTL_SIZE(lrc->ring.size) | RING_VALID);
	}

	if (init_flags & XE_LRC_CREATE_RUNALONE)
		xe_lrc_write_ctx_reg(lrc, CTX_CONTEXT_CONTROL,
				     xe_lrc_read_ctx_reg(lrc, CTX_CONTEXT_CONTROL) |
				     _MASKED_BIT_ENABLE(CTX_CTRL_RUN_ALONE));

	if (init_flags & XE_LRC_CREATE_PXP)
		xe_lrc_write_ctx_reg(lrc, CTX_CONTEXT_CONTROL,
				     xe_lrc_read_ctx_reg(lrc, CTX_CONTEXT_CONTROL) |
				     _MASKED_BIT_ENABLE(CTX_CTRL_PXP_ENABLE));

	xe_lrc_write_ctx_reg(lrc, CTX_TIMESTAMP, 0);

	if (xe->info.has_asid && vm)
		xe_lrc_write_ctx_reg(lrc, PVC_CTX_ASID, vm->usm.asid);

	lrc->desc = LRC_VALID;
	lrc->desc |= FIELD_PREP(LRC_ADDRESSING_MODE, LRC_LEGACY_64B_CONTEXT);
	/* TODO: Priority */

	/* While this appears to have something about privileged batches or
	 * some such, it really just means PPGTT mode.
	 */
	if (vm)
		lrc->desc |= LRC_PRIVILEGE;

	if (GRAPHICS_VERx100(xe) < 1250) {
		lrc->desc |= FIELD_PREP(LRC_ENGINE_INSTANCE, hwe->instance);
		lrc->desc |= FIELD_PREP(LRC_ENGINE_CLASS, hwe->class);
	}

	arb_enable = MI_ARB_ON_OFF | MI_ARB_ENABLE;
	xe_lrc_write_ring(lrc, &arb_enable, sizeof(arb_enable));

	map = __xe_lrc_seqno_map(lrc);
	xe_map_write32(lrc_to_xe(lrc), &map, lrc->fence_ctx.next_seqno - 1);

	map = __xe_lrc_start_seqno_map(lrc);
	xe_map_write32(lrc_to_xe(lrc), &map, lrc->fence_ctx.next_seqno - 1);

	return 0;

err_lrc_finish:
	xe_lrc_finish(lrc);
	return err;
}

/**
 * xe_lrc_create - Create a LRC
 * @hwe: Hardware Engine
 * @vm: The VM (address space)
 * @ring_size: LRC ring size
 * @msix_vec: MSI-X interrupt vector (for platforms that support it)
<<<<<<< HEAD
=======
 * @flags: LRC initialization flags
>>>>>>> e8a457b7
 *
 * Allocate and initialize the Logical Ring Context (LRC).
 *
 * Return pointer to created LRC upon success and an error pointer
 * upon failure.
 */
struct xe_lrc *xe_lrc_create(struct xe_hw_engine *hwe, struct xe_vm *vm,
<<<<<<< HEAD
			     u32 ring_size, u16 msix_vec)
=======
			     u32 ring_size, u16 msix_vec, u32 flags)
>>>>>>> e8a457b7
{
	struct xe_lrc *lrc;
	int err;

	lrc = kzalloc(sizeof(*lrc), GFP_KERNEL);
	if (!lrc)
		return ERR_PTR(-ENOMEM);

<<<<<<< HEAD
	err = xe_lrc_init(lrc, hwe, vm, ring_size, msix_vec);
=======
	err = xe_lrc_init(lrc, hwe, vm, ring_size, msix_vec, flags);
>>>>>>> e8a457b7
	if (err) {
		kfree(lrc);
		return ERR_PTR(err);
	}

	return lrc;
}

/**
 * xe_lrc_destroy - Destroy the LRC
 * @ref: reference to LRC
 *
 * Called when ref == 0, release resources held by the Logical Ring Context
 * (LRC) and free the LRC memory.
 */
void xe_lrc_destroy(struct kref *ref)
{
	struct xe_lrc *lrc = container_of(ref, struct xe_lrc, refcount);

	xe_lrc_finish(lrc);
	kfree(lrc);
}

void xe_lrc_set_ring_tail(struct xe_lrc *lrc, u32 tail)
{
	if (xe_lrc_has_indirect_ring_state(lrc))
		xe_lrc_write_indirect_ctx_reg(lrc, INDIRECT_CTX_RING_TAIL, tail);
	else
		xe_lrc_write_ctx_reg(lrc, CTX_RING_TAIL, tail);
}

u32 xe_lrc_ring_tail(struct xe_lrc *lrc)
{
	if (xe_lrc_has_indirect_ring_state(lrc))
		return xe_lrc_read_indirect_ctx_reg(lrc, INDIRECT_CTX_RING_TAIL) & TAIL_ADDR;
	else
		return xe_lrc_read_ctx_reg(lrc, CTX_RING_TAIL) & TAIL_ADDR;
}

static u32 xe_lrc_ring_start(struct xe_lrc *lrc)
{
	if (xe_lrc_has_indirect_ring_state(lrc))
		return xe_lrc_read_indirect_ctx_reg(lrc, INDIRECT_CTX_RING_START);
	else
		return xe_lrc_read_ctx_reg(lrc, CTX_RING_START);
}

void xe_lrc_set_ring_head(struct xe_lrc *lrc, u32 head)
{
	if (xe_lrc_has_indirect_ring_state(lrc))
		xe_lrc_write_indirect_ctx_reg(lrc, INDIRECT_CTX_RING_HEAD, head);
	else
		xe_lrc_write_ctx_reg(lrc, CTX_RING_HEAD, head);
}

u32 xe_lrc_ring_head(struct xe_lrc *lrc)
{
	if (xe_lrc_has_indirect_ring_state(lrc))
		return xe_lrc_read_indirect_ctx_reg(lrc, INDIRECT_CTX_RING_HEAD) & HEAD_ADDR;
	else
		return xe_lrc_read_ctx_reg(lrc, CTX_RING_HEAD) & HEAD_ADDR;
}

u32 xe_lrc_ring_space(struct xe_lrc *lrc)
{
	const u32 head = xe_lrc_ring_head(lrc);
	const u32 tail = lrc->ring.tail;
	const u32 size = lrc->ring.size;

	return ((head - tail - 1) & (size - 1)) + 1;
}

static void __xe_lrc_write_ring(struct xe_lrc *lrc, struct iosys_map ring,
				const void *data, size_t size)
{
	struct xe_device *xe = lrc_to_xe(lrc);

	iosys_map_incr(&ring, lrc->ring.tail);
	xe_map_memcpy_to(xe, &ring, 0, data, size);
	lrc->ring.tail = (lrc->ring.tail + size) & (lrc->ring.size - 1);
}

void xe_lrc_write_ring(struct xe_lrc *lrc, const void *data, size_t size)
{
	struct xe_device *xe = lrc_to_xe(lrc);
	struct iosys_map ring;
	u32 rhs;
	size_t aligned_size;

	xe_assert(xe, IS_ALIGNED(size, 4));
	aligned_size = ALIGN(size, 8);

	ring = __xe_lrc_ring_map(lrc);

	xe_assert(xe, lrc->ring.tail < lrc->ring.size);
	rhs = lrc->ring.size - lrc->ring.tail;
	if (size > rhs) {
		__xe_lrc_write_ring(lrc, ring, data, rhs);
		__xe_lrc_write_ring(lrc, ring, data + rhs, size - rhs);
	} else {
		__xe_lrc_write_ring(lrc, ring, data, size);
	}

	if (aligned_size > size) {
		u32 noop = MI_NOOP;

		__xe_lrc_write_ring(lrc, ring, &noop, sizeof(noop));
	}
}

u64 xe_lrc_descriptor(struct xe_lrc *lrc)
{
	return lrc->desc | xe_lrc_ggtt_addr(lrc);
}

u32 xe_lrc_seqno_ggtt_addr(struct xe_lrc *lrc)
{
	return __xe_lrc_seqno_ggtt_addr(lrc);
}

/**
 * xe_lrc_alloc_seqno_fence() - Allocate an lrc seqno fence.
 *
 * Allocate but don't initialize an lrc seqno fence.
 *
 * Return: Pointer to the allocated fence or
 * negative error pointer on error.
 */
struct dma_fence *xe_lrc_alloc_seqno_fence(void)
{
	return xe_hw_fence_alloc();
}

/**
 * xe_lrc_free_seqno_fence() - Free an lrc seqno fence.
 * @fence: Pointer to the fence to free.
 *
 * Frees an lrc seqno fence that hasn't yet been
 * initialized.
 */
void xe_lrc_free_seqno_fence(struct dma_fence *fence)
{
	xe_hw_fence_free(fence);
}

/**
 * xe_lrc_init_seqno_fence() - Initialize an lrc seqno fence.
 * @lrc: Pointer to the lrc.
 * @fence: Pointer to the fence to initialize.
 *
 * Initializes a pre-allocated lrc seqno fence.
 * After initialization, the fence is subject to normal
 * dma-fence refcounting.
 */
void xe_lrc_init_seqno_fence(struct xe_lrc *lrc, struct dma_fence *fence)
{
	xe_hw_fence_init(fence, &lrc->fence_ctx, __xe_lrc_seqno_map(lrc));
}

s32 xe_lrc_seqno(struct xe_lrc *lrc)
{
	struct iosys_map map = __xe_lrc_seqno_map(lrc);

	return xe_map_read32(lrc_to_xe(lrc), &map);
}

s32 xe_lrc_start_seqno(struct xe_lrc *lrc)
{
	struct iosys_map map = __xe_lrc_start_seqno_map(lrc);

	return xe_map_read32(lrc_to_xe(lrc), &map);
}

u32 xe_lrc_start_seqno_ggtt_addr(struct xe_lrc *lrc)
{
	return __xe_lrc_start_seqno_ggtt_addr(lrc);
}

u32 xe_lrc_parallel_ggtt_addr(struct xe_lrc *lrc)
{
	return __xe_lrc_parallel_ggtt_addr(lrc);
}

struct iosys_map xe_lrc_parallel_map(struct xe_lrc *lrc)
{
	return __xe_lrc_parallel_map(lrc);
}

static int instr_dw(u32 cmd_header)
{
	/* GFXPIPE "SINGLE_DW" opcodes are a single dword */
	if ((cmd_header & (XE_INSTR_CMD_TYPE | GFXPIPE_PIPELINE)) ==
	    GFXPIPE_SINGLE_DW_CMD(0, 0))
		return 1;

	/* 3DSTATE_SO_DECL_LIST has a 9-bit dword length rather than 8 */
	if ((cmd_header & GFXPIPE_MATCH_MASK) == CMD_3DSTATE_SO_DECL_LIST)
		return REG_FIELD_GET(CMD_3DSTATE_SO_DECL_LIST_DW_LEN, cmd_header) + 2;

	/* Most instructions have the # of dwords (minus 2) in 7:0 */
	return REG_FIELD_GET(XE_INSTR_LEN_MASK, cmd_header) + 2;
}

static int dump_mi_command(struct drm_printer *p,
			   struct xe_gt *gt,
			   u32 *dw,
			   int remaining_dw)
{
	u32 inst_header = *dw;
	u32 numdw = instr_dw(inst_header);
	u32 opcode = REG_FIELD_GET(MI_OPCODE, inst_header);
	int num_noop;

	/* First check for commands that don't have/use a '# DW' field */
	switch (inst_header & MI_OPCODE) {
	case MI_NOOP:
		num_noop = 1;
		while (num_noop < remaining_dw &&
		       (*(++dw) & REG_GENMASK(31, 23)) == MI_NOOP)
			num_noop++;
		drm_printf(p, "[%#010x] MI_NOOP (%d dwords)\n", inst_header, num_noop);
		return num_noop;

	case MI_TOPOLOGY_FILTER:
		drm_printf(p, "[%#010x] MI_TOPOLOGY_FILTER\n", inst_header);
		return 1;

	case MI_BATCH_BUFFER_END:
		drm_printf(p, "[%#010x] MI_BATCH_BUFFER_END\n", inst_header);
		/* Return 'remaining_dw' to consume the rest of the LRC */
		return remaining_dw;
	}

	/*
	 * Any remaining commands include a # of dwords.  We should make sure
	 * it doesn't exceed the remaining size of the LRC.
	 */
	if (xe_gt_WARN_ON(gt, numdw > remaining_dw))
		numdw = remaining_dw;

	switch (inst_header & MI_OPCODE) {
	case MI_LOAD_REGISTER_IMM:
		drm_printf(p, "[%#010x] MI_LOAD_REGISTER_IMM: %d regs\n",
			   inst_header, (numdw - 1) / 2);
		for (int i = 1; i < numdw; i += 2)
			drm_printf(p, " - %#6x = %#010x\n", dw[i], dw[i + 1]);
		return numdw;

	case MI_LOAD_REGISTER_MEM & MI_OPCODE:
		drm_printf(p, "[%#010x] MI_LOAD_REGISTER_MEM: %s%s\n",
			   inst_header,
			   dw[0] & MI_LRI_LRM_CS_MMIO ? "CS_MMIO " : "",
			   dw[0] & MI_LRM_USE_GGTT ? "USE_GGTT " : "");
		if (numdw == 4)
			drm_printf(p, " - %#6x = %#010llx\n",
				   dw[1], ((u64)(dw[3]) << 32 | (u64)(dw[2])));
		else
			drm_printf(p, " - %*ph (%s)\n",
				   (int)sizeof(u32) * (numdw - 1), dw + 1,
				   numdw < 4 ? "truncated" : "malformed");
		return numdw;

	case MI_FORCE_WAKEUP:
		drm_printf(p, "[%#010x] MI_FORCE_WAKEUP\n", inst_header);
		return numdw;

	default:
		drm_printf(p, "[%#010x] unknown MI opcode %#x, likely %d dwords\n",
			   inst_header, opcode, numdw);
		return numdw;
	}
}

static int dump_gfxpipe_command(struct drm_printer *p,
				struct xe_gt *gt,
				u32 *dw,
				int remaining_dw)
{
	u32 numdw = instr_dw(*dw);
	u32 pipeline = REG_FIELD_GET(GFXPIPE_PIPELINE, *dw);
	u32 opcode = REG_FIELD_GET(GFXPIPE_OPCODE, *dw);
	u32 subopcode = REG_FIELD_GET(GFXPIPE_SUBOPCODE, *dw);

	/*
	 * Make sure we haven't mis-parsed a number of dwords that exceeds the
	 * remaining size of the LRC.
	 */
	if (xe_gt_WARN_ON(gt, numdw > remaining_dw))
		numdw = remaining_dw;

	switch (*dw & GFXPIPE_MATCH_MASK) {
#define MATCH(cmd) \
	case cmd: \
		drm_printf(p, "[%#010x] " #cmd " (%d dwords)\n", *dw, numdw); \
		return numdw
#define MATCH3D(cmd) \
	case CMD_##cmd: \
		drm_printf(p, "[%#010x] " #cmd " (%d dwords)\n", *dw, numdw); \
		return numdw

	MATCH(STATE_BASE_ADDRESS);
	MATCH(STATE_SIP);
	MATCH(GPGPU_CSR_BASE_ADDRESS);
	MATCH(STATE_COMPUTE_MODE);
	MATCH3D(3DSTATE_BTD);
	MATCH(STATE_SYSTEM_MEM_FENCE_ADDRESS);
	MATCH(STATE_CONTEXT_DATA_BASE_ADDRESS);

	MATCH3D(3DSTATE_VF_STATISTICS);

	MATCH(PIPELINE_SELECT);

	MATCH3D(3DSTATE_DRAWING_RECTANGLE_FAST);
	MATCH3D(3DSTATE_CLEAR_PARAMS);
	MATCH3D(3DSTATE_DEPTH_BUFFER);
	MATCH3D(3DSTATE_STENCIL_BUFFER);
	MATCH3D(3DSTATE_HIER_DEPTH_BUFFER);
	MATCH3D(3DSTATE_VERTEX_BUFFERS);
	MATCH3D(3DSTATE_VERTEX_ELEMENTS);
	MATCH3D(3DSTATE_INDEX_BUFFER);
	MATCH3D(3DSTATE_VF);
	MATCH3D(3DSTATE_MULTISAMPLE);
	MATCH3D(3DSTATE_CC_STATE_POINTERS);
	MATCH3D(3DSTATE_SCISSOR_STATE_POINTERS);
	MATCH3D(3DSTATE_VS);
	MATCH3D(3DSTATE_GS);
	MATCH3D(3DSTATE_CLIP);
	MATCH3D(3DSTATE_SF);
	MATCH3D(3DSTATE_WM);
	MATCH3D(3DSTATE_CONSTANT_VS);
	MATCH3D(3DSTATE_CONSTANT_GS);
	MATCH3D(3DSTATE_CONSTANT_PS);
	MATCH3D(3DSTATE_SAMPLE_MASK);
	MATCH3D(3DSTATE_CONSTANT_HS);
	MATCH3D(3DSTATE_CONSTANT_DS);
	MATCH3D(3DSTATE_HS);
	MATCH3D(3DSTATE_TE);
	MATCH3D(3DSTATE_DS);
	MATCH3D(3DSTATE_STREAMOUT);
	MATCH3D(3DSTATE_SBE);
	MATCH3D(3DSTATE_PS);
	MATCH3D(3DSTATE_VIEWPORT_STATE_POINTERS_SF_CLIP);
	MATCH3D(3DSTATE_CPS_POINTERS);
	MATCH3D(3DSTATE_VIEWPORT_STATE_POINTERS_CC);
	MATCH3D(3DSTATE_BLEND_STATE_POINTERS);
	MATCH3D(3DSTATE_BINDING_TABLE_POINTERS_VS);
	MATCH3D(3DSTATE_BINDING_TABLE_POINTERS_HS);
	MATCH3D(3DSTATE_BINDING_TABLE_POINTERS_DS);
	MATCH3D(3DSTATE_BINDING_TABLE_POINTERS_GS);
	MATCH3D(3DSTATE_BINDING_TABLE_POINTERS_PS);
	MATCH3D(3DSTATE_SAMPLER_STATE_POINTERS_VS);
	MATCH3D(3DSTATE_SAMPLER_STATE_POINTERS_HS);
	MATCH3D(3DSTATE_SAMPLER_STATE_POINTERS_DS);
	MATCH3D(3DSTATE_SAMPLER_STATE_POINTERS_GS);
	MATCH3D(3DSTATE_SAMPLER_STATE_POINTERS_PS);
	MATCH3D(3DSTATE_VF_INSTANCING);
	MATCH3D(3DSTATE_VF_SGVS);
	MATCH3D(3DSTATE_VF_TOPOLOGY);
	MATCH3D(3DSTATE_WM_CHROMAKEY);
	MATCH3D(3DSTATE_PS_BLEND);
	MATCH3D(3DSTATE_WM_DEPTH_STENCIL);
	MATCH3D(3DSTATE_PS_EXTRA);
	MATCH3D(3DSTATE_RASTER);
	MATCH3D(3DSTATE_SBE_SWIZ);
	MATCH3D(3DSTATE_WM_HZ_OP);
	MATCH3D(3DSTATE_VF_COMPONENT_PACKING);
	MATCH3D(3DSTATE_VF_SGVS_2);
	MATCH3D(3DSTATE_VFG);
	MATCH3D(3DSTATE_URB_ALLOC_VS);
	MATCH3D(3DSTATE_URB_ALLOC_HS);
	MATCH3D(3DSTATE_URB_ALLOC_DS);
	MATCH3D(3DSTATE_URB_ALLOC_GS);
	MATCH3D(3DSTATE_SO_BUFFER_INDEX_0);
	MATCH3D(3DSTATE_SO_BUFFER_INDEX_1);
	MATCH3D(3DSTATE_SO_BUFFER_INDEX_2);
	MATCH3D(3DSTATE_SO_BUFFER_INDEX_3);
	MATCH3D(3DSTATE_PRIMITIVE_REPLICATION);
	MATCH3D(3DSTATE_TBIMR_TILE_PASS_INFO);
	MATCH3D(3DSTATE_AMFS);
	MATCH3D(3DSTATE_DEPTH_BOUNDS);
	MATCH3D(3DSTATE_AMFS_TEXTURE_POINTERS);
	MATCH3D(3DSTATE_CONSTANT_TS_POINTER);
	MATCH3D(3DSTATE_MESH_CONTROL);
	MATCH3D(3DSTATE_MESH_DISTRIB);
	MATCH3D(3DSTATE_TASK_REDISTRIB);
	MATCH3D(3DSTATE_MESH_SHADER);
	MATCH3D(3DSTATE_MESH_SHADER_DATA);
	MATCH3D(3DSTATE_TASK_CONTROL);
	MATCH3D(3DSTATE_TASK_SHADER);
	MATCH3D(3DSTATE_TASK_SHADER_DATA);
	MATCH3D(3DSTATE_URB_ALLOC_MESH);
	MATCH3D(3DSTATE_URB_ALLOC_TASK);
	MATCH3D(3DSTATE_CLIP_MESH);
	MATCH3D(3DSTATE_SBE_MESH);
	MATCH3D(3DSTATE_CPSIZE_CONTROL_BUFFER);

	MATCH3D(3DSTATE_DRAWING_RECTANGLE);
	MATCH3D(3DSTATE_CHROMA_KEY);
	MATCH3D(3DSTATE_POLY_STIPPLE_OFFSET);
	MATCH3D(3DSTATE_POLY_STIPPLE_PATTERN);
	MATCH3D(3DSTATE_LINE_STIPPLE);
	MATCH3D(3DSTATE_AA_LINE_PARAMETERS);
	MATCH3D(3DSTATE_MONOFILTER_SIZE);
	MATCH3D(3DSTATE_PUSH_CONSTANT_ALLOC_VS);
	MATCH3D(3DSTATE_PUSH_CONSTANT_ALLOC_HS);
	MATCH3D(3DSTATE_PUSH_CONSTANT_ALLOC_DS);
	MATCH3D(3DSTATE_PUSH_CONSTANT_ALLOC_GS);
	MATCH3D(3DSTATE_PUSH_CONSTANT_ALLOC_PS);
	MATCH3D(3DSTATE_SO_DECL_LIST);
	MATCH3D(3DSTATE_SO_BUFFER);
	MATCH3D(3DSTATE_BINDING_TABLE_POOL_ALLOC);
	MATCH3D(3DSTATE_SAMPLE_PATTERN);
	MATCH3D(3DSTATE_3D_MODE);
	MATCH3D(3DSTATE_SUBSLICE_HASH_TABLE);
	MATCH3D(3DSTATE_SLICE_TABLE_STATE_POINTERS);
	MATCH3D(3DSTATE_PTBR_TILE_PASS_INFO);

	default:
		drm_printf(p, "[%#010x] unknown GFXPIPE command (pipeline=%#x, opcode=%#x, subopcode=%#x), likely %d dwords\n",
			   *dw, pipeline, opcode, subopcode, numdw);
		return numdw;
	}
}

static int dump_gfx_state_command(struct drm_printer *p,
				  struct xe_gt *gt,
				  u32 *dw,
				  int remaining_dw)
{
	u32 numdw = instr_dw(*dw);
	u32 opcode = REG_FIELD_GET(GFX_STATE_OPCODE, *dw);

	/*
	 * Make sure we haven't mis-parsed a number of dwords that exceeds the
	 * remaining size of the LRC.
	 */
	if (xe_gt_WARN_ON(gt, numdw > remaining_dw))
		numdw = remaining_dw;

	switch (*dw & (XE_INSTR_GFX_STATE | GFX_STATE_OPCODE)) {
	MATCH(STATE_WRITE_INLINE);

	default:
		drm_printf(p, "[%#010x] unknown GFX_STATE command (opcode=%#x), likely %d dwords\n",
			   *dw, opcode, numdw);
		return numdw;
	}
}

void xe_lrc_dump_default(struct drm_printer *p,
			 struct xe_gt *gt,
			 enum xe_engine_class hwe_class)
{
	u32 *dw;
	int remaining_dw, num_dw;

	if (!gt->default_lrc[hwe_class]) {
		drm_printf(p, "No default LRC for class %d\n", hwe_class);
		return;
	}

	/*
	 * Skip the beginning of the LRC since it contains the per-process
	 * hardware status page.
	 */
	dw = gt->default_lrc[hwe_class] + LRC_PPHWSP_SIZE;
	remaining_dw = (xe_gt_lrc_size(gt, hwe_class) - LRC_PPHWSP_SIZE) / 4;

	while (remaining_dw > 0) {
		if ((*dw & XE_INSTR_CMD_TYPE) == XE_INSTR_MI) {
			num_dw = dump_mi_command(p, gt, dw, remaining_dw);
		} else if ((*dw & XE_INSTR_CMD_TYPE) == XE_INSTR_GFXPIPE) {
			num_dw = dump_gfxpipe_command(p, gt, dw, remaining_dw);
		} else if ((*dw & XE_INSTR_CMD_TYPE) == XE_INSTR_GFX_STATE) {
			num_dw = dump_gfx_state_command(p, gt, dw, remaining_dw);
		} else {
			num_dw = min(instr_dw(*dw), remaining_dw);
			drm_printf(p, "[%#10x] Unknown instruction of type %#x, likely %d dwords\n",
				   *dw, REG_FIELD_GET(XE_INSTR_CMD_TYPE, *dw),
				   num_dw);
		}

		dw += num_dw;
		remaining_dw -= num_dw;
	}
}

struct instr_state {
	u32 instr;
	u16 num_dw;
};

static const struct instr_state xe_hpg_svg_state[] = {
	{ .instr = CMD_3DSTATE_CONSTANT_VS, .num_dw = 11 },
	{ .instr = CMD_3DSTATE_CONSTANT_HS, .num_dw = 11 },
	{ .instr = CMD_3DSTATE_CONSTANT_DS, .num_dw = 11 },
	{ .instr = CMD_3DSTATE_CONSTANT_GS, .num_dw = 11 },
	{ .instr = CMD_3DSTATE_VERTEX_ELEMENTS, .num_dw = 69 },
	{ .instr = CMD_3DSTATE_VF_COMPONENT_PACKING, .num_dw = 5 },
	{ .instr = CMD_3DSTATE_VF_SGVS, .num_dw = 2 },
	{ .instr = CMD_3DSTATE_VF_SGVS_2, .num_dw = 3 },
	{ .instr = CMD_3DSTATE_VS, .num_dw = 9 },
	{ .instr = CMD_3DSTATE_BINDING_TABLE_POINTERS_VS, .num_dw = 2 },
	{ .instr = CMD_3DSTATE_SAMPLER_STATE_POINTERS_VS, .num_dw = 2 },
	{ .instr = CMD_3DSTATE_URB_ALLOC_VS, .num_dw = 3 },
	{ .instr = CMD_3DSTATE_STREAMOUT, .num_dw = 5 },
	{ .instr = CMD_3DSTATE_SO_BUFFER_INDEX_0, .num_dw = 8 },
	{ .instr = CMD_3DSTATE_SO_BUFFER_INDEX_1, .num_dw = 8 },
	{ .instr = CMD_3DSTATE_SO_BUFFER_INDEX_2, .num_dw = 8 },
	{ .instr = CMD_3DSTATE_SO_BUFFER_INDEX_3, .num_dw = 8 },
	{ .instr = CMD_3DSTATE_CLIP, .num_dw = 4 },
	{ .instr = CMD_3DSTATE_PRIMITIVE_REPLICATION, .num_dw = 6 },
	{ .instr = CMD_3DSTATE_CLIP_MESH, .num_dw = 2 },
	{ .instr = CMD_3DSTATE_SF, .num_dw = 4 },
	{ .instr = CMD_3DSTATE_SCISSOR_STATE_POINTERS, .num_dw = 2 },
	{ .instr = CMD_3DSTATE_VIEWPORT_STATE_POINTERS_SF_CLIP, .num_dw = 2 },
	{ .instr = CMD_3DSTATE_RASTER, .num_dw = 5 },
	{ .instr = CMD_3DSTATE_TBIMR_TILE_PASS_INFO, .num_dw = 4 },
	{ .instr = CMD_3DSTATE_WM_HZ_OP, .num_dw = 6 },
	{ .instr = CMD_3DSTATE_MULTISAMPLE, .num_dw = 2 },
	{ .instr = CMD_3DSTATE_HS, .num_dw = 9 },
	{ .instr = CMD_3DSTATE_BINDING_TABLE_POINTERS_HS, .num_dw = 2 },
	{ .instr = CMD_3DSTATE_SAMPLER_STATE_POINTERS_HS, .num_dw = 2 },
	{ .instr = CMD_3DSTATE_URB_ALLOC_HS, .num_dw = 3 },
	{ .instr = CMD_3DSTATE_TASK_CONTROL, .num_dw = 3 },
	{ .instr = CMD_3DSTATE_TASK_SHADER, .num_dw = 7 },
	{ .instr = CMD_3DSTATE_TASK_SHADER_DATA, .num_dw = 10 },
	{ .instr = CMD_3DSTATE_URB_ALLOC_TASK, .num_dw = 3 },
	{ .instr = CMD_3DSTATE_TE, .num_dw = 5 },
	{ .instr = CMD_3DSTATE_TASK_REDISTRIB, .num_dw = 2 },
	{ .instr = CMD_3DSTATE_DS, .num_dw = 11 },
	{ .instr = CMD_3DSTATE_BINDING_TABLE_POINTERS_DS, .num_dw = 2 },
	{ .instr = CMD_3DSTATE_SAMPLER_STATE_POINTERS_DS, .num_dw = 2 },
	{ .instr = CMD_3DSTATE_URB_ALLOC_DS, .num_dw = 3 },
	{ .instr = CMD_3DSTATE_GS, .num_dw = 10 },
	{ .instr = CMD_3DSTATE_BINDING_TABLE_POINTERS_GS, .num_dw = 2 },
	{ .instr = CMD_3DSTATE_SAMPLER_STATE_POINTERS_GS, .num_dw = 2 },
	{ .instr = CMD_3DSTATE_URB_ALLOC_GS, .num_dw = 3 },
	{ .instr = CMD_3DSTATE_MESH_CONTROL, .num_dw = 3 },
	{ .instr = CMD_3DSTATE_MESH_SHADER_DATA, .num_dw = 10 },
	{ .instr = CMD_3DSTATE_URB_ALLOC_MESH, .num_dw = 3 },
	{ .instr = CMD_3DSTATE_MESH_SHADER, .num_dw = 8 },
	{ .instr = CMD_3DSTATE_DRAWING_RECTANGLE, .num_dw = 4 },
};

void xe_lrc_emit_hwe_state_instructions(struct xe_exec_queue *q, struct xe_bb *bb)
{
	struct xe_gt *gt = q->hwe->gt;
	struct xe_device *xe = gt_to_xe(gt);
	const struct instr_state *state_table = NULL;
	int state_table_size = 0;

	/*
	 * Wa_14019789679
	 *
	 * If the driver doesn't explicitly emit the SVG instructions while
	 * setting up the default LRC, the context switch will write 0's
	 * (noops) into the LRC memory rather than the expected instruction
	 * headers.  Application contexts start out as a copy of the default
	 * LRC, and if they also do not emit specific settings for some SVG
	 * state, then on context restore they'll unintentionally inherit
	 * whatever state setting the previous context had programmed into the
	 * hardware (i.e., the lack of a 3DSTATE_* instruction in the LRC will
	 * prevent the hardware from resetting that state back to any specific
	 * value).
	 *
	 * The official workaround only requires emitting 3DSTATE_MESH_CONTROL
	 * since that's a specific state setting that can easily cause GPU
	 * hangs if unintentionally inherited.  However to be safe we'll
	 * continue to emit all of the SVG state since it's best not to leak
	 * any of the state between contexts, even if that leakage is harmless.
	 */
	if (XE_WA(gt, 14019789679) && q->hwe->class == XE_ENGINE_CLASS_RENDER) {
		state_table = xe_hpg_svg_state;
		state_table_size = ARRAY_SIZE(xe_hpg_svg_state);
	}

	if (!state_table) {
		xe_gt_dbg(gt, "No non-register state to emit on graphics ver %d.%02d\n",
			  GRAPHICS_VER(xe), GRAPHICS_VERx100(xe) % 100);
		return;
	}

	for (int i = 0; i < state_table_size; i++) {
		u32 instr = state_table[i].instr;
		u16 num_dw = state_table[i].num_dw;
		bool is_single_dw = ((instr & GFXPIPE_PIPELINE) == PIPELINE_SINGLE_DW);

		xe_gt_assert(gt, (instr & XE_INSTR_CMD_TYPE) == XE_INSTR_GFXPIPE);
		xe_gt_assert(gt, num_dw != 0);
		xe_gt_assert(gt, is_single_dw ^ (num_dw > 1));

		/*
		 * Xe2's SVG context is the same as the one on DG2 / MTL
		 * except that 3DSTATE_DRAWING_RECTANGLE (non-pipelined) has
		 * been replaced by 3DSTATE_DRAWING_RECTANGLE_FAST (pipelined).
		 * Just make the replacement here rather than defining a
		 * whole separate table for the single trivial change.
		 */
		if (GRAPHICS_VER(xe) >= 20 &&
		    instr == CMD_3DSTATE_DRAWING_RECTANGLE)
			instr = CMD_3DSTATE_DRAWING_RECTANGLE_FAST;

		bb->cs[bb->len] = instr;
		if (!is_single_dw)
			bb->cs[bb->len] |= (num_dw - 2);

		bb->len += num_dw;
	}
}

struct xe_lrc_snapshot *xe_lrc_snapshot_capture(struct xe_lrc *lrc)
{
	struct xe_lrc_snapshot *snapshot = kmalloc(sizeof(*snapshot), GFP_NOWAIT);

	if (!snapshot)
		return NULL;

	if (lrc->bo->vm)
		xe_vm_get(lrc->bo->vm);

	snapshot->context_desc = xe_lrc_ggtt_addr(lrc);
	snapshot->ring_addr = __xe_lrc_ring_ggtt_addr(lrc);
	snapshot->indirect_context_desc = xe_lrc_indirect_ring_ggtt_addr(lrc);
	snapshot->head = xe_lrc_ring_head(lrc);
	snapshot->tail.internal = lrc->ring.tail;
	snapshot->tail.memory = xe_lrc_ring_tail(lrc);
	snapshot->start = xe_lrc_ring_start(lrc);
	snapshot->start_seqno = xe_lrc_start_seqno(lrc);
	snapshot->seqno = xe_lrc_seqno(lrc);
	snapshot->lrc_bo = xe_bo_get(lrc->bo);
	snapshot->lrc_offset = xe_lrc_pphwsp_offset(lrc);
	snapshot->lrc_size = lrc->bo->size - snapshot->lrc_offset;
	snapshot->lrc_snapshot = NULL;
	snapshot->ctx_timestamp = xe_lrc_ctx_timestamp(lrc);
	snapshot->ctx_job_timestamp = xe_lrc_ctx_job_timestamp(lrc);
	return snapshot;
}

void xe_lrc_snapshot_capture_delayed(struct xe_lrc_snapshot *snapshot)
{
	struct xe_bo *bo;
	struct xe_vm *vm;
	struct iosys_map src;

	if (!snapshot)
		return;

	bo = snapshot->lrc_bo;
	vm = bo->vm;
	snapshot->lrc_bo = NULL;

	snapshot->lrc_snapshot = kvmalloc(snapshot->lrc_size, GFP_KERNEL);
	if (!snapshot->lrc_snapshot)
		goto put_bo;

	xe_bo_lock(bo, false);
	if (!ttm_bo_vmap(&bo->ttm, &src)) {
		xe_map_memcpy_from(xe_bo_device(bo),
				   snapshot->lrc_snapshot, &src, snapshot->lrc_offset,
				   snapshot->lrc_size);
		ttm_bo_vunmap(&bo->ttm, &src);
	} else {
		kvfree(snapshot->lrc_snapshot);
		snapshot->lrc_snapshot = NULL;
	}
	xe_bo_unlock(bo);
put_bo:
	xe_bo_put(bo);
	if (vm)
		xe_vm_put(vm);
}

void xe_lrc_snapshot_print(struct xe_lrc_snapshot *snapshot, struct drm_printer *p)
{
	unsigned long i;

	if (!snapshot)
		return;

	drm_printf(p, "\tHW Context Desc: 0x%08x\n", snapshot->context_desc);
	drm_printf(p, "\tHW Ring address: 0x%08x\n",
		   snapshot->ring_addr);
	drm_printf(p, "\tHW Indirect Ring State: 0x%08x\n",
		   snapshot->indirect_context_desc);
	drm_printf(p, "\tLRC Head: (memory) %u\n", snapshot->head);
	drm_printf(p, "\tLRC Tail: (internal) %u, (memory) %u\n",
		   snapshot->tail.internal, snapshot->tail.memory);
	drm_printf(p, "\tRing start: (memory) 0x%08x\n", snapshot->start);
	drm_printf(p, "\tStart seqno: (memory) %d\n", snapshot->start_seqno);
	drm_printf(p, "\tSeqno: (memory) %d\n", snapshot->seqno);
	drm_printf(p, "\tTimestamp: 0x%08x\n", snapshot->ctx_timestamp);
	drm_printf(p, "\tJob Timestamp: 0x%08x\n", snapshot->ctx_job_timestamp);

	if (!snapshot->lrc_snapshot)
		return;

	drm_printf(p, "\t[HWSP].length: 0x%x\n", LRC_PPHWSP_SIZE);
	drm_puts(p, "\t[HWSP].data: ");
	for (i = 0; i < LRC_PPHWSP_SIZE; i += sizeof(u32)) {
		u32 *val = snapshot->lrc_snapshot + i;
		char dumped[ASCII85_BUFSZ];

		drm_puts(p, ascii85_encode(*val, dumped));
	}

	drm_printf(p, "\n\t[HWCTX].length: 0x%lx\n", snapshot->lrc_size - LRC_PPHWSP_SIZE);
	drm_puts(p, "\t[HWCTX].data: ");
	for (; i < snapshot->lrc_size; i += sizeof(u32)) {
		u32 *val = snapshot->lrc_snapshot + i;
		char dumped[ASCII85_BUFSZ];

		drm_puts(p, ascii85_encode(*val, dumped));
	}
	drm_puts(p, "\n");
}

void xe_lrc_snapshot_free(struct xe_lrc_snapshot *snapshot)
{
	if (!snapshot)
		return;

	kvfree(snapshot->lrc_snapshot);
	if (snapshot->lrc_bo) {
		struct xe_vm *vm;

		vm = snapshot->lrc_bo->vm;
		xe_bo_put(snapshot->lrc_bo);
		if (vm)
			xe_vm_put(vm);
	}
	kfree(snapshot);
}

/**
 * xe_lrc_update_timestamp() - Update ctx timestamp
 * @lrc: Pointer to the lrc.
 * @old_ts: Old timestamp value
 *
 * Populate @old_ts current saved ctx timestamp, read new ctx timestamp and
 * update saved value.
 *
 * Returns: New ctx timestamp value
 */
u32 xe_lrc_update_timestamp(struct xe_lrc *lrc, u32 *old_ts)
{
	*old_ts = lrc->ctx_timestamp;

	lrc->ctx_timestamp = xe_lrc_ctx_timestamp(lrc);

	trace_xe_lrc_update_timestamp(lrc, *old_ts);

	return lrc->ctx_timestamp;
}

/**
 * xe_lrc_ring_is_idle() - LRC is idle
 * @lrc: Pointer to the lrc.
 *
 * Compare LRC ring head and tail to determine if idle.
 *
 * Return: True is ring is idle, False otherwise
 */
bool xe_lrc_ring_is_idle(struct xe_lrc *lrc)
{
	return xe_lrc_ring_head(lrc) == xe_lrc_ring_tail(lrc);
}<|MERGE_RESOLUTION|>--- conflicted
+++ resolved
@@ -883,12 +883,8 @@
 #define PVC_CTX_ACC_CTR_THOLD	(0x2a + 1)
 
 static int xe_lrc_init(struct xe_lrc *lrc, struct xe_hw_engine *hwe,
-<<<<<<< HEAD
-		       struct xe_vm *vm, u32 ring_size, u16 msix_vec)
-=======
 		       struct xe_vm *vm, u32 ring_size, u16 msix_vec,
 		       u32 init_flags)
->>>>>>> e8a457b7
 {
 	struct xe_gt *gt = hwe->gt;
 	struct xe_tile *tile = gt_to_tile(gt);
@@ -1036,10 +1032,7 @@
  * @vm: The VM (address space)
  * @ring_size: LRC ring size
  * @msix_vec: MSI-X interrupt vector (for platforms that support it)
-<<<<<<< HEAD
-=======
  * @flags: LRC initialization flags
->>>>>>> e8a457b7
  *
  * Allocate and initialize the Logical Ring Context (LRC).
  *
@@ -1047,11 +1040,7 @@
  * upon failure.
  */
 struct xe_lrc *xe_lrc_create(struct xe_hw_engine *hwe, struct xe_vm *vm,
-<<<<<<< HEAD
-			     u32 ring_size, u16 msix_vec)
-=======
 			     u32 ring_size, u16 msix_vec, u32 flags)
->>>>>>> e8a457b7
 {
 	struct xe_lrc *lrc;
 	int err;
@@ -1060,11 +1049,7 @@
 	if (!lrc)
 		return ERR_PTR(-ENOMEM);
 
-<<<<<<< HEAD
-	err = xe_lrc_init(lrc, hwe, vm, ring_size, msix_vec);
-=======
 	err = xe_lrc_init(lrc, hwe, vm, ring_size, msix_vec, flags);
->>>>>>> e8a457b7
 	if (err) {
 		kfree(lrc);
 		return ERR_PTR(err);
