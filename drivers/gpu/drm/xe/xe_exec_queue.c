--- conflicted
+++ resolved
@@ -139,11 +139,7 @@
 	}
 
 	for (i = 0; i < q->width; ++i) {
-<<<<<<< HEAD
-		q->lrc[i] = xe_lrc_create(q->hwe, q->vm, SZ_16K, q->msix_vec);
-=======
 		q->lrc[i] = xe_lrc_create(q->hwe, q->vm, SZ_16K, q->msix_vec, flags);
->>>>>>> e8a457b7
 		if (IS_ERR(q->lrc[i])) {
 			err = PTR_ERR(q->lrc[i]);
 			goto err_unlock;
