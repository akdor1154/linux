--- conflicted
+++ resolved
@@ -7,11 +7,7 @@
 #include "i915_reg.h"
 #include "intel_uncore.h"
 
-<<<<<<< HEAD
-void gen3_irq_reset(struct intel_uncore *uncore, struct i915_irq_regs regs)
-=======
 void gen2_irq_reset(struct intel_uncore *uncore, struct i915_irq_regs regs)
->>>>>>> 82ab75c4
 {
 	intel_uncore_write(uncore, regs.imr, 0xffffffff);
 	intel_uncore_posting_read(uncore, regs.imr);
@@ -45,17 +41,10 @@
 	intel_uncore_posting_read(uncore, reg);
 }
 
-<<<<<<< HEAD
-void gen3_irq_init(struct intel_uncore *uncore, struct i915_irq_regs regs,
-		   u32 imr_val, u32 ier_val)
-{
-	gen3_assert_iir_is_zero(uncore, regs.iir);
-=======
 void gen2_irq_init(struct intel_uncore *uncore, struct i915_irq_regs regs,
 		   u32 imr_val, u32 ier_val)
 {
 	gen2_assert_iir_is_zero(uncore, regs.iir);
->>>>>>> 82ab75c4
 
 	intel_uncore_write(uncore, regs.ier, ier_val);
 	intel_uncore_write(uncore, regs.imr, imr_val);
