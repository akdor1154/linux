--- conflicted
+++ resolved
@@ -399,11 +399,7 @@
 		lpss_ssp_select_cs(spi, config);
 
 	mask = LPSS_CS_CONTROL_CS_HIGH;
-<<<<<<< HEAD
-	__lpss_ssp_update_priv(drv_data, config->reg_cs_ctrl, mask, enable ? mask : 0);
-=======
 	__lpss_ssp_update_priv(drv_data, config->reg_cs_ctrl, mask, enable ? 0 : mask);
->>>>>>> e8a457b7
 	if (config->cs_clk_stays_gated) {
 		/*
 		 * Changing CS alone when dynamic clock gating is on won't
