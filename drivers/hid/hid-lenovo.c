--- conflicted
+++ resolved
@@ -32,13 +32,7 @@
 #include <linux/leds.h>
 #include <linux/workqueue.h>
 
-<<<<<<< HEAD
-#if IS_ENABLED(CONFIG_ACPI_PLATFORM_PROFILE)
 #include <linux/platform_profile.h>
-#endif /* CONFIG_ACPI_PLATFORM_PROFILE */
-=======
-#include <linux/platform_profile.h>
->>>>>>> e8a457b7
 
 #include "hid-ids.h"
 
@@ -735,18 +729,8 @@
 				report_key_event(input, KEY_RFKILL);
 				return 1;
 			}
-<<<<<<< HEAD
-#if IS_ENABLED(CONFIG_ACPI_PLATFORM_PROFILE)
-			else {
-				platform_profile_cycle();
-				return 1;
-			}
-#endif /* CONFIG_ACPI_PLATFORM_PROFILE */
-			return 0;
-=======
 			platform_profile_cycle();
 			return 1;
->>>>>>> e8a457b7
 		case TP_X12_RAW_HOTKEY_FN_F10:
 			/* TAB1 has PICKUP Phone and TAB2 use Snipping tool*/
 			(hdev->product == USB_DEVICE_ID_LENOVO_X12_TAB) ?
@@ -792,11 +776,7 @@
 	if (unlikely((hdev->product == USB_DEVICE_ID_LENOVO_X12_TAB
 			|| hdev->product == USB_DEVICE_ID_LENOVO_X12_TAB2)
 			&& size >= 3 && report->id == 0x03))
-<<<<<<< HEAD
-		return lenovo_raw_event_TP_X12_tab(hdev, le32_to_cpu(*(u32 *)data));
-=======
 		return lenovo_raw_event_TP_X12_tab(hdev, le32_to_cpu(*(__le32 *)data));
->>>>>>> e8a457b7
 
 	return 0;
 }
