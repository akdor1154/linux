--- conflicted
+++ resolved
@@ -1198,18 +1198,11 @@
 
 	label = devm_kstrdup(dev, status->package.elements[0].string.pointer,
 			     GFP_KERNEL);
-<<<<<<< HEAD
-=======
 	ACPI_FREE(status);
->>>>>>> e8a457b7
 	if (!label)
 		return -ENOMEM;
 
 	indio_dev->label = label;
-<<<<<<< HEAD
-	ACPI_FREE(status);
-=======
->>>>>>> e8a457b7
 
 	return 0;
 }
