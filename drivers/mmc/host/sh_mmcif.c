--- conflicted
+++ resolved
@@ -1342,15 +1342,9 @@
 		goto clean_up4;
 	}
 
-<<<<<<< HEAD
-	INIT_DELAYED_WORK(&host->timeout_work, mmcif_timeout_work);
-
-	mmc_detect_change(host->mmc, 0);
-=======
 	ret = mmc_add_host(mmc);
 	if (ret < 0)
 		goto clean_up5;
->>>>>>> e2920638
 
 	dev_info(&pdev->dev, "driver version %s\n", DRIVER_VERSION);
 	dev_dbg(&pdev->dev, "chip ver H'%04x\n",
