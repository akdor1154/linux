// SPDX-License-Identifier: GPL-2.0-only
/*
 * drivers/mmc/host/sdhci-msm.c - Qualcomm SDHCI Platform driver
 *
 * Copyright (c) 2013-2014, The Linux Foundation. All rights reserved.
 */

#include <linux/module.h>
#include <linux/delay.h>
#include <linux/mmc/mmc.h>
#include <linux/pm_runtime.h>
#include <linux/pm_opp.h>
#include <linux/slab.h>
#include <linux/iopoll.h>
#include <linux/regulator/consumer.h>
#include <linux/interconnect.h>
#include <linux/of.h>
#include <linux/pinctrl/consumer.h>
#include <linux/reset.h>

#include <soc/qcom/ice.h>

#include "sdhci-cqhci.h"
#include "sdhci-pltfm.h"
#include "cqhci.h"

#define CORE_MCI_VERSION		0x50
#define CORE_VERSION_MAJOR_SHIFT	28
#define CORE_VERSION_MAJOR_MASK		(0xf << CORE_VERSION_MAJOR_SHIFT)
#define CORE_VERSION_MINOR_MASK		0xff

#define CORE_MCI_GENERICS		0x70
#define SWITCHABLE_SIGNALING_VOLTAGE	BIT(29)

#define HC_MODE_EN		0x1
#define CORE_POWER		0x0
#define CORE_SW_RST		BIT(7)
#define FF_CLK_SW_RST_DIS	BIT(13)

#define CORE_PWRCTL_BUS_OFF	BIT(0)
#define CORE_PWRCTL_BUS_ON	BIT(1)
#define CORE_PWRCTL_IO_LOW	BIT(2)
#define CORE_PWRCTL_IO_HIGH	BIT(3)
#define CORE_PWRCTL_BUS_SUCCESS BIT(0)
#define CORE_PWRCTL_BUS_FAIL    BIT(1)
#define CORE_PWRCTL_IO_SUCCESS	BIT(2)
#define CORE_PWRCTL_IO_FAIL     BIT(3)
#define REQ_BUS_OFF		BIT(0)
#define REQ_BUS_ON		BIT(1)
#define REQ_IO_LOW		BIT(2)
#define REQ_IO_HIGH		BIT(3)
#define INT_MASK		0xf
#define MAX_PHASES		16
#define CORE_DLL_LOCK		BIT(7)
#define CORE_DDR_DLL_LOCK	BIT(11)
#define CORE_DLL_EN		BIT(16)
#define CORE_CDR_EN		BIT(17)
#define CORE_CK_OUT_EN		BIT(18)
#define CORE_CDR_EXT_EN		BIT(19)
#define CORE_DLL_PDN		BIT(29)
#define CORE_DLL_RST		BIT(30)
#define CORE_CMD_DAT_TRACK_SEL	BIT(0)

#define CORE_DDR_CAL_EN		BIT(0)
#define CORE_FLL_CYCLE_CNT	BIT(18)
#define CORE_DLL_CLOCK_DISABLE	BIT(21)

#define DLL_USR_CTL_POR_VAL	0x10800
#define ENABLE_DLL_LOCK_STATUS	BIT(26)
#define FINE_TUNE_MODE_EN	BIT(27)
#define BIAS_OK_SIGNAL		BIT(29)

#define DLL_CONFIG_3_LOW_FREQ_VAL	0x08
#define DLL_CONFIG_3_HIGH_FREQ_VAL	0x10

#define CORE_VENDOR_SPEC_POR_VAL 0xa9c
#define CORE_CLK_PWRSAVE	BIT(1)
#define CORE_HC_MCLK_SEL_DFLT	(2 << 8)
#define CORE_HC_MCLK_SEL_HS400	(3 << 8)
#define CORE_HC_MCLK_SEL_MASK	(3 << 8)
#define CORE_IO_PAD_PWR_SWITCH_EN	BIT(15)
#define CORE_IO_PAD_PWR_SWITCH	BIT(16)
#define CORE_HC_SELECT_IN_EN	BIT(18)
#define CORE_HC_SELECT_IN_HS400	(6 << 19)
#define CORE_HC_SELECT_IN_MASK	(7 << 19)

#define CORE_3_0V_SUPPORT	BIT(25)
#define CORE_1_8V_SUPPORT	BIT(26)
#define CORE_VOLT_SUPPORT	(CORE_3_0V_SUPPORT | CORE_1_8V_SUPPORT)

#define CORE_CSR_CDC_CTLR_CFG0		0x130
#define CORE_SW_TRIG_FULL_CALIB		BIT(16)
#define CORE_HW_AUTOCAL_ENA		BIT(17)

#define CORE_CSR_CDC_CTLR_CFG1		0x134
#define CORE_CSR_CDC_CAL_TIMER_CFG0	0x138
#define CORE_TIMER_ENA			BIT(16)

#define CORE_CSR_CDC_CAL_TIMER_CFG1	0x13C
#define CORE_CSR_CDC_REFCOUNT_CFG	0x140
#define CORE_CSR_CDC_COARSE_CAL_CFG	0x144
#define CORE_CDC_OFFSET_CFG		0x14C
#define CORE_CSR_CDC_DELAY_CFG		0x150
#define CORE_CDC_SLAVE_DDA_CFG		0x160
#define CORE_CSR_CDC_STATUS0		0x164
#define CORE_CALIBRATION_DONE		BIT(0)

#define CORE_CDC_ERROR_CODE_MASK	0x7000000

#define CORE_CSR_CDC_GEN_CFG		0x178
#define CORE_CDC_SWITCH_BYPASS_OFF	BIT(0)
#define CORE_CDC_SWITCH_RC_EN		BIT(1)

#define CORE_CDC_T4_DLY_SEL		BIT(0)
#define CORE_CMDIN_RCLK_EN		BIT(1)
#define CORE_START_CDC_TRAFFIC		BIT(6)

#define CORE_PWRSAVE_DLL	BIT(3)

#define DDR_CONFIG_POR_VAL	0x80040873


#define INVALID_TUNING_PHASE	-1
#define SDHCI_MSM_MIN_CLOCK	400000
#define CORE_FREQ_100MHZ	(100 * 1000 * 1000)

#define CDR_SELEXT_SHIFT	20
#define CDR_SELEXT_MASK		(0xf << CDR_SELEXT_SHIFT)
#define CMUX_SHIFT_PHASE_SHIFT	24
#define CMUX_SHIFT_PHASE_MASK	(7 << CMUX_SHIFT_PHASE_SHIFT)

#define MSM_MMC_AUTOSUSPEND_DELAY_MS	50

/* Timeout value to avoid infinite waiting for pwr_irq */
#define MSM_PWR_IRQ_TIMEOUT_MS 5000

/* Max load for eMMC Vdd supply */
#define MMC_VMMC_MAX_LOAD_UA	570000

/* Max load for eMMC Vdd-io supply */
#define MMC_VQMMC_MAX_LOAD_UA	325000

/* Max load for SD Vdd supply */
#define SD_VMMC_MAX_LOAD_UA	800000

/* Max load for SD Vdd-io supply */
#define SD_VQMMC_MAX_LOAD_UA	22000

#define msm_host_readl(msm_host, host, offset) \
	msm_host->var_ops->msm_readl_relaxed(host, offset)

#define msm_host_writel(msm_host, val, host, offset) \
	msm_host->var_ops->msm_writel_relaxed(val, host, offset)

/* CQHCI vendor specific registers */
#define CQHCI_VENDOR_CFG1	0xA00
#define CQHCI_VENDOR_DIS_RST_ON_CQ_EN	(0x3 << 13)

struct sdhci_msm_offset {
	u32 core_hc_mode;
	u32 core_mci_data_cnt;
	u32 core_mci_status;
	u32 core_mci_fifo_cnt;
	u32 core_mci_version;
	u32 core_generics;
	u32 core_testbus_config;
	u32 core_testbus_sel2_bit;
	u32 core_testbus_ena;
	u32 core_testbus_sel2;
	u32 core_pwrctl_status;
	u32 core_pwrctl_mask;
	u32 core_pwrctl_clear;
	u32 core_pwrctl_ctl;
	u32 core_sdcc_debug_reg;
	u32 core_dll_config;
	u32 core_dll_status;
	u32 core_vendor_spec;
	u32 core_vendor_spec_adma_err_addr0;
	u32 core_vendor_spec_adma_err_addr1;
	u32 core_vendor_spec_func2;
	u32 core_vendor_spec_capabilities0;
	u32 core_ddr_200_cfg;
	u32 core_vendor_spec3;
	u32 core_dll_config_2;
	u32 core_dll_config_3;
	u32 core_ddr_config_old; /* Applicable to sdcc minor ver < 0x49 */
	u32 core_ddr_config;
	u32 core_dll_usr_ctl; /* Present on SDCC5.1 onwards */
};

static const struct sdhci_msm_offset sdhci_msm_v5_offset = {
	.core_mci_data_cnt = 0x35c,
	.core_mci_status = 0x324,
	.core_mci_fifo_cnt = 0x308,
	.core_mci_version = 0x318,
	.core_generics = 0x320,
	.core_testbus_config = 0x32c,
	.core_testbus_sel2_bit = 3,
	.core_testbus_ena = (1 << 31),
	.core_testbus_sel2 = (1 << 3),
	.core_pwrctl_status = 0x240,
	.core_pwrctl_mask = 0x244,
	.core_pwrctl_clear = 0x248,
	.core_pwrctl_ctl = 0x24c,
	.core_sdcc_debug_reg = 0x358,
	.core_dll_config = 0x200,
	.core_dll_status = 0x208,
	.core_vendor_spec = 0x20c,
	.core_vendor_spec_adma_err_addr0 = 0x214,
	.core_vendor_spec_adma_err_addr1 = 0x218,
	.core_vendor_spec_func2 = 0x210,
	.core_vendor_spec_capabilities0 = 0x21c,
	.core_ddr_200_cfg = 0x224,
	.core_vendor_spec3 = 0x250,
	.core_dll_config_2 = 0x254,
	.core_dll_config_3 = 0x258,
	.core_ddr_config = 0x25c,
	.core_dll_usr_ctl = 0x388,
};

static const struct sdhci_msm_offset sdhci_msm_mci_offset = {
	.core_hc_mode = 0x78,
	.core_mci_data_cnt = 0x30,
	.core_mci_status = 0x34,
	.core_mci_fifo_cnt = 0x44,
	.core_mci_version = 0x050,
	.core_generics = 0x70,
	.core_testbus_config = 0x0cc,
	.core_testbus_sel2_bit = 4,
	.core_testbus_ena = (1 << 3),
	.core_testbus_sel2 = (1 << 4),
	.core_pwrctl_status = 0xdc,
	.core_pwrctl_mask = 0xe0,
	.core_pwrctl_clear = 0xe4,
	.core_pwrctl_ctl = 0xe8,
	.core_sdcc_debug_reg = 0x124,
	.core_dll_config = 0x100,
	.core_dll_status = 0x108,
	.core_vendor_spec = 0x10c,
	.core_vendor_spec_adma_err_addr0 = 0x114,
	.core_vendor_spec_adma_err_addr1 = 0x118,
	.core_vendor_spec_func2 = 0x110,
	.core_vendor_spec_capabilities0 = 0x11c,
	.core_ddr_200_cfg = 0x184,
	.core_vendor_spec3 = 0x1b0,
	.core_dll_config_2 = 0x1b4,
	.core_ddr_config_old = 0x1b8,
	.core_ddr_config = 0x1bc,
};

struct sdhci_msm_variant_ops {
	u32 (*msm_readl_relaxed)(struct sdhci_host *host, u32 offset);
	void (*msm_writel_relaxed)(u32 val, struct sdhci_host *host,
			u32 offset);
};

/*
 * From V5, register spaces have changed. Wrap this info in a structure
 * and choose the data_structure based on version info mentioned in DT.
 */
struct sdhci_msm_variant_info {
	bool mci_removed;
	bool restore_dll_config;
	const struct sdhci_msm_variant_ops *var_ops;
	const struct sdhci_msm_offset *offset;
};

struct sdhci_msm_host {
	struct platform_device *pdev;
	void __iomem *core_mem;	/* MSM SDCC mapped address */
	int pwr_irq;		/* power irq */
	struct clk *bus_clk;	/* SDHC bus voter clock */
	struct clk *xo_clk;	/* TCXO clk needed for FLL feature of cm_dll*/
	/* core, iface, cal and sleep clocks */
	struct clk_bulk_data bulk_clks[4];
#ifdef CONFIG_MMC_CRYPTO
	struct qcom_ice *ice;
#endif
	unsigned long clk_rate;
	struct mmc_host *mmc;
	bool use_14lpp_dll_reset;
	bool tuning_done;
	bool calibration_done;
	u8 saved_tuning_phase;
	bool use_cdclp533;
	u32 curr_pwr_state;
	u32 curr_io_level;
	wait_queue_head_t pwr_irq_wait;
	bool pwr_irq_flag;
	u32 caps_0;
	bool mci_removed;
	bool restore_dll_config;
	const struct sdhci_msm_variant_ops *var_ops;
	const struct sdhci_msm_offset *offset;
	bool use_cdr;
	u32 transfer_mode;
	bool updated_ddr_cfg;
	bool uses_tassadar_dll;
	u32 dll_config;
	u32 ddr_config;
	bool vqmmc_enabled;
};

static const struct sdhci_msm_offset *sdhci_priv_msm_offset(struct sdhci_host *host)
{
	struct sdhci_pltfm_host *pltfm_host = sdhci_priv(host);
	struct sdhci_msm_host *msm_host = sdhci_pltfm_priv(pltfm_host);

	return msm_host->offset;
}

/*
 * APIs to read/write to vendor specific registers which were there in the
 * core_mem region before MCI was removed.
 */
static u32 sdhci_msm_mci_variant_readl_relaxed(struct sdhci_host *host,
		u32 offset)
{
	struct sdhci_pltfm_host *pltfm_host = sdhci_priv(host);
	struct sdhci_msm_host *msm_host = sdhci_pltfm_priv(pltfm_host);

	return readl_relaxed(msm_host->core_mem + offset);
}

static u32 sdhci_msm_v5_variant_readl_relaxed(struct sdhci_host *host,
		u32 offset)
{
	return readl_relaxed(host->ioaddr + offset);
}

static void sdhci_msm_mci_variant_writel_relaxed(u32 val,
		struct sdhci_host *host, u32 offset)
{
	struct sdhci_pltfm_host *pltfm_host = sdhci_priv(host);
	struct sdhci_msm_host *msm_host = sdhci_pltfm_priv(pltfm_host);

	writel_relaxed(val, msm_host->core_mem + offset);
}

static void sdhci_msm_v5_variant_writel_relaxed(u32 val,
		struct sdhci_host *host, u32 offset)
{
	writel_relaxed(val, host->ioaddr + offset);
}

static unsigned int msm_get_clock_mult_for_bus_mode(struct sdhci_host *host)
{
	struct mmc_ios ios = host->mmc->ios;
	/*
	 * The SDHC requires internal clock frequency to be double the
	 * actual clock that will be set for DDR mode. The controller
	 * uses the faster clock(100/400MHz) for some of its parts and
	 * send the actual required clock (50/200MHz) to the card.
	 */
	if (ios.timing == MMC_TIMING_UHS_DDR50 ||
	    ios.timing == MMC_TIMING_MMC_DDR52 ||
	    ios.timing == MMC_TIMING_MMC_HS400 ||
	    host->flags & SDHCI_HS400_TUNING)
		return 2;
	return 1;
}

static void msm_set_clock_rate_for_bus_mode(struct sdhci_host *host,
					    unsigned int clock)
{
	struct sdhci_pltfm_host *pltfm_host = sdhci_priv(host);
	struct sdhci_msm_host *msm_host = sdhci_pltfm_priv(pltfm_host);
	struct mmc_ios curr_ios = host->mmc->ios;
	struct clk *core_clk = msm_host->bulk_clks[0].clk;
	unsigned long achieved_rate;
	unsigned int desired_rate;
	unsigned int mult;
	int rc;

	mult = msm_get_clock_mult_for_bus_mode(host);
	desired_rate = clock * mult;
	rc = dev_pm_opp_set_rate(mmc_dev(host->mmc), desired_rate);
	if (rc) {
		pr_err("%s: Failed to set clock at rate %u at timing %d\n",
		       mmc_hostname(host->mmc), desired_rate, curr_ios.timing);
		return;
	}

	/*
	 * Qualcomm clock drivers by default round clock _up_ if they can't
	 * make the requested rate.  This is not good for SD.  Yell if we
	 * encounter it.
	 */
	achieved_rate = clk_get_rate(core_clk);
	if (achieved_rate > desired_rate)
		pr_warn("%s: Card appears overclocked; req %u Hz, actual %lu Hz\n",
			mmc_hostname(host->mmc), desired_rate, achieved_rate);
	host->mmc->actual_clock = achieved_rate / mult;

	/* Stash the rate we requested to use in sdhci_msm_runtime_resume() */
	msm_host->clk_rate = desired_rate;

	pr_debug("%s: Setting clock at rate %lu at timing %d\n",
		 mmc_hostname(host->mmc), achieved_rate, curr_ios.timing);
}

/* Platform specific tuning */
static inline int msm_dll_poll_ck_out_en(struct sdhci_host *host, u8 poll)
{
	u32 wait_cnt = 50;
	u8 ck_out_en;
	struct mmc_host *mmc = host->mmc;
	const struct sdhci_msm_offset *msm_offset =
					sdhci_priv_msm_offset(host);

	/* Poll for CK_OUT_EN bit.  max. poll time = 50us */
	ck_out_en = !!(readl_relaxed(host->ioaddr +
			msm_offset->core_dll_config) & CORE_CK_OUT_EN);

	while (ck_out_en != poll) {
		if (--wait_cnt == 0) {
			dev_err(mmc_dev(mmc), "%s: CK_OUT_EN bit is not %d\n",
			       mmc_hostname(mmc), poll);
			return -ETIMEDOUT;
		}
		udelay(1);

		ck_out_en = !!(readl_relaxed(host->ioaddr +
			msm_offset->core_dll_config) & CORE_CK_OUT_EN);
	}

	return 0;
}

static int msm_config_cm_dll_phase(struct sdhci_host *host, u8 phase)
{
	int rc;
	static const u8 grey_coded_phase_table[] = {
		0x0, 0x1, 0x3, 0x2, 0x6, 0x7, 0x5, 0x4,
		0xc, 0xd, 0xf, 0xe, 0xa, 0xb, 0x9, 0x8
	};
	unsigned long flags;
	u32 config;
	struct mmc_host *mmc = host->mmc;
	const struct sdhci_msm_offset *msm_offset =
					sdhci_priv_msm_offset(host);

	if (phase > 0xf)
		return -EINVAL;

	spin_lock_irqsave(&host->lock, flags);

	config = readl_relaxed(host->ioaddr + msm_offset->core_dll_config);
	config &= ~(CORE_CDR_EN | CORE_CK_OUT_EN);
	config |= (CORE_CDR_EXT_EN | CORE_DLL_EN);
	writel_relaxed(config, host->ioaddr + msm_offset->core_dll_config);

	/* Wait until CK_OUT_EN bit of DLL_CONFIG register becomes '0' */
	rc = msm_dll_poll_ck_out_en(host, 0);
	if (rc)
		goto err_out;

	/*
	 * Write the selected DLL clock output phase (0 ... 15)
	 * to CDR_SELEXT bit field of DLL_CONFIG register.
	 */
	config = readl_relaxed(host->ioaddr + msm_offset->core_dll_config);
	config &= ~CDR_SELEXT_MASK;
	config |= grey_coded_phase_table[phase] << CDR_SELEXT_SHIFT;
	writel_relaxed(config, host->ioaddr + msm_offset->core_dll_config);

	config = readl_relaxed(host->ioaddr + msm_offset->core_dll_config);
	config |= CORE_CK_OUT_EN;
	writel_relaxed(config, host->ioaddr + msm_offset->core_dll_config);

	/* Wait until CK_OUT_EN bit of DLL_CONFIG register becomes '1' */
	rc = msm_dll_poll_ck_out_en(host, 1);
	if (rc)
		goto err_out;

	config = readl_relaxed(host->ioaddr + msm_offset->core_dll_config);
	config |= CORE_CDR_EN;
	config &= ~CORE_CDR_EXT_EN;
	writel_relaxed(config, host->ioaddr + msm_offset->core_dll_config);
	goto out;

err_out:
	dev_err(mmc_dev(mmc), "%s: Failed to set DLL phase: %d\n",
	       mmc_hostname(mmc), phase);
out:
	spin_unlock_irqrestore(&host->lock, flags);
	return rc;
}

/*
 * Find out the greatest range of consecuitive selected
 * DLL clock output phases that can be used as sampling
 * setting for SD3.0 UHS-I card read operation (in SDR104
 * timing mode) or for eMMC4.5 card read operation (in
 * HS400/HS200 timing mode).
 * Select the 3/4 of the range and configure the DLL with the
 * selected DLL clock output phase.
 */

static int msm_find_most_appropriate_phase(struct sdhci_host *host,
					   u8 *phase_table, u8 total_phases)
{
	int ret;
	u8 ranges[MAX_PHASES][MAX_PHASES] = { {0}, {0} };
	u8 phases_per_row[MAX_PHASES] = { 0 };
	int row_index = 0, col_index = 0, selected_row_index = 0, curr_max = 0;
	int i, cnt, phase_0_raw_index = 0, phase_15_raw_index = 0;
	bool phase_0_found = false, phase_15_found = false;
	struct mmc_host *mmc = host->mmc;

	if (!total_phases || (total_phases > MAX_PHASES)) {
		dev_err(mmc_dev(mmc), "%s: Invalid argument: total_phases=%d\n",
		       mmc_hostname(mmc), total_phases);
		return -EINVAL;
	}

	for (cnt = 0; cnt < total_phases; cnt++) {
		ranges[row_index][col_index] = phase_table[cnt];
		phases_per_row[row_index] += 1;
		col_index++;

		if ((cnt + 1) == total_phases) {
			continue;
		/* check if next phase in phase_table is consecutive or not */
		} else if ((phase_table[cnt] + 1) != phase_table[cnt + 1]) {
			row_index++;
			col_index = 0;
		}
	}

	if (row_index >= MAX_PHASES)
		return -EINVAL;

	/* Check if phase-0 is present in first valid window? */
	if (!ranges[0][0]) {
		phase_0_found = true;
		phase_0_raw_index = 0;
		/* Check if cycle exist between 2 valid windows */
		for (cnt = 1; cnt <= row_index; cnt++) {
			if (phases_per_row[cnt]) {
				for (i = 0; i < phases_per_row[cnt]; i++) {
					if (ranges[cnt][i] == 15) {
						phase_15_found = true;
						phase_15_raw_index = cnt;
						break;
					}
				}
			}
		}
	}

	/* If 2 valid windows form cycle then merge them as single window */
	if (phase_0_found && phase_15_found) {
		/* number of phases in raw where phase 0 is present */
		u8 phases_0 = phases_per_row[phase_0_raw_index];
		/* number of phases in raw where phase 15 is present */
		u8 phases_15 = phases_per_row[phase_15_raw_index];

		if (phases_0 + phases_15 >= MAX_PHASES)
			/*
			 * If there are more than 1 phase windows then total
			 * number of phases in both the windows should not be
			 * more than or equal to MAX_PHASES.
			 */
			return -EINVAL;

		/* Merge 2 cyclic windows */
		i = phases_15;
		for (cnt = 0; cnt < phases_0; cnt++) {
			ranges[phase_15_raw_index][i] =
			    ranges[phase_0_raw_index][cnt];
			if (++i >= MAX_PHASES)
				break;
		}

		phases_per_row[phase_0_raw_index] = 0;
		phases_per_row[phase_15_raw_index] = phases_15 + phases_0;
	}

	for (cnt = 0; cnt <= row_index; cnt++) {
		if (phases_per_row[cnt] > curr_max) {
			curr_max = phases_per_row[cnt];
			selected_row_index = cnt;
		}
	}

	i = (curr_max * 3) / 4;
	if (i)
		i--;

	ret = ranges[selected_row_index][i];

	if (ret >= MAX_PHASES) {
		ret = -EINVAL;
		dev_err(mmc_dev(mmc), "%s: Invalid phase selected=%d\n",
		       mmc_hostname(mmc), ret);
	}

	return ret;
}

static inline void msm_cm_dll_set_freq(struct sdhci_host *host)
{
	u32 mclk_freq = 0, config;
	const struct sdhci_msm_offset *msm_offset =
					sdhci_priv_msm_offset(host);

	/* Program the MCLK value to MCLK_FREQ bit field */
	if (host->clock <= 112000000)
		mclk_freq = 0;
	else if (host->clock <= 125000000)
		mclk_freq = 1;
	else if (host->clock <= 137000000)
		mclk_freq = 2;
	else if (host->clock <= 150000000)
		mclk_freq = 3;
	else if (host->clock <= 162000000)
		mclk_freq = 4;
	else if (host->clock <= 175000000)
		mclk_freq = 5;
	else if (host->clock <= 187000000)
		mclk_freq = 6;
	else if (host->clock <= 200000000)
		mclk_freq = 7;

	config = readl_relaxed(host->ioaddr + msm_offset->core_dll_config);
	config &= ~CMUX_SHIFT_PHASE_MASK;
	config |= mclk_freq << CMUX_SHIFT_PHASE_SHIFT;
	writel_relaxed(config, host->ioaddr + msm_offset->core_dll_config);
}

/* Initialize the DLL (Programmable Delay Line) */
static int msm_init_cm_dll(struct sdhci_host *host)
{
	struct mmc_host *mmc = host->mmc;
	struct sdhci_pltfm_host *pltfm_host = sdhci_priv(host);
	struct sdhci_msm_host *msm_host = sdhci_pltfm_priv(pltfm_host);
	int wait_cnt = 50;
	unsigned long flags, xo_clk = 0;
	u32 config;
	const struct sdhci_msm_offset *msm_offset =
					msm_host->offset;

	if (msm_host->use_14lpp_dll_reset && !IS_ERR_OR_NULL(msm_host->xo_clk))
		xo_clk = clk_get_rate(msm_host->xo_clk);

	spin_lock_irqsave(&host->lock, flags);

	/*
	 * Make sure that clock is always enabled when DLL
	 * tuning is in progress. Keeping PWRSAVE ON may
	 * turn off the clock.
	 */
	config = readl_relaxed(host->ioaddr + msm_offset->core_vendor_spec);
	config &= ~CORE_CLK_PWRSAVE;
	writel_relaxed(config, host->ioaddr + msm_offset->core_vendor_spec);

	if (msm_host->dll_config)
		writel_relaxed(msm_host->dll_config,
				host->ioaddr + msm_offset->core_dll_config);

	if (msm_host->use_14lpp_dll_reset) {
		config = readl_relaxed(host->ioaddr +
				msm_offset->core_dll_config);
		config &= ~CORE_CK_OUT_EN;
		writel_relaxed(config, host->ioaddr +
				msm_offset->core_dll_config);

		config = readl_relaxed(host->ioaddr +
				msm_offset->core_dll_config_2);
		config |= CORE_DLL_CLOCK_DISABLE;
		writel_relaxed(config, host->ioaddr +
				msm_offset->core_dll_config_2);
	}

	config = readl_relaxed(host->ioaddr +
			msm_offset->core_dll_config);
	config |= CORE_DLL_RST;
	writel_relaxed(config, host->ioaddr +
			msm_offset->core_dll_config);

	config = readl_relaxed(host->ioaddr +
			msm_offset->core_dll_config);
	config |= CORE_DLL_PDN;
	writel_relaxed(config, host->ioaddr +
			msm_offset->core_dll_config);

	if (!msm_host->dll_config)
		msm_cm_dll_set_freq(host);

	if (msm_host->use_14lpp_dll_reset &&
	    !IS_ERR_OR_NULL(msm_host->xo_clk)) {
		u32 mclk_freq = 0;

		config = readl_relaxed(host->ioaddr +
				msm_offset->core_dll_config_2);
		config &= CORE_FLL_CYCLE_CNT;
		if (config)
			mclk_freq = DIV_ROUND_CLOSEST_ULL((host->clock * 8),
					xo_clk);
		else
			mclk_freq = DIV_ROUND_CLOSEST_ULL((host->clock * 4),
					xo_clk);

		config = readl_relaxed(host->ioaddr +
				msm_offset->core_dll_config_2);
		config &= ~(0xFF << 10);
		config |= mclk_freq << 10;

		writel_relaxed(config, host->ioaddr +
				msm_offset->core_dll_config_2);
		/* wait for 5us before enabling DLL clock */
		udelay(5);
	}

	config = readl_relaxed(host->ioaddr +
			msm_offset->core_dll_config);
	config &= ~CORE_DLL_RST;
	writel_relaxed(config, host->ioaddr +
			msm_offset->core_dll_config);

	config = readl_relaxed(host->ioaddr +
			msm_offset->core_dll_config);
	config &= ~CORE_DLL_PDN;
	writel_relaxed(config, host->ioaddr +
			msm_offset->core_dll_config);

	if (msm_host->use_14lpp_dll_reset) {
		if (!msm_host->dll_config)
			msm_cm_dll_set_freq(host);
		config = readl_relaxed(host->ioaddr +
				msm_offset->core_dll_config_2);
		config &= ~CORE_DLL_CLOCK_DISABLE;
		writel_relaxed(config, host->ioaddr +
				msm_offset->core_dll_config_2);
	}

	/*
	 * Configure DLL user control register to enable DLL status.
	 * This setting is applicable to SDCC v5.1 onwards only.
	 */
	if (msm_host->uses_tassadar_dll) {
		config = DLL_USR_CTL_POR_VAL | FINE_TUNE_MODE_EN |
			ENABLE_DLL_LOCK_STATUS | BIAS_OK_SIGNAL;
		writel_relaxed(config, host->ioaddr +
				msm_offset->core_dll_usr_ctl);

		config = readl_relaxed(host->ioaddr +
				msm_offset->core_dll_config_3);
		config &= ~0xFF;
		if (msm_host->clk_rate < 150000000)
			config |= DLL_CONFIG_3_LOW_FREQ_VAL;
		else
			config |= DLL_CONFIG_3_HIGH_FREQ_VAL;
		writel_relaxed(config, host->ioaddr +
			msm_offset->core_dll_config_3);
	}

	config = readl_relaxed(host->ioaddr +
			msm_offset->core_dll_config);
	config |= CORE_DLL_EN;
	writel_relaxed(config, host->ioaddr +
			msm_offset->core_dll_config);

	config = readl_relaxed(host->ioaddr +
			msm_offset->core_dll_config);
	config |= CORE_CK_OUT_EN;
	writel_relaxed(config, host->ioaddr +
			msm_offset->core_dll_config);

	/* Wait until DLL_LOCK bit of DLL_STATUS register becomes '1' */
	while (!(readl_relaxed(host->ioaddr + msm_offset->core_dll_status) &
		 CORE_DLL_LOCK)) {
		/* max. wait for 50us sec for LOCK bit to be set */
		if (--wait_cnt == 0) {
			dev_err(mmc_dev(mmc), "%s: DLL failed to LOCK\n",
			       mmc_hostname(mmc));
			spin_unlock_irqrestore(&host->lock, flags);
			return -ETIMEDOUT;
		}
		udelay(1);
	}

	spin_unlock_irqrestore(&host->lock, flags);
	return 0;
}

static void msm_hc_select_default(struct sdhci_host *host)
{
	struct sdhci_pltfm_host *pltfm_host = sdhci_priv(host);
	struct sdhci_msm_host *msm_host = sdhci_pltfm_priv(pltfm_host);
	u32 config;
	const struct sdhci_msm_offset *msm_offset =
					msm_host->offset;

	if (!msm_host->use_cdclp533) {
		config = readl_relaxed(host->ioaddr +
				msm_offset->core_vendor_spec3);
		config &= ~CORE_PWRSAVE_DLL;
		writel_relaxed(config, host->ioaddr +
				msm_offset->core_vendor_spec3);
	}

	config = readl_relaxed(host->ioaddr + msm_offset->core_vendor_spec);
	config &= ~CORE_HC_MCLK_SEL_MASK;
	config |= CORE_HC_MCLK_SEL_DFLT;
	writel_relaxed(config, host->ioaddr + msm_offset->core_vendor_spec);

	/*
	 * Disable HC_SELECT_IN to be able to use the UHS mode select
	 * configuration from Host Control2 register for all other
	 * modes.
	 * Write 0 to HC_SELECT_IN and HC_SELECT_IN_EN field
	 * in VENDOR_SPEC_FUNC
	 */
	config = readl_relaxed(host->ioaddr + msm_offset->core_vendor_spec);
	config &= ~CORE_HC_SELECT_IN_EN;
	config &= ~CORE_HC_SELECT_IN_MASK;
	writel_relaxed(config, host->ioaddr + msm_offset->core_vendor_spec);

	/*
	 * Make sure above writes impacting free running MCLK are completed
	 * before changing the clk_rate at GCC.
	 */
	wmb();
}

static void msm_hc_select_hs400(struct sdhci_host *host)
{
	struct sdhci_pltfm_host *pltfm_host = sdhci_priv(host);
	struct sdhci_msm_host *msm_host = sdhci_pltfm_priv(pltfm_host);
	struct mmc_ios ios = host->mmc->ios;
	u32 config, dll_lock;
	int rc;
	const struct sdhci_msm_offset *msm_offset =
					msm_host->offset;

	/* Select the divided clock (free running MCLK/2) */
	config = readl_relaxed(host->ioaddr + msm_offset->core_vendor_spec);
	config &= ~CORE_HC_MCLK_SEL_MASK;
	config |= CORE_HC_MCLK_SEL_HS400;

	writel_relaxed(config, host->ioaddr + msm_offset->core_vendor_spec);
	/*
	 * Select HS400 mode using the HC_SELECT_IN from VENDOR SPEC
	 * register
	 */
	if ((msm_host->tuning_done || ios.enhanced_strobe) &&
	    !msm_host->calibration_done) {
		config = readl_relaxed(host->ioaddr +
				msm_offset->core_vendor_spec);
		config |= CORE_HC_SELECT_IN_HS400;
		config |= CORE_HC_SELECT_IN_EN;
		writel_relaxed(config, host->ioaddr +
				msm_offset->core_vendor_spec);
	}
	if (!msm_host->clk_rate && !msm_host->use_cdclp533) {
		/*
		 * Poll on DLL_LOCK or DDR_DLL_LOCK bits in
		 * core_dll_status to be set. This should get set
		 * within 15 us at 200 MHz.
		 */
		rc = readl_relaxed_poll_timeout(host->ioaddr +
						msm_offset->core_dll_status,
						dll_lock,
						(dll_lock &
						(CORE_DLL_LOCK |
						CORE_DDR_DLL_LOCK)), 10,
						1000);
		if (rc == -ETIMEDOUT)
			pr_err("%s: Unable to get DLL_LOCK/DDR_DLL_LOCK, dll_status: 0x%08x\n",
			       mmc_hostname(host->mmc), dll_lock);
	}
	/*
	 * Make sure above writes impacting free running MCLK are completed
	 * before changing the clk_rate at GCC.
	 */
	wmb();
}

/*
 * sdhci_msm_hc_select_mode :- In general all timing modes are
 * controlled via UHS mode select in Host Control2 register.
 * eMMC specific HS200/HS400 doesn't have their respective modes
 * defined here, hence we use these values.
 *
 * HS200 - SDR104 (Since they both are equivalent in functionality)
 * HS400 - This involves multiple configurations
 *		Initially SDR104 - when tuning is required as HS200
 *		Then when switching to DDR @ 400MHz (HS400) we use
 *		the vendor specific HC_SELECT_IN to control the mode.
 *
 * In addition to controlling the modes we also need to select the
 * correct input clock for DLL depending on the mode.
 *
 * HS400 - divided clock (free running MCLK/2)
 * All other modes - default (free running MCLK)
 */
static void sdhci_msm_hc_select_mode(struct sdhci_host *host)
{
	struct mmc_ios ios = host->mmc->ios;

	if (ios.timing == MMC_TIMING_MMC_HS400 ||
	    host->flags & SDHCI_HS400_TUNING)
		msm_hc_select_hs400(host);
	else
		msm_hc_select_default(host);
}

static int sdhci_msm_cdclp533_calibration(struct sdhci_host *host)
{
	struct sdhci_pltfm_host *pltfm_host = sdhci_priv(host);
	struct sdhci_msm_host *msm_host = sdhci_pltfm_priv(pltfm_host);
	u32 config, calib_done;
	int ret;
	const struct sdhci_msm_offset *msm_offset =
					msm_host->offset;

	pr_debug("%s: %s: Enter\n", mmc_hostname(host->mmc), __func__);

	/*
	 * Retuning in HS400 (DDR mode) will fail, just reset the
	 * tuning block and restore the saved tuning phase.
	 */
	ret = msm_init_cm_dll(host);
	if (ret)
		goto out;

	/* Set the selected phase in delay line hw block */
	ret = msm_config_cm_dll_phase(host, msm_host->saved_tuning_phase);
	if (ret)
		goto out;

	config = readl_relaxed(host->ioaddr + msm_offset->core_dll_config);
	config |= CORE_CMD_DAT_TRACK_SEL;
	writel_relaxed(config, host->ioaddr + msm_offset->core_dll_config);

	config = readl_relaxed(host->ioaddr + msm_offset->core_ddr_200_cfg);
	config &= ~CORE_CDC_T4_DLY_SEL;
	writel_relaxed(config, host->ioaddr + msm_offset->core_ddr_200_cfg);

	config = readl_relaxed(host->ioaddr + CORE_CSR_CDC_GEN_CFG);
	config &= ~CORE_CDC_SWITCH_BYPASS_OFF;
	writel_relaxed(config, host->ioaddr + CORE_CSR_CDC_GEN_CFG);

	config = readl_relaxed(host->ioaddr + CORE_CSR_CDC_GEN_CFG);
	config |= CORE_CDC_SWITCH_RC_EN;
	writel_relaxed(config, host->ioaddr + CORE_CSR_CDC_GEN_CFG);

	config = readl_relaxed(host->ioaddr + msm_offset->core_ddr_200_cfg);
	config &= ~CORE_START_CDC_TRAFFIC;
	writel_relaxed(config, host->ioaddr + msm_offset->core_ddr_200_cfg);

	/* Perform CDC Register Initialization Sequence */

	writel_relaxed(0x11800EC, host->ioaddr + CORE_CSR_CDC_CTLR_CFG0);
	writel_relaxed(0x3011111, host->ioaddr + CORE_CSR_CDC_CTLR_CFG1);
	writel_relaxed(0x1201000, host->ioaddr + CORE_CSR_CDC_CAL_TIMER_CFG0);
	writel_relaxed(0x4, host->ioaddr + CORE_CSR_CDC_CAL_TIMER_CFG1);
	writel_relaxed(0xCB732020, host->ioaddr + CORE_CSR_CDC_REFCOUNT_CFG);
	writel_relaxed(0xB19, host->ioaddr + CORE_CSR_CDC_COARSE_CAL_CFG);
	writel_relaxed(0x4E2, host->ioaddr + CORE_CSR_CDC_DELAY_CFG);
	writel_relaxed(0x0, host->ioaddr + CORE_CDC_OFFSET_CFG);
	writel_relaxed(0x16334, host->ioaddr + CORE_CDC_SLAVE_DDA_CFG);

	/* CDC HW Calibration */

	config = readl_relaxed(host->ioaddr + CORE_CSR_CDC_CTLR_CFG0);
	config |= CORE_SW_TRIG_FULL_CALIB;
	writel_relaxed(config, host->ioaddr + CORE_CSR_CDC_CTLR_CFG0);

	config = readl_relaxed(host->ioaddr + CORE_CSR_CDC_CTLR_CFG0);
	config &= ~CORE_SW_TRIG_FULL_CALIB;
	writel_relaxed(config, host->ioaddr + CORE_CSR_CDC_CTLR_CFG0);

	config = readl_relaxed(host->ioaddr + CORE_CSR_CDC_CTLR_CFG0);
	config |= CORE_HW_AUTOCAL_ENA;
	writel_relaxed(config, host->ioaddr + CORE_CSR_CDC_CTLR_CFG0);

	config = readl_relaxed(host->ioaddr + CORE_CSR_CDC_CAL_TIMER_CFG0);
	config |= CORE_TIMER_ENA;
	writel_relaxed(config, host->ioaddr + CORE_CSR_CDC_CAL_TIMER_CFG0);

	ret = readl_relaxed_poll_timeout(host->ioaddr + CORE_CSR_CDC_STATUS0,
					 calib_done,
					 (calib_done & CORE_CALIBRATION_DONE),
					 1, 50);

	if (ret == -ETIMEDOUT) {
		pr_err("%s: %s: CDC calibration was not completed\n",
		       mmc_hostname(host->mmc), __func__);
		goto out;
	}

	ret = readl_relaxed(host->ioaddr + CORE_CSR_CDC_STATUS0)
			& CORE_CDC_ERROR_CODE_MASK;
	if (ret) {
		pr_err("%s: %s: CDC error code %d\n",
		       mmc_hostname(host->mmc), __func__, ret);
		ret = -EINVAL;
		goto out;
	}

	config = readl_relaxed(host->ioaddr + msm_offset->core_ddr_200_cfg);
	config |= CORE_START_CDC_TRAFFIC;
	writel_relaxed(config, host->ioaddr + msm_offset->core_ddr_200_cfg);
out:
	pr_debug("%s: %s: Exit, ret %d\n", mmc_hostname(host->mmc),
		 __func__, ret);
	return ret;
}

static int sdhci_msm_cm_dll_sdc4_calibration(struct sdhci_host *host)
{
	struct mmc_host *mmc = host->mmc;
	u32 dll_status, config, ddr_cfg_offset;
	int ret;
	struct sdhci_pltfm_host *pltfm_host = sdhci_priv(host);
	struct sdhci_msm_host *msm_host = sdhci_pltfm_priv(pltfm_host);
	const struct sdhci_msm_offset *msm_offset =
					sdhci_priv_msm_offset(host);

	pr_debug("%s: %s: Enter\n", mmc_hostname(host->mmc), __func__);

	/*
	 * Currently the core_ddr_config register defaults to desired
	 * configuration on reset. Currently reprogramming the power on
	 * reset (POR) value in case it might have been modified by
	 * bootloaders. In the future, if this changes, then the desired
	 * values will need to be programmed appropriately.
	 */
	if (msm_host->updated_ddr_cfg)
		ddr_cfg_offset = msm_offset->core_ddr_config;
	else
		ddr_cfg_offset = msm_offset->core_ddr_config_old;
	writel_relaxed(msm_host->ddr_config, host->ioaddr + ddr_cfg_offset);

	if (mmc->ios.enhanced_strobe) {
		config = readl_relaxed(host->ioaddr +
				msm_offset->core_ddr_200_cfg);
		config |= CORE_CMDIN_RCLK_EN;
		writel_relaxed(config, host->ioaddr +
				msm_offset->core_ddr_200_cfg);
	}

	config = readl_relaxed(host->ioaddr + msm_offset->core_dll_config_2);
	config |= CORE_DDR_CAL_EN;
	writel_relaxed(config, host->ioaddr + msm_offset->core_dll_config_2);

	ret = readl_relaxed_poll_timeout(host->ioaddr +
					msm_offset->core_dll_status,
					dll_status,
					(dll_status & CORE_DDR_DLL_LOCK),
					10, 1000);

	if (ret == -ETIMEDOUT) {
		pr_err("%s: %s: CM_DLL_SDC4 calibration was not completed\n",
		       mmc_hostname(host->mmc), __func__);
		goto out;
	}

	/*
	 * Set CORE_PWRSAVE_DLL bit in CORE_VENDOR_SPEC3.
	 * When MCLK is gated OFF, it is not gated for less than 0.5us
	 * and MCLK must be switched on for at-least 1us before DATA
	 * starts coming. Controllers with 14lpp and later tech DLL cannot
	 * guarantee above requirement. So PWRSAVE_DLL should not be
	 * turned on for host controllers using this DLL.
	 */
	if (!msm_host->use_14lpp_dll_reset) {
		config = readl_relaxed(host->ioaddr +
				msm_offset->core_vendor_spec3);
		config |= CORE_PWRSAVE_DLL;
		writel_relaxed(config, host->ioaddr +
				msm_offset->core_vendor_spec3);
	}

	/*
	 * Drain writebuffer to ensure above DLL calibration
	 * and PWRSAVE DLL is enabled.
	 */
	wmb();
out:
	pr_debug("%s: %s: Exit, ret %d\n", mmc_hostname(host->mmc),
		 __func__, ret);
	return ret;
}

static int sdhci_msm_hs400_dll_calibration(struct sdhci_host *host)
{
	struct sdhci_pltfm_host *pltfm_host = sdhci_priv(host);
	struct sdhci_msm_host *msm_host = sdhci_pltfm_priv(pltfm_host);
	struct mmc_host *mmc = host->mmc;
	int ret;
	u32 config;
	const struct sdhci_msm_offset *msm_offset =
					msm_host->offset;

	pr_debug("%s: %s: Enter\n", mmc_hostname(host->mmc), __func__);

	/*
	 * Retuning in HS400 (DDR mode) will fail, just reset the
	 * tuning block and restore the saved tuning phase.
	 */
	ret = msm_init_cm_dll(host);
	if (ret)
		goto out;

	if (!mmc->ios.enhanced_strobe) {
		/* Set the selected phase in delay line hw block */
		ret = msm_config_cm_dll_phase(host,
					      msm_host->saved_tuning_phase);
		if (ret)
			goto out;
		config = readl_relaxed(host->ioaddr +
				msm_offset->core_dll_config);
		config |= CORE_CMD_DAT_TRACK_SEL;
		writel_relaxed(config, host->ioaddr +
				msm_offset->core_dll_config);
	}

	if (msm_host->use_cdclp533)
		ret = sdhci_msm_cdclp533_calibration(host);
	else
		ret = sdhci_msm_cm_dll_sdc4_calibration(host);
out:
	pr_debug("%s: %s: Exit, ret %d\n", mmc_hostname(host->mmc),
		 __func__, ret);
	return ret;
}

static bool sdhci_msm_is_tuning_needed(struct sdhci_host *host)
{
	struct mmc_ios *ios = &host->mmc->ios;

	/*
	 * Tuning is required for SDR104, HS200 and HS400 cards and
	 * if clock frequency is greater than 100MHz in these modes.
	 */
	if (host->clock <= CORE_FREQ_100MHZ ||
	    !(ios->timing == MMC_TIMING_MMC_HS400 ||
	    ios->timing == MMC_TIMING_MMC_HS200 ||
	    ios->timing == MMC_TIMING_UHS_SDR104) ||
	    ios->enhanced_strobe)
		return false;

	return true;
}

static int sdhci_msm_restore_sdr_dll_config(struct sdhci_host *host)
{
	struct sdhci_pltfm_host *pltfm_host = sdhci_priv(host);
	struct sdhci_msm_host *msm_host = sdhci_pltfm_priv(pltfm_host);
	int ret;

	/*
	 * SDR DLL comes into picture only for timing modes which needs
	 * tuning.
	 */
	if (!sdhci_msm_is_tuning_needed(host))
		return 0;

	/* Reset the tuning block */
	ret = msm_init_cm_dll(host);
	if (ret)
		return ret;

	/* Restore the tuning block */
	ret = msm_config_cm_dll_phase(host, msm_host->saved_tuning_phase);

	return ret;
}

static void sdhci_msm_set_cdr(struct sdhci_host *host, bool enable)
{
	const struct sdhci_msm_offset *msm_offset = sdhci_priv_msm_offset(host);
	u32 config, oldconfig = readl_relaxed(host->ioaddr +
					      msm_offset->core_dll_config);

	config = oldconfig;
	if (enable) {
		config |= CORE_CDR_EN;
		config &= ~CORE_CDR_EXT_EN;
	} else {
		config &= ~CORE_CDR_EN;
		config |= CORE_CDR_EXT_EN;
	}

	if (config != oldconfig) {
		writel_relaxed(config, host->ioaddr +
			       msm_offset->core_dll_config);
	}
}

static int sdhci_msm_execute_tuning(struct mmc_host *mmc, u32 opcode)
{
	struct sdhci_host *host = mmc_priv(mmc);
	int tuning_seq_cnt = 10;
	u8 phase, tuned_phases[16], tuned_phase_cnt = 0;
	int rc;
	struct mmc_ios ios = host->mmc->ios;
	struct sdhci_pltfm_host *pltfm_host = sdhci_priv(host);
	struct sdhci_msm_host *msm_host = sdhci_pltfm_priv(pltfm_host);

	if (!sdhci_msm_is_tuning_needed(host)) {
		msm_host->use_cdr = false;
		sdhci_msm_set_cdr(host, false);
		return 0;
	}

	/* Clock-Data-Recovery used to dynamically adjust RX sampling point */
	msm_host->use_cdr = true;

	/*
	 * Clear tuning_done flag before tuning to ensure proper
	 * HS400 settings.
	 */
	msm_host->tuning_done = 0;

	/*
	 * For HS400 tuning in HS200 timing requires:
	 * - select MCLK/2 in VENDOR_SPEC
	 * - program MCLK to 400MHz (or nearest supported) in GCC
	 */
	if (host->flags & SDHCI_HS400_TUNING) {
		sdhci_msm_hc_select_mode(host);
		msm_set_clock_rate_for_bus_mode(host, ios.clock);
		host->flags &= ~SDHCI_HS400_TUNING;
	}

retry:
	/* First of all reset the tuning block */
	rc = msm_init_cm_dll(host);
	if (rc)
		return rc;

	phase = 0;
	do {
		/* Set the phase in delay line hw block */
		rc = msm_config_cm_dll_phase(host, phase);
		if (rc)
			return rc;

		rc = mmc_send_tuning(mmc, opcode, NULL);
		if (!rc) {
			/* Tuning is successful at this tuning point */
			tuned_phases[tuned_phase_cnt++] = phase;
			dev_dbg(mmc_dev(mmc), "%s: Found good phase = %d\n",
				 mmc_hostname(mmc), phase);
		}
	} while (++phase < ARRAY_SIZE(tuned_phases));

	if (tuned_phase_cnt) {
		if (tuned_phase_cnt == ARRAY_SIZE(tuned_phases)) {
			/*
			 * All phases valid is _almost_ as bad as no phases
			 * valid.  Probably all phases are not really reliable
			 * but we didn't detect where the unreliable place is.
			 * That means we'll essentially be guessing and hoping
			 * we get a good phase.  Better to try a few times.
			 */
			dev_dbg(mmc_dev(mmc), "%s: All phases valid; try again\n",
				mmc_hostname(mmc));
			if (--tuning_seq_cnt) {
				tuned_phase_cnt = 0;
				goto retry;
			}
		}

		rc = msm_find_most_appropriate_phase(host, tuned_phases,
						     tuned_phase_cnt);
		if (rc < 0)
			return rc;
		else
			phase = rc;

		/*
		 * Finally set the selected phase in delay
		 * line hw block.
		 */
		rc = msm_config_cm_dll_phase(host, phase);
		if (rc)
			return rc;
		msm_host->saved_tuning_phase = phase;
		dev_dbg(mmc_dev(mmc), "%s: Setting the tuning phase to %d\n",
			 mmc_hostname(mmc), phase);
	} else {
		if (--tuning_seq_cnt)
			goto retry;
		/* Tuning failed */
		dev_dbg(mmc_dev(mmc), "%s: No tuning point found\n",
		       mmc_hostname(mmc));
		rc = -EIO;
	}

	if (!rc)
		msm_host->tuning_done = true;
	return rc;
}

/*
 * sdhci_msm_hs400 - Calibrate the DLL for HS400 bus speed mode operation.
 * This needs to be done for both tuning and enhanced_strobe mode.
 * DLL operation is only needed for clock > 100MHz. For clock <= 100MHz
 * fixed feedback clock is used.
 */
static void sdhci_msm_hs400(struct sdhci_host *host, struct mmc_ios *ios)
{
	struct sdhci_pltfm_host *pltfm_host = sdhci_priv(host);
	struct sdhci_msm_host *msm_host = sdhci_pltfm_priv(pltfm_host);
	int ret;

	if (host->clock > CORE_FREQ_100MHZ &&
	    (msm_host->tuning_done || ios->enhanced_strobe) &&
	    !msm_host->calibration_done) {
		ret = sdhci_msm_hs400_dll_calibration(host);
		if (!ret)
			msm_host->calibration_done = true;
		else
			pr_err("%s: Failed to calibrate DLL for hs400 mode (%d)\n",
			       mmc_hostname(host->mmc), ret);
	}
}

static void sdhci_msm_set_uhs_signaling(struct sdhci_host *host,
					unsigned int uhs)
{
	struct mmc_host *mmc = host->mmc;
	struct sdhci_pltfm_host *pltfm_host = sdhci_priv(host);
	struct sdhci_msm_host *msm_host = sdhci_pltfm_priv(pltfm_host);
	u16 ctrl_2;
	u32 config;
	const struct sdhci_msm_offset *msm_offset =
					msm_host->offset;

	ctrl_2 = sdhci_readw(host, SDHCI_HOST_CONTROL2);
	/* Select Bus Speed Mode for host */
	ctrl_2 &= ~SDHCI_CTRL_UHS_MASK;
	switch (uhs) {
	case MMC_TIMING_UHS_SDR12:
		ctrl_2 |= SDHCI_CTRL_UHS_SDR12;
		break;
	case MMC_TIMING_UHS_SDR25:
		ctrl_2 |= SDHCI_CTRL_UHS_SDR25;
		break;
	case MMC_TIMING_UHS_SDR50:
		ctrl_2 |= SDHCI_CTRL_UHS_SDR50;
		break;
	case MMC_TIMING_MMC_HS400:
	case MMC_TIMING_MMC_HS200:
	case MMC_TIMING_UHS_SDR104:
		ctrl_2 |= SDHCI_CTRL_UHS_SDR104;
		break;
	case MMC_TIMING_UHS_DDR50:
	case MMC_TIMING_MMC_DDR52:
		ctrl_2 |= SDHCI_CTRL_UHS_DDR50;
		break;
	}

	/*
	 * When clock frequency is less than 100MHz, the feedback clock must be
	 * provided and DLL must not be used so that tuning can be skipped. To
	 * provide feedback clock, the mode selection can be any value less
	 * than 3'b011 in bits [2:0] of HOST CONTROL2 register.
	 */
	if (host->clock <= CORE_FREQ_100MHZ) {
		if (uhs == MMC_TIMING_MMC_HS400 ||
		    uhs == MMC_TIMING_MMC_HS200 ||
		    uhs == MMC_TIMING_UHS_SDR104)
			ctrl_2 &= ~SDHCI_CTRL_UHS_MASK;
		/*
		 * DLL is not required for clock <= 100MHz
		 * Thus, make sure DLL it is disabled when not required
		 */
		config = readl_relaxed(host->ioaddr +
				msm_offset->core_dll_config);
		config |= CORE_DLL_RST;
		writel_relaxed(config, host->ioaddr +
				msm_offset->core_dll_config);

		config = readl_relaxed(host->ioaddr +
				msm_offset->core_dll_config);
		config |= CORE_DLL_PDN;
		writel_relaxed(config, host->ioaddr +
				msm_offset->core_dll_config);

		/*
		 * The DLL needs to be restored and CDCLP533 recalibrated
		 * when the clock frequency is set back to 400MHz.
		 */
		msm_host->calibration_done = false;
	}

	dev_dbg(mmc_dev(mmc), "%s: clock=%u uhs=%u ctrl_2=0x%x\n",
		mmc_hostname(host->mmc), host->clock, uhs, ctrl_2);
	sdhci_writew(host, ctrl_2, SDHCI_HOST_CONTROL2);

	if (mmc->ios.timing == MMC_TIMING_MMC_HS400)
		sdhci_msm_hs400(host, &mmc->ios);
}

static int sdhci_msm_set_pincfg(struct sdhci_msm_host *msm_host, bool level)
{
	struct platform_device *pdev = msm_host->pdev;
	int ret;

	if (level)
		ret = pinctrl_pm_select_default_state(&pdev->dev);
	else
		ret = pinctrl_pm_select_sleep_state(&pdev->dev);

	return ret;
}

static void msm_config_vmmc_regulator(struct mmc_host *mmc, bool hpm)
{
	int load;

	if (!hpm)
		load = 0;
	else if (!mmc->card)
		load = max(MMC_VMMC_MAX_LOAD_UA, SD_VMMC_MAX_LOAD_UA);
	else if (mmc_card_mmc(mmc->card))
		load = MMC_VMMC_MAX_LOAD_UA;
	else if (mmc_card_sd(mmc->card))
		load = SD_VMMC_MAX_LOAD_UA;
	else
		return;

	regulator_set_load(mmc->supply.vmmc, load);
}

static void msm_config_vqmmc_regulator(struct mmc_host *mmc, bool hpm)
{
	int load;

	if (!hpm)
		load = 0;
	else if (!mmc->card)
		load = max(MMC_VQMMC_MAX_LOAD_UA, SD_VQMMC_MAX_LOAD_UA);
	else if (mmc_card_sd(mmc->card))
		load = SD_VQMMC_MAX_LOAD_UA;
	else
		return;

	regulator_set_load(mmc->supply.vqmmc, load);
}

static int sdhci_msm_set_vmmc(struct sdhci_msm_host *msm_host,
			      struct mmc_host *mmc, bool hpm)
{
	if (IS_ERR(mmc->supply.vmmc))
		return 0;

	msm_config_vmmc_regulator(mmc, hpm);

	return mmc_regulator_set_ocr(mmc, mmc->supply.vmmc, mmc->ios.vdd);
}

static int msm_toggle_vqmmc(struct sdhci_msm_host *msm_host,
			      struct mmc_host *mmc, bool level)
{
	int ret;
	struct mmc_ios ios;

	if (msm_host->vqmmc_enabled == level)
		return 0;

	msm_config_vqmmc_regulator(mmc, level);

	if (level) {
		/* Set the IO voltage regulator to default voltage level */
		if (msm_host->caps_0 & CORE_3_0V_SUPPORT)
			ios.signal_voltage = MMC_SIGNAL_VOLTAGE_330;
		else if (msm_host->caps_0 & CORE_1_8V_SUPPORT)
			ios.signal_voltage = MMC_SIGNAL_VOLTAGE_180;

		if (msm_host->caps_0 & CORE_VOLT_SUPPORT) {
			ret = mmc_regulator_set_vqmmc(mmc, &ios);
			if (ret < 0) {
				dev_err(mmc_dev(mmc), "%s: vqmmc set volgate failed: %d\n",
					mmc_hostname(mmc), ret);
				goto out;
			}
		}
		ret = regulator_enable(mmc->supply.vqmmc);
	} else {
		ret = regulator_disable(mmc->supply.vqmmc);
	}

	if (ret)
		dev_err(mmc_dev(mmc), "%s: vqmm %sable failed: %d\n",
			mmc_hostname(mmc), level ? "en":"dis", ret);
	else
		msm_host->vqmmc_enabled = level;
out:
	return ret;
}

static int msm_config_vqmmc_mode(struct sdhci_msm_host *msm_host,
			      struct mmc_host *mmc, bool hpm)
{
	int load, ret;

	load = hpm ? MMC_VQMMC_MAX_LOAD_UA : 0;
	ret = regulator_set_load(mmc->supply.vqmmc, load);
	if (ret)
		dev_err(mmc_dev(mmc), "%s: vqmmc set load failed: %d\n",
			mmc_hostname(mmc), ret);
	return ret;
}

static int sdhci_msm_set_vqmmc(struct sdhci_msm_host *msm_host,
			      struct mmc_host *mmc, bool level)
{
	int ret;
	bool always_on;

	if (IS_ERR(mmc->supply.vqmmc) ||
			(mmc->ios.power_mode == MMC_POWER_UNDEFINED))
		return 0;
	/*
	 * For eMMC don't turn off Vqmmc, Instead just configure it in LPM
	 * and HPM modes by setting the corresponding load.
	 *
	 * Till eMMC is initialized (i.e. always_on == 0), just turn on/off
	 * Vqmmc. Vqmmc gets turned off only if init fails and mmc_power_off
	 * gets invoked. Once eMMC is initialized (i.e. always_on == 1),
	 * Vqmmc should remain ON, So just set the load instead of turning it
	 * off/on.
	 */
	always_on = !mmc_card_is_removable(mmc) &&
			mmc->card && mmc_card_mmc(mmc->card);

	if (always_on)
		ret = msm_config_vqmmc_mode(msm_host, mmc, level);
	else
		ret = msm_toggle_vqmmc(msm_host, mmc, level);

	return ret;
}

static inline void sdhci_msm_init_pwr_irq_wait(struct sdhci_msm_host *msm_host)
{
	init_waitqueue_head(&msm_host->pwr_irq_wait);
}

static inline void sdhci_msm_complete_pwr_irq_wait(
		struct sdhci_msm_host *msm_host)
{
	wake_up(&msm_host->pwr_irq_wait);
}

/*
 * sdhci_msm_check_power_status API should be called when registers writes
 * which can toggle sdhci IO bus ON/OFF or change IO lines HIGH/LOW happens.
 * To what state the register writes will change the IO lines should be passed
 * as the argument req_type. This API will check whether the IO line's state
 * is already the expected state and will wait for power irq only if
 * power irq is expected to be triggered based on the current IO line state
 * and expected IO line state.
 */
static void sdhci_msm_check_power_status(struct sdhci_host *host, u32 req_type)
{
	struct sdhci_pltfm_host *pltfm_host = sdhci_priv(host);
	struct sdhci_msm_host *msm_host = sdhci_pltfm_priv(pltfm_host);
	bool done = false;
	u32 val = SWITCHABLE_SIGNALING_VOLTAGE;
	const struct sdhci_msm_offset *msm_offset =
					msm_host->offset;

	pr_debug("%s: %s: request %d curr_pwr_state %x curr_io_level %x\n",
			mmc_hostname(host->mmc), __func__, req_type,
			msm_host->curr_pwr_state, msm_host->curr_io_level);

	/*
	 * The power interrupt will not be generated for signal voltage
	 * switches if SWITCHABLE_SIGNALING_VOLTAGE in MCI_GENERICS is not set.
	 * Since sdhci-msm-v5, this bit has been removed and SW must consider
	 * it as always set.
	 */
	if (!msm_host->mci_removed)
		val = msm_host_readl(msm_host, host,
				msm_offset->core_generics);
	if ((req_type & REQ_IO_HIGH || req_type & REQ_IO_LOW) &&
	    !(val & SWITCHABLE_SIGNALING_VOLTAGE)) {
		return;
	}

	/*
	 * The IRQ for request type IO High/LOW will be generated when -
	 * there is a state change in 1.8V enable bit (bit 3) of
	 * SDHCI_HOST_CONTROL2 register. The reset state of that bit is 0
	 * which indicates 3.3V IO voltage. So, when MMC core layer tries
	 * to set it to 3.3V before card detection happens, the
	 * IRQ doesn't get triggered as there is no state change in this bit.
	 * The driver already handles this case by changing the IO voltage
	 * level to high as part of controller power up sequence. Hence, check
	 * for host->pwr to handle a case where IO voltage high request is
	 * issued even before controller power up.
	 */
	if ((req_type & REQ_IO_HIGH) && !host->pwr) {
		pr_debug("%s: do not wait for power IRQ that never comes, req_type: %d\n",
				mmc_hostname(host->mmc), req_type);
		return;
	}
	if ((req_type & msm_host->curr_pwr_state) ||
			(req_type & msm_host->curr_io_level))
		done = true;
	/*
	 * This is needed here to handle cases where register writes will
	 * not change the current bus state or io level of the controller.
	 * In this case, no power irq will be triggerred and we should
	 * not wait.
	 */
	if (!done) {
		if (!wait_event_timeout(msm_host->pwr_irq_wait,
				msm_host->pwr_irq_flag,
				msecs_to_jiffies(MSM_PWR_IRQ_TIMEOUT_MS)))
			dev_warn(&msm_host->pdev->dev,
				 "%s: pwr_irq for req: (%d) timed out\n",
				 mmc_hostname(host->mmc), req_type);
	}
	pr_debug("%s: %s: request %d done\n", mmc_hostname(host->mmc),
			__func__, req_type);
}

static void sdhci_msm_dump_pwr_ctrl_regs(struct sdhci_host *host)
{
	struct sdhci_pltfm_host *pltfm_host = sdhci_priv(host);
	struct sdhci_msm_host *msm_host = sdhci_pltfm_priv(pltfm_host);
	const struct sdhci_msm_offset *msm_offset =
					msm_host->offset;

	pr_err("%s: PWRCTL_STATUS: 0x%08x | PWRCTL_MASK: 0x%08x | PWRCTL_CTL: 0x%08x\n",
		mmc_hostname(host->mmc),
		msm_host_readl(msm_host, host, msm_offset->core_pwrctl_status),
		msm_host_readl(msm_host, host, msm_offset->core_pwrctl_mask),
		msm_host_readl(msm_host, host, msm_offset->core_pwrctl_ctl));
}

static void sdhci_msm_handle_pwr_irq(struct sdhci_host *host, int irq)
{
	struct sdhci_pltfm_host *pltfm_host = sdhci_priv(host);
	struct sdhci_msm_host *msm_host = sdhci_pltfm_priv(pltfm_host);
	struct mmc_host *mmc = host->mmc;
	u32 irq_status, irq_ack = 0;
	int retry = 10, ret;
	u32 pwr_state = 0, io_level = 0;
	u32 config;
	const struct sdhci_msm_offset *msm_offset = msm_host->offset;

	irq_status = msm_host_readl(msm_host, host,
			msm_offset->core_pwrctl_status);
	irq_status &= INT_MASK;

	msm_host_writel(msm_host, irq_status, host,
			msm_offset->core_pwrctl_clear);

	/*
	 * There is a rare HW scenario where the first clear pulse could be
	 * lost when actual reset and clear/read of status register is
	 * happening at a time. Hence, retry for at least 10 times to make
	 * sure status register is cleared. Otherwise, this will result in
	 * a spurious power IRQ resulting in system instability.
	 */
	while (irq_status & msm_host_readl(msm_host, host,
				msm_offset->core_pwrctl_status)) {
		if (retry == 0) {
			pr_err("%s: Timedout clearing (0x%x) pwrctl status register\n",
					mmc_hostname(host->mmc), irq_status);
			sdhci_msm_dump_pwr_ctrl_regs(host);
			WARN_ON(1);
			break;
		}
		msm_host_writel(msm_host, irq_status, host,
			msm_offset->core_pwrctl_clear);
		retry--;
		udelay(10);
	}

	/* Handle BUS ON/OFF*/
	if (irq_status & CORE_PWRCTL_BUS_ON) {
		pwr_state = REQ_BUS_ON;
		io_level = REQ_IO_HIGH;
	}
	if (irq_status & CORE_PWRCTL_BUS_OFF) {
		pwr_state = REQ_BUS_OFF;
		io_level = REQ_IO_LOW;
	}

	if (pwr_state) {
		ret = sdhci_msm_set_vmmc(msm_host, mmc,
					 pwr_state & REQ_BUS_ON);
		if (!ret)
			ret = sdhci_msm_set_vqmmc(msm_host, mmc,
					pwr_state & REQ_BUS_ON);
		if (!ret)
			ret = sdhci_msm_set_pincfg(msm_host,
					pwr_state & REQ_BUS_ON);
		if (!ret)
			irq_ack |= CORE_PWRCTL_BUS_SUCCESS;
		else
			irq_ack |= CORE_PWRCTL_BUS_FAIL;
	}

	/* Handle IO LOW/HIGH */
	if (irq_status & CORE_PWRCTL_IO_LOW)
		io_level = REQ_IO_LOW;

	if (irq_status & CORE_PWRCTL_IO_HIGH)
		io_level = REQ_IO_HIGH;

	if (io_level)
		irq_ack |= CORE_PWRCTL_IO_SUCCESS;

	if (io_level && !IS_ERR(mmc->supply.vqmmc) && !pwr_state) {
		ret = mmc_regulator_set_vqmmc(mmc, &mmc->ios);
		if (ret < 0) {
			dev_err(mmc_dev(mmc), "%s: IO_level setting failed(%d). signal_voltage: %d, vdd: %d irq_status: 0x%08x\n",
					mmc_hostname(mmc), ret,
					mmc->ios.signal_voltage, mmc->ios.vdd,
					irq_status);
			irq_ack |= CORE_PWRCTL_IO_FAIL;
		}
	}

	/*
	 * The driver has to acknowledge the interrupt, switch voltages and
	 * report back if it succeded or not to this register. The voltage
	 * switches are handled by the sdhci core, so just report success.
	 */
	msm_host_writel(msm_host, irq_ack, host,
			msm_offset->core_pwrctl_ctl);

	/*
	 * If we don't have info regarding the voltage levels supported by
	 * regulators, don't change the IO PAD PWR SWITCH.
	 */
	if (msm_host->caps_0 & CORE_VOLT_SUPPORT) {
		u32 new_config;
		/*
		 * We should unset IO PAD PWR switch only if the register write
		 * can set IO lines high and the regulator also switches to 3 V.
		 * Else, we should keep the IO PAD PWR switch set.
		 * This is applicable to certain targets where eMMC vccq supply
		 * is only 1.8V. In such targets, even during REQ_IO_HIGH, the
		 * IO PAD PWR switch must be kept set to reflect actual
		 * regulator voltage. This way, during initialization of
		 * controllers with only 1.8V, we will set the IO PAD bit
		 * without waiting for a REQ_IO_LOW.
		 */
		config = readl_relaxed(host->ioaddr +
				msm_offset->core_vendor_spec);
		new_config = config;

		if ((io_level & REQ_IO_HIGH) &&
				(msm_host->caps_0 & CORE_3_0V_SUPPORT))
			new_config &= ~CORE_IO_PAD_PWR_SWITCH;
		else if ((io_level & REQ_IO_LOW) ||
				(msm_host->caps_0 & CORE_1_8V_SUPPORT))
			new_config |= CORE_IO_PAD_PWR_SWITCH;

		if (config ^ new_config)
			writel_relaxed(new_config, host->ioaddr +
					msm_offset->core_vendor_spec);
	}

	if (pwr_state)
		msm_host->curr_pwr_state = pwr_state;
	if (io_level)
		msm_host->curr_io_level = io_level;

	dev_dbg(mmc_dev(mmc), "%s: %s: Handled IRQ(%d), irq_status=0x%x, ack=0x%x\n",
		mmc_hostname(msm_host->mmc), __func__, irq, irq_status,
		irq_ack);
}

static irqreturn_t sdhci_msm_pwr_irq(int irq, void *data)
{
	struct sdhci_host *host = (struct sdhci_host *)data;
	struct sdhci_pltfm_host *pltfm_host = sdhci_priv(host);
	struct sdhci_msm_host *msm_host = sdhci_pltfm_priv(pltfm_host);

	sdhci_msm_handle_pwr_irq(host, irq);
	msm_host->pwr_irq_flag = 1;
	sdhci_msm_complete_pwr_irq_wait(msm_host);


	return IRQ_HANDLED;
}

static unsigned int sdhci_msm_get_max_clock(struct sdhci_host *host)
{
	struct sdhci_pltfm_host *pltfm_host = sdhci_priv(host);
	struct sdhci_msm_host *msm_host = sdhci_pltfm_priv(pltfm_host);
	struct clk *core_clk = msm_host->bulk_clks[0].clk;

	return clk_round_rate(core_clk, ULONG_MAX);
}

static unsigned int sdhci_msm_get_min_clock(struct sdhci_host *host)
{
	return SDHCI_MSM_MIN_CLOCK;
}

/*
 * __sdhci_msm_set_clock - sdhci_msm clock control.
 *
 * Description:
 * MSM controller does not use internal divider and
 * instead directly control the GCC clock as per
 * HW recommendation.
 **/
static void __sdhci_msm_set_clock(struct sdhci_host *host, unsigned int clock)
{
	u16 clk;

	sdhci_writew(host, 0, SDHCI_CLOCK_CONTROL);

	if (clock == 0)
		return;

	/*
	 * MSM controller do not use clock divider.
	 * Thus read SDHCI_CLOCK_CONTROL and only enable
	 * clock with no divider value programmed.
	 */
	clk = sdhci_readw(host, SDHCI_CLOCK_CONTROL);
	sdhci_enable_clk(host, clk);
}

/* sdhci_msm_set_clock - Called with (host->lock) spinlock held. */
static void sdhci_msm_set_clock(struct sdhci_host *host, unsigned int clock)
{
	struct sdhci_pltfm_host *pltfm_host = sdhci_priv(host);
	struct sdhci_msm_host *msm_host = sdhci_pltfm_priv(pltfm_host);

	if (!clock) {
		host->mmc->actual_clock = msm_host->clk_rate = 0;
		goto out;
	}

	sdhci_msm_hc_select_mode(host);

	msm_set_clock_rate_for_bus_mode(host, clock);
out:
	__sdhci_msm_set_clock(host, clock);
}

/*****************************************************************************\
 *                                                                           *
 * Inline Crypto Engine (ICE) support                                        *
 *                                                                           *
\*****************************************************************************/

#ifdef CONFIG_MMC_CRYPTO

static const struct blk_crypto_ll_ops sdhci_msm_crypto_ops; /* forward decl */

static int sdhci_msm_ice_init(struct sdhci_msm_host *msm_host,
			      struct cqhci_host *cq_host)
{
	struct mmc_host *mmc = msm_host->mmc;
	struct blk_crypto_profile *profile = &mmc->crypto_profile;
	struct device *dev = mmc_dev(mmc);
	struct qcom_ice *ice;
	union cqhci_crypto_capabilities caps;
	union cqhci_crypto_cap_entry cap;
	int err;
	int i;

	if (!(cqhci_readl(cq_host, CQHCI_CAP) & CQHCI_CAP_CS))
		return 0;

	ice = devm_of_qcom_ice_get(dev);
	if (ice == ERR_PTR(-EOPNOTSUPP)) {
		dev_warn(dev, "Disabling inline encryption support\n");
		ice = NULL;
	}

	if (IS_ERR_OR_NULL(ice))
		return PTR_ERR_OR_ZERO(ice);

	msm_host->ice = ice;

	/* Initialize the blk_crypto_profile */

	caps.reg_val = cpu_to_le32(cqhci_readl(cq_host, CQHCI_CCAP));

	/* The number of keyslots supported is (CFGC+1) */
	err = devm_blk_crypto_profile_init(dev, profile, caps.config_count + 1);
	if (err)
		return err;

	profile->ll_ops = sdhci_msm_crypto_ops;
	profile->max_dun_bytes_supported = 4;
<<<<<<< HEAD
=======
	profile->key_types_supported = BLK_CRYPTO_KEY_TYPE_RAW;
>>>>>>> e8a457b7
	profile->dev = dev;

	/*
	 * Currently this driver only supports AES-256-XTS.  All known versions
	 * of ICE support it, but to be safe make sure it is really declared in
	 * the crypto capability registers.  The crypto capability registers
	 * also give the supported data unit size(s).
	 */
	for (i = 0; i < caps.num_crypto_cap; i++) {
		cap.reg_val = cpu_to_le32(cqhci_readl(cq_host,
						      CQHCI_CRYPTOCAP +
						      i * sizeof(__le32)));
		if (cap.algorithm_id == CQHCI_CRYPTO_ALG_AES_XTS &&
		    cap.key_size == CQHCI_CRYPTO_KEY_SIZE_256)
			profile->modes_supported[BLK_ENCRYPTION_MODE_AES_256_XTS] |=
				cap.sdus_mask * 512;
	}

	mmc->caps2 |= MMC_CAP2_CRYPTO;
	return 0;
}

static void sdhci_msm_ice_enable(struct sdhci_msm_host *msm_host)
{
	if (msm_host->mmc->caps2 & MMC_CAP2_CRYPTO)
		qcom_ice_enable(msm_host->ice);
}

static __maybe_unused int sdhci_msm_ice_resume(struct sdhci_msm_host *msm_host)
{
	if (msm_host->mmc->caps2 & MMC_CAP2_CRYPTO)
		return qcom_ice_resume(msm_host->ice);

	return 0;
}

static __maybe_unused int sdhci_msm_ice_suspend(struct sdhci_msm_host *msm_host)
{
	if (msm_host->mmc->caps2 & MMC_CAP2_CRYPTO)
		return qcom_ice_suspend(msm_host->ice);

	return 0;
}

static inline struct sdhci_msm_host *
sdhci_msm_host_from_crypto_profile(struct blk_crypto_profile *profile)
{
	struct mmc_host *mmc = mmc_from_crypto_profile(profile);
	struct sdhci_host *host = mmc_priv(mmc);
	struct sdhci_pltfm_host *pltfm_host = sdhci_priv(host);
	struct sdhci_msm_host *msm_host = sdhci_pltfm_priv(pltfm_host);

	return msm_host;
}

/*
 * Program a key into a QC ICE keyslot.  QC ICE requires a QC-specific SCM call
 * for this; it doesn't support the standard way.
 */
static int sdhci_msm_ice_keyslot_program(struct blk_crypto_profile *profile,
					 const struct blk_crypto_key *key,
					 unsigned int slot)
{
	struct sdhci_msm_host *msm_host =
		sdhci_msm_host_from_crypto_profile(profile);

	/* Only AES-256-XTS has been tested so far. */
	if (key->crypto_cfg.crypto_mode != BLK_ENCRYPTION_MODE_AES_256_XTS)
		return -EOPNOTSUPP;

	return qcom_ice_program_key(msm_host->ice,
				    QCOM_ICE_CRYPTO_ALG_AES_XTS,
				    QCOM_ICE_CRYPTO_KEY_SIZE_256,
<<<<<<< HEAD
				    key->raw,
=======
				    key->bytes,
>>>>>>> e8a457b7
				    key->crypto_cfg.data_unit_size / 512,
				    slot);
}

static int sdhci_msm_ice_keyslot_evict(struct blk_crypto_profile *profile,
				       const struct blk_crypto_key *key,
				       unsigned int slot)
{
	struct sdhci_msm_host *msm_host =
		sdhci_msm_host_from_crypto_profile(profile);

	return qcom_ice_evict_key(msm_host->ice, slot);
}

static const struct blk_crypto_ll_ops sdhci_msm_crypto_ops = {
	.keyslot_program	= sdhci_msm_ice_keyslot_program,
	.keyslot_evict		= sdhci_msm_ice_keyslot_evict,
};

#else /* CONFIG_MMC_CRYPTO */

static inline int sdhci_msm_ice_init(struct sdhci_msm_host *msm_host,
				     struct cqhci_host *cq_host)
{
	return 0;
}

static inline void sdhci_msm_ice_enable(struct sdhci_msm_host *msm_host)
{
}

static inline __maybe_unused int
sdhci_msm_ice_resume(struct sdhci_msm_host *msm_host)
{
	return 0;
}

static inline __maybe_unused int
sdhci_msm_ice_suspend(struct sdhci_msm_host *msm_host)
{
	return 0;
}
#endif /* !CONFIG_MMC_CRYPTO */

/*****************************************************************************\
 *                                                                           *
 * MSM Command Queue Engine (CQE)                                            *
 *                                                                           *
\*****************************************************************************/

static u32 sdhci_msm_cqe_irq(struct sdhci_host *host, u32 intmask)
{
	int cmd_error = 0;
	int data_error = 0;

	if (!sdhci_cqe_irq(host, intmask, &cmd_error, &data_error))
		return intmask;

	cqhci_irq(host->mmc, intmask, cmd_error, data_error);
	return 0;
}

static void sdhci_msm_cqe_enable(struct mmc_host *mmc)
{
	struct sdhci_host *host = mmc_priv(mmc);
	struct sdhci_pltfm_host *pltfm_host = sdhci_priv(host);
	struct sdhci_msm_host *msm_host = sdhci_pltfm_priv(pltfm_host);

	sdhci_cqe_enable(mmc);
	sdhci_msm_ice_enable(msm_host);
}

static void sdhci_msm_cqe_disable(struct mmc_host *mmc, bool recovery)
{
	struct sdhci_host *host = mmc_priv(mmc);
	unsigned long flags;
	u32 ctrl;

	/*
	 * When CQE is halted, the legacy SDHCI path operates only
	 * on 16-byte descriptors in 64bit mode.
	 */
	if (host->flags & SDHCI_USE_64_BIT_DMA)
		host->desc_sz = 16;

	spin_lock_irqsave(&host->lock, flags);

	/*
	 * During CQE command transfers, command complete bit gets latched.
	 * So s/w should clear command complete interrupt status when CQE is
	 * either halted or disabled. Otherwise unexpected SDCHI legacy
	 * interrupt gets triggered when CQE is halted/disabled.
	 */
	ctrl = sdhci_readl(host, SDHCI_INT_ENABLE);
	ctrl |= SDHCI_INT_RESPONSE;
	sdhci_writel(host,  ctrl, SDHCI_INT_ENABLE);
	sdhci_writel(host, SDHCI_INT_RESPONSE, SDHCI_INT_STATUS);

	spin_unlock_irqrestore(&host->lock, flags);

	sdhci_cqe_disable(mmc, recovery);
}

static void sdhci_msm_set_timeout(struct sdhci_host *host, struct mmc_command *cmd)
{
	u32 count, start = 15;

	__sdhci_set_timeout(host, cmd);
	count = sdhci_readb(host, SDHCI_TIMEOUT_CONTROL);
	/*
	 * Update software timeout value if its value is less than hardware data
	 * timeout value. Qcom SoC hardware data timeout value was calculated
	 * using 4 * MCLK * 2^(count + 13). where MCLK = 1 / host->clock.
	 */
	if (cmd && cmd->data && host->clock > 400000 &&
	    host->clock <= 50000000 &&
	    ((1 << (count + start)) > (10 * host->clock)))
		host->data_timeout = 22LL * NSEC_PER_SEC;
}

static const struct cqhci_host_ops sdhci_msm_cqhci_ops = {
	.enable		= sdhci_msm_cqe_enable,
	.disable	= sdhci_msm_cqe_disable,
#ifdef CONFIG_MMC_CRYPTO
	.uses_custom_crypto_profile = true,
#endif
};

static int sdhci_msm_cqe_add_host(struct sdhci_host *host,
				struct platform_device *pdev)
{
	struct sdhci_pltfm_host *pltfm_host = sdhci_priv(host);
	struct sdhci_msm_host *msm_host = sdhci_pltfm_priv(pltfm_host);
	struct cqhci_host *cq_host;
	bool dma64;
	u32 cqcfg;
	int ret;

	/*
	 * When CQE is halted, SDHC operates only on 16byte ADMA descriptors.
	 * So ensure ADMA table is allocated for 16byte descriptors.
	 */
	if (host->caps & SDHCI_CAN_64BIT)
		host->alloc_desc_sz = 16;

	ret = sdhci_setup_host(host);
	if (ret)
		return ret;

	cq_host = cqhci_pltfm_init(pdev);
	if (IS_ERR(cq_host)) {
		ret = PTR_ERR(cq_host);
		dev_err(&pdev->dev, "cqhci-pltfm init: failed: %d\n", ret);
		goto cleanup;
	}

	msm_host->mmc->caps2 |= MMC_CAP2_CQE | MMC_CAP2_CQE_DCMD;
	cq_host->ops = &sdhci_msm_cqhci_ops;

	dma64 = host->flags & SDHCI_USE_64_BIT_DMA;

	ret = sdhci_msm_ice_init(msm_host, cq_host);
	if (ret)
		goto cleanup;

	ret = cqhci_init(cq_host, host->mmc, dma64);
	if (ret) {
		dev_err(&pdev->dev, "%s: CQE init: failed (%d)\n",
				mmc_hostname(host->mmc), ret);
		goto cleanup;
	}

	/* Disable cqe reset due to cqe enable signal */
	cqcfg = cqhci_readl(cq_host, CQHCI_VENDOR_CFG1);
	cqcfg |= CQHCI_VENDOR_DIS_RST_ON_CQ_EN;
	cqhci_writel(cq_host, cqcfg, CQHCI_VENDOR_CFG1);

	/*
	 * SDHC expects 12byte ADMA descriptors till CQE is enabled.
	 * So limit desc_sz to 12 so that the data commands that are sent
	 * during card initialization (before CQE gets enabled) would
	 * get executed without any issues.
	 */
	if (host->flags & SDHCI_USE_64_BIT_DMA)
		host->desc_sz = 12;

	ret = __sdhci_add_host(host);
	if (ret)
		goto cleanup;

	dev_info(&pdev->dev, "%s: CQE init: success\n",
			mmc_hostname(host->mmc));
	return ret;

cleanup:
	sdhci_cleanup_host(host);
	return ret;
}

/*
 * Platform specific register write functions. This is so that, if any
 * register write needs to be followed up by platform specific actions,
 * they can be added here. These functions can go to sleep when writes
 * to certain registers are done.
 * These functions are relying on sdhci_set_ios not using spinlock.
 */
static int __sdhci_msm_check_write(struct sdhci_host *host, u16 val, int reg)
{
	struct sdhci_pltfm_host *pltfm_host = sdhci_priv(host);
	struct sdhci_msm_host *msm_host = sdhci_pltfm_priv(pltfm_host);
	u32 req_type = 0;

	switch (reg) {
	case SDHCI_HOST_CONTROL2:
		req_type = (val & SDHCI_CTRL_VDD_180) ? REQ_IO_LOW :
			REQ_IO_HIGH;
		break;
	case SDHCI_SOFTWARE_RESET:
		if (host->pwr && (val & SDHCI_RESET_ALL))
			req_type = REQ_BUS_OFF;
		break;
	case SDHCI_POWER_CONTROL:
		req_type = !val ? REQ_BUS_OFF : REQ_BUS_ON;
		break;
	case SDHCI_TRANSFER_MODE:
		msm_host->transfer_mode = val;
		break;
	case SDHCI_COMMAND:
		if (!msm_host->use_cdr)
			break;
		if ((msm_host->transfer_mode & SDHCI_TRNS_READ) &&
		    !mmc_op_tuning(SDHCI_GET_CMD(val)))
			sdhci_msm_set_cdr(host, true);
		else
			sdhci_msm_set_cdr(host, false);
		break;
	}

	if (req_type) {
		msm_host->pwr_irq_flag = 0;
		/*
		 * Since this register write may trigger a power irq, ensure
		 * all previous register writes are complete by this point.
		 */
		mb();
	}
	return req_type;
}

/* This function may sleep*/
static void sdhci_msm_writew(struct sdhci_host *host, u16 val, int reg)
{
	u32 req_type = 0;

	req_type = __sdhci_msm_check_write(host, val, reg);
	writew_relaxed(val, host->ioaddr + reg);

	if (req_type)
		sdhci_msm_check_power_status(host, req_type);
}

/* This function may sleep*/
static void sdhci_msm_writeb(struct sdhci_host *host, u8 val, int reg)
{
	u32 req_type = 0;

	req_type = __sdhci_msm_check_write(host, val, reg);

	writeb_relaxed(val, host->ioaddr + reg);

	if (req_type)
		sdhci_msm_check_power_status(host, req_type);
}

static void sdhci_msm_set_regulator_caps(struct sdhci_msm_host *msm_host)
{
	struct mmc_host *mmc = msm_host->mmc;
	struct regulator *supply = mmc->supply.vqmmc;
	u32 caps = 0, config;
	struct sdhci_host *host = mmc_priv(mmc);
	const struct sdhci_msm_offset *msm_offset = msm_host->offset;

	if (!IS_ERR(mmc->supply.vqmmc)) {
		if (regulator_is_supported_voltage(supply, 1700000, 1950000))
			caps |= CORE_1_8V_SUPPORT;
		if (regulator_is_supported_voltage(supply, 2700000, 3600000))
			caps |= CORE_3_0V_SUPPORT;

		if (!caps)
			pr_warn("%s: 1.8/3V not supported for vqmmc\n",
					mmc_hostname(mmc));
	}

	if (caps) {
		/*
		 * Set the PAD_PWR_SWITCH_EN bit so that the PAD_PWR_SWITCH
		 * bit can be used as required later on.
		 */
		u32 io_level = msm_host->curr_io_level;

		config = readl_relaxed(host->ioaddr +
				msm_offset->core_vendor_spec);
		config |= CORE_IO_PAD_PWR_SWITCH_EN;

		if ((io_level & REQ_IO_HIGH) && (caps &	CORE_3_0V_SUPPORT))
			config &= ~CORE_IO_PAD_PWR_SWITCH;
		else if ((io_level & REQ_IO_LOW) || (caps & CORE_1_8V_SUPPORT))
			config |= CORE_IO_PAD_PWR_SWITCH;

		writel_relaxed(config,
				host->ioaddr + msm_offset->core_vendor_spec);
	}
	msm_host->caps_0 |= caps;
	pr_debug("%s: supported caps: 0x%08x\n", mmc_hostname(mmc), caps);
}

static int sdhci_msm_register_vreg(struct sdhci_msm_host *msm_host)
{
	int ret;

	ret = mmc_regulator_get_supply(msm_host->mmc);
	if (ret)
		return ret;

	sdhci_msm_set_regulator_caps(msm_host);

	return 0;
}

static int sdhci_msm_start_signal_voltage_switch(struct mmc_host *mmc,
				      struct mmc_ios *ios)
{
	struct sdhci_host *host = mmc_priv(mmc);
	u16 ctrl, status;

	/*
	 * Signal Voltage Switching is only applicable for Host Controllers
	 * v3.00 and above.
	 */
	if (host->version < SDHCI_SPEC_300)
		return 0;

	ctrl = sdhci_readw(host, SDHCI_HOST_CONTROL2);

	switch (ios->signal_voltage) {
	case MMC_SIGNAL_VOLTAGE_330:
		if (!(host->flags & SDHCI_SIGNALING_330))
			return -EINVAL;

		/* Set 1.8V Signal Enable in the Host Control2 register to 0 */
		ctrl &= ~SDHCI_CTRL_VDD_180;
		break;
	case MMC_SIGNAL_VOLTAGE_180:
		if (!(host->flags & SDHCI_SIGNALING_180))
			return -EINVAL;

		/* Enable 1.8V Signal Enable in the Host Control2 register */
		ctrl |= SDHCI_CTRL_VDD_180;
		break;

	default:
		return -EINVAL;
	}

	sdhci_writew(host, ctrl, SDHCI_HOST_CONTROL2);

	/* Wait for 5ms */
	usleep_range(5000, 5500);

	/* regulator output should be stable within 5 ms */
	status = ctrl & SDHCI_CTRL_VDD_180;
	ctrl = sdhci_readw(host, SDHCI_HOST_CONTROL2);
	if ((ctrl & SDHCI_CTRL_VDD_180) == status)
		return 0;

	dev_warn(mmc_dev(mmc), "%s: Regulator output did not became stable\n",
		mmc_hostname(mmc));

	return -EAGAIN;
}

#define DRIVER_NAME "sdhci_msm"
#define SDHCI_MSM_DUMP(f, x...) \
	pr_err("%s: " DRIVER_NAME ": " f, mmc_hostname(host->mmc), ## x)

static void sdhci_msm_dump_vendor_regs(struct sdhci_host *host)
{
	struct sdhci_pltfm_host *pltfm_host = sdhci_priv(host);
	struct sdhci_msm_host *msm_host = sdhci_pltfm_priv(pltfm_host);
	const struct sdhci_msm_offset *msm_offset = msm_host->offset;

	SDHCI_MSM_DUMP("----------- VENDOR REGISTER DUMP -----------\n");

	SDHCI_MSM_DUMP(
			"DLL sts: 0x%08x | DLL cfg:  0x%08x | DLL cfg2: 0x%08x\n",
		readl_relaxed(host->ioaddr + msm_offset->core_dll_status),
		readl_relaxed(host->ioaddr + msm_offset->core_dll_config),
		readl_relaxed(host->ioaddr + msm_offset->core_dll_config_2));
	SDHCI_MSM_DUMP(
			"DLL cfg3: 0x%08x | DLL usr ctl:  0x%08x | DDR cfg: 0x%08x\n",
		readl_relaxed(host->ioaddr + msm_offset->core_dll_config_3),
		readl_relaxed(host->ioaddr + msm_offset->core_dll_usr_ctl),
		readl_relaxed(host->ioaddr + msm_offset->core_ddr_config));
	SDHCI_MSM_DUMP(
			"Vndr func: 0x%08x | Vndr func2 : 0x%08x Vndr func3: 0x%08x\n",
		readl_relaxed(host->ioaddr + msm_offset->core_vendor_spec),
		readl_relaxed(host->ioaddr +
			msm_offset->core_vendor_spec_func2),
		readl_relaxed(host->ioaddr + msm_offset->core_vendor_spec3));
}

static const struct sdhci_msm_variant_ops mci_var_ops = {
	.msm_readl_relaxed = sdhci_msm_mci_variant_readl_relaxed,
	.msm_writel_relaxed = sdhci_msm_mci_variant_writel_relaxed,
};

static const struct sdhci_msm_variant_ops v5_var_ops = {
	.msm_readl_relaxed = sdhci_msm_v5_variant_readl_relaxed,
	.msm_writel_relaxed = sdhci_msm_v5_variant_writel_relaxed,
};

static const struct sdhci_msm_variant_info sdhci_msm_mci_var = {
	.var_ops = &mci_var_ops,
	.offset = &sdhci_msm_mci_offset,
};

static const struct sdhci_msm_variant_info sdhci_msm_v5_var = {
	.mci_removed = true,
	.var_ops = &v5_var_ops,
	.offset = &sdhci_msm_v5_offset,
};

static const struct sdhci_msm_variant_info sdm845_sdhci_var = {
	.mci_removed = true,
	.restore_dll_config = true,
	.var_ops = &v5_var_ops,
	.offset = &sdhci_msm_v5_offset,
};

static const struct of_device_id sdhci_msm_dt_match[] = {
	/*
	 * Do not add new variants to the driver which are compatible with
	 * generic ones, unless they need customization.
	 */
	{.compatible = "qcom,sdhci-msm-v4", .data = &sdhci_msm_mci_var},
	{.compatible = "qcom,sdhci-msm-v5", .data = &sdhci_msm_v5_var},
	{.compatible = "qcom,sdm670-sdhci", .data = &sdm845_sdhci_var},
	{.compatible = "qcom,sdm845-sdhci", .data = &sdm845_sdhci_var},
	{.compatible = "qcom,sc7180-sdhci", .data = &sdm845_sdhci_var},
	{},
};

MODULE_DEVICE_TABLE(of, sdhci_msm_dt_match);

static const struct sdhci_ops sdhci_msm_ops = {
	.reset = sdhci_and_cqhci_reset,
	.set_clock = sdhci_msm_set_clock,
	.get_min_clock = sdhci_msm_get_min_clock,
	.get_max_clock = sdhci_msm_get_max_clock,
	.set_bus_width = sdhci_set_bus_width,
	.set_uhs_signaling = sdhci_msm_set_uhs_signaling,
	.write_w = sdhci_msm_writew,
	.write_b = sdhci_msm_writeb,
	.irq	= sdhci_msm_cqe_irq,
	.dump_vendor_regs = sdhci_msm_dump_vendor_regs,
	.set_power = sdhci_set_power_noreg,
	.set_timeout = sdhci_msm_set_timeout,
};

static const struct sdhci_pltfm_data sdhci_msm_pdata = {
	.quirks = SDHCI_QUIRK_BROKEN_CARD_DETECTION |
		  SDHCI_QUIRK_SINGLE_POWER_WRITE |
		  SDHCI_QUIRK_CAP_CLOCK_BASE_BROKEN |
		  SDHCI_QUIRK_MULTIBLOCK_READ_ACMD12,

	.quirks2 = SDHCI_QUIRK2_PRESET_VALUE_BROKEN,
	.ops = &sdhci_msm_ops,
};

static inline void sdhci_msm_get_of_property(struct platform_device *pdev,
		struct sdhci_host *host)
{
	struct device_node *node = pdev->dev.of_node;
	struct sdhci_pltfm_host *pltfm_host = sdhci_priv(host);
	struct sdhci_msm_host *msm_host = sdhci_pltfm_priv(pltfm_host);

	if (of_property_read_u32(node, "qcom,ddr-config",
				&msm_host->ddr_config))
		msm_host->ddr_config = DDR_CONFIG_POR_VAL;

	of_property_read_u32(node, "qcom,dll-config", &msm_host->dll_config);

	if (of_device_is_compatible(node, "qcom,msm8916-sdhci"))
		host->quirks2 |= SDHCI_QUIRK2_BROKEN_64_BIT_DMA;
}

static int sdhci_msm_gcc_reset(struct device *dev, struct sdhci_host *host)
{
	struct reset_control *reset;
	int ret = 0;

	reset = reset_control_get_optional_exclusive(dev, NULL);
	if (IS_ERR(reset))
		return dev_err_probe(dev, PTR_ERR(reset),
				"unable to acquire core_reset\n");

	if (!reset)
		return ret;

	ret = reset_control_assert(reset);
	if (ret) {
		reset_control_put(reset);
		return dev_err_probe(dev, ret, "core_reset assert failed\n");
	}

	/*
	 * The hardware requirement for delay between assert/deassert
	 * is at least 3-4 sleep clock (32.7KHz) cycles, which comes to
	 * ~125us (4/32768). To be on the safe side add 200us delay.
	 */
	usleep_range(200, 210);

	ret = reset_control_deassert(reset);
	if (ret) {
		reset_control_put(reset);
		return dev_err_probe(dev, ret, "core_reset deassert failed\n");
	}

	usleep_range(200, 210);
	reset_control_put(reset);

	return ret;
}

static int sdhci_msm_probe(struct platform_device *pdev)
{
	struct sdhci_host *host;
	struct sdhci_pltfm_host *pltfm_host;
	struct sdhci_msm_host *msm_host;
	struct clk *clk;
	int ret;
	u16 host_version, core_minor;
	u32 core_version, config;
	u8 core_major;
	const struct sdhci_msm_offset *msm_offset;
	const struct sdhci_msm_variant_info *var_info;
	struct device_node *node = pdev->dev.of_node;

	host = sdhci_pltfm_init(pdev, &sdhci_msm_pdata, sizeof(*msm_host));
	if (IS_ERR(host))
		return PTR_ERR(host);

	host->sdma_boundary = 0;
	pltfm_host = sdhci_priv(host);
	msm_host = sdhci_pltfm_priv(pltfm_host);
	msm_host->mmc = host->mmc;
	msm_host->pdev = pdev;

	ret = mmc_of_parse(host->mmc);
	if (ret)
		goto pltfm_free;

	/*
	 * Based on the compatible string, load the required msm host info from
	 * the data associated with the version info.
	 */
	var_info = of_device_get_match_data(&pdev->dev);

	msm_host->mci_removed = var_info->mci_removed;
	msm_host->restore_dll_config = var_info->restore_dll_config;
	msm_host->var_ops = var_info->var_ops;
	msm_host->offset = var_info->offset;

	msm_offset = msm_host->offset;

	sdhci_get_of_property(pdev);
	sdhci_msm_get_of_property(pdev, host);

	msm_host->saved_tuning_phase = INVALID_TUNING_PHASE;

	ret = sdhci_msm_gcc_reset(&pdev->dev, host);
	if (ret)
		goto pltfm_free;

	/* Setup SDCC bus voter clock. */
	msm_host->bus_clk = devm_clk_get(&pdev->dev, "bus");
	if (!IS_ERR(msm_host->bus_clk)) {
		/* Vote for max. clk rate for max. performance */
		ret = clk_set_rate(msm_host->bus_clk, INT_MAX);
		if (ret)
			goto pltfm_free;
		ret = clk_prepare_enable(msm_host->bus_clk);
		if (ret)
			goto pltfm_free;
	}

	/* Setup main peripheral bus clock */
	clk = devm_clk_get(&pdev->dev, "iface");
	if (IS_ERR(clk)) {
		ret = PTR_ERR(clk);
		dev_err(&pdev->dev, "Peripheral clk setup failed (%d)\n", ret);
		goto bus_clk_disable;
	}
	msm_host->bulk_clks[1].clk = clk;

	/* Setup SDC MMC clock */
	clk = devm_clk_get(&pdev->dev, "core");
	if (IS_ERR(clk)) {
		ret = PTR_ERR(clk);
		dev_err(&pdev->dev, "SDC MMC clk setup failed (%d)\n", ret);
		goto bus_clk_disable;
	}
	msm_host->bulk_clks[0].clk = clk;

	 /* Check for optional interconnect paths */
	ret = dev_pm_opp_of_find_icc_paths(&pdev->dev, NULL);
	if (ret)
		goto bus_clk_disable;

	ret = devm_pm_opp_set_clkname(&pdev->dev, "core");
	if (ret)
		goto bus_clk_disable;

	/* OPP table is optional */
	ret = devm_pm_opp_of_add_table(&pdev->dev);
	if (ret && ret != -ENODEV) {
		dev_err(&pdev->dev, "Invalid OPP table in Device tree\n");
		goto bus_clk_disable;
	}

	/* Vote for maximum clock rate for maximum performance */
	ret = dev_pm_opp_set_rate(&pdev->dev, INT_MAX);
	if (ret)
		dev_warn(&pdev->dev, "core clock boost failed\n");

	clk = devm_clk_get(&pdev->dev, "cal");
	if (IS_ERR(clk))
		clk = NULL;
	msm_host->bulk_clks[2].clk = clk;

	clk = devm_clk_get(&pdev->dev, "sleep");
	if (IS_ERR(clk))
		clk = NULL;
	msm_host->bulk_clks[3].clk = clk;

	ret = clk_bulk_prepare_enable(ARRAY_SIZE(msm_host->bulk_clks),
				      msm_host->bulk_clks);
	if (ret)
		goto bus_clk_disable;

	/*
	 * xo clock is needed for FLL feature of cm_dll.
	 * In case if xo clock is not mentioned in DT, warn and proceed.
	 */
	msm_host->xo_clk = devm_clk_get(&pdev->dev, "xo");
	if (IS_ERR(msm_host->xo_clk)) {
		ret = PTR_ERR(msm_host->xo_clk);
		dev_warn(&pdev->dev, "TCXO clk not present (%d)\n", ret);
	}

	if (!msm_host->mci_removed) {
		msm_host->core_mem = devm_platform_ioremap_resource(pdev, 1);
		if (IS_ERR(msm_host->core_mem)) {
			ret = PTR_ERR(msm_host->core_mem);
			goto clk_disable;
		}
	}

	/* Reset the vendor spec register to power on reset state */
	writel_relaxed(CORE_VENDOR_SPEC_POR_VAL,
			host->ioaddr + msm_offset->core_vendor_spec);

	if (!msm_host->mci_removed) {
		/* Set HC_MODE_EN bit in HC_MODE register */
		msm_host_writel(msm_host, HC_MODE_EN, host,
				msm_offset->core_hc_mode);
		config = msm_host_readl(msm_host, host,
				msm_offset->core_hc_mode);
		config |= FF_CLK_SW_RST_DIS;
		msm_host_writel(msm_host, config, host,
				msm_offset->core_hc_mode);
	}

	host_version = readw_relaxed((host->ioaddr + SDHCI_HOST_VERSION));
	dev_dbg(&pdev->dev, "Host Version: 0x%x Vendor Version 0x%x\n",
		host_version, ((host_version & SDHCI_VENDOR_VER_MASK) >>
			       SDHCI_VENDOR_VER_SHIFT));

	core_version = msm_host_readl(msm_host, host,
			msm_offset->core_mci_version);
	core_major = (core_version & CORE_VERSION_MAJOR_MASK) >>
		      CORE_VERSION_MAJOR_SHIFT;
	core_minor = core_version & CORE_VERSION_MINOR_MASK;
	dev_dbg(&pdev->dev, "MCI Version: 0x%08x, major: 0x%04x, minor: 0x%02x\n",
		core_version, core_major, core_minor);

	if (core_major == 1 && core_minor >= 0x42)
		msm_host->use_14lpp_dll_reset = true;

	/*
	 * SDCC 5 controller with major version 1, minor version 0x34 and later
	 * with HS 400 mode support will use CM DLL instead of CDC LP 533 DLL.
	 */
	if (core_major == 1 && core_minor < 0x34)
		msm_host->use_cdclp533 = true;

	/*
	 * Support for some capabilities is not advertised by newer
	 * controller versions and must be explicitly enabled.
	 */
	if (core_major >= 1 && core_minor != 0x11 && core_minor != 0x12) {
		config = readl_relaxed(host->ioaddr + SDHCI_CAPABILITIES);
		config |= SDHCI_CAN_VDD_300 | SDHCI_CAN_DO_8BIT;
		writel_relaxed(config, host->ioaddr +
				msm_offset->core_vendor_spec_capabilities0);
	}

	if (core_major == 1 && core_minor >= 0x49)
		msm_host->updated_ddr_cfg = true;

	if (core_major == 1 && core_minor >= 0x71)
		msm_host->uses_tassadar_dll = true;

	ret = sdhci_msm_register_vreg(msm_host);
	if (ret)
		goto clk_disable;

	/*
	 * Power on reset state may trigger power irq if previous status of
	 * PWRCTL was either BUS_ON or IO_HIGH_V. So before enabling pwr irq
	 * interrupt in GIC, any pending power irq interrupt should be
	 * acknowledged. Otherwise power irq interrupt handler would be
	 * fired prematurely.
	 */
	sdhci_msm_handle_pwr_irq(host, 0);

	/*
	 * Ensure that above writes are propagated before interrupt enablement
	 * in GIC.
	 */
	mb();

	/* Setup IRQ for handling power/voltage tasks with PMIC */
	msm_host->pwr_irq = platform_get_irq_byname(pdev, "pwr_irq");
	if (msm_host->pwr_irq < 0) {
		ret = msm_host->pwr_irq;
		goto clk_disable;
	}

	sdhci_msm_init_pwr_irq_wait(msm_host);
	/* Enable pwr irq interrupts */
	msm_host_writel(msm_host, INT_MASK, host,
		msm_offset->core_pwrctl_mask);

	ret = devm_request_threaded_irq(&pdev->dev, msm_host->pwr_irq, NULL,
					sdhci_msm_pwr_irq, IRQF_ONESHOT,
					dev_name(&pdev->dev), host);
	if (ret) {
		dev_err(&pdev->dev, "Request IRQ failed (%d)\n", ret);
		goto clk_disable;
	}

	msm_host->mmc->caps |= MMC_CAP_WAIT_WHILE_BUSY | MMC_CAP_NEED_RSP_BUSY;

	/* Set the timeout value to max possible */
	host->max_timeout_count = 0xF;

	pm_runtime_get_noresume(&pdev->dev);
	pm_runtime_set_active(&pdev->dev);
	pm_runtime_enable(&pdev->dev);
	pm_runtime_set_autosuspend_delay(&pdev->dev,
					 MSM_MMC_AUTOSUSPEND_DELAY_MS);
	pm_runtime_use_autosuspend(&pdev->dev);

	host->mmc_host_ops.start_signal_voltage_switch =
		sdhci_msm_start_signal_voltage_switch;
	host->mmc_host_ops.execute_tuning = sdhci_msm_execute_tuning;
	if (of_property_read_bool(node, "supports-cqe"))
		ret = sdhci_msm_cqe_add_host(host, pdev);
	else
		ret = sdhci_add_host(host);
	if (ret)
		goto pm_runtime_disable;

	pm_runtime_mark_last_busy(&pdev->dev);
	pm_runtime_put_autosuspend(&pdev->dev);

	return 0;

pm_runtime_disable:
	pm_runtime_disable(&pdev->dev);
	pm_runtime_set_suspended(&pdev->dev);
	pm_runtime_put_noidle(&pdev->dev);
clk_disable:
	clk_bulk_disable_unprepare(ARRAY_SIZE(msm_host->bulk_clks),
				   msm_host->bulk_clks);
bus_clk_disable:
	if (!IS_ERR(msm_host->bus_clk))
		clk_disable_unprepare(msm_host->bus_clk);
pltfm_free:
	sdhci_pltfm_free(pdev);
	return ret;
}

static void sdhci_msm_remove(struct platform_device *pdev)
{
	struct sdhci_host *host = platform_get_drvdata(pdev);
	struct sdhci_pltfm_host *pltfm_host = sdhci_priv(host);
	struct sdhci_msm_host *msm_host = sdhci_pltfm_priv(pltfm_host);
	int dead = (readl_relaxed(host->ioaddr + SDHCI_INT_STATUS) ==
		    0xffffffff);

	sdhci_remove_host(host, dead);

	pm_runtime_get_sync(&pdev->dev);
	pm_runtime_disable(&pdev->dev);
	pm_runtime_put_noidle(&pdev->dev);

	clk_bulk_disable_unprepare(ARRAY_SIZE(msm_host->bulk_clks),
				   msm_host->bulk_clks);
	if (!IS_ERR(msm_host->bus_clk))
		clk_disable_unprepare(msm_host->bus_clk);
	sdhci_pltfm_free(pdev);
}

static __maybe_unused int sdhci_msm_runtime_suspend(struct device *dev)
{
	struct sdhci_host *host = dev_get_drvdata(dev);
	struct sdhci_pltfm_host *pltfm_host = sdhci_priv(host);
	struct sdhci_msm_host *msm_host = sdhci_pltfm_priv(pltfm_host);
	unsigned long flags;

	spin_lock_irqsave(&host->lock, flags);
	host->runtime_suspended = true;
	spin_unlock_irqrestore(&host->lock, flags);

	/* Drop the performance vote */
	dev_pm_opp_set_rate(dev, 0);
	clk_bulk_disable_unprepare(ARRAY_SIZE(msm_host->bulk_clks),
				   msm_host->bulk_clks);

	return sdhci_msm_ice_suspend(msm_host);
}

static __maybe_unused int sdhci_msm_runtime_resume(struct device *dev)
{
	struct sdhci_host *host = dev_get_drvdata(dev);
	struct sdhci_pltfm_host *pltfm_host = sdhci_priv(host);
	struct sdhci_msm_host *msm_host = sdhci_pltfm_priv(pltfm_host);
	unsigned long flags;
	int ret;

	ret = clk_bulk_prepare_enable(ARRAY_SIZE(msm_host->bulk_clks),
				       msm_host->bulk_clks);
	if (ret)
		return ret;
	/*
	 * Whenever core-clock is gated dynamically, it's needed to
	 * restore the SDR DLL settings when the clock is ungated.
	 */
	if (msm_host->restore_dll_config && msm_host->clk_rate) {
		ret = sdhci_msm_restore_sdr_dll_config(host);
		if (ret)
			return ret;
	}

	dev_pm_opp_set_rate(dev, msm_host->clk_rate);

	ret = sdhci_msm_ice_resume(msm_host);
	if (ret)
		return ret;

	spin_lock_irqsave(&host->lock, flags);
	host->runtime_suspended = false;
	spin_unlock_irqrestore(&host->lock, flags);

	return ret;
}

static const struct dev_pm_ops sdhci_msm_pm_ops = {
	SET_SYSTEM_SLEEP_PM_OPS(pm_runtime_force_suspend,
				pm_runtime_force_resume)
	SET_RUNTIME_PM_OPS(sdhci_msm_runtime_suspend,
			   sdhci_msm_runtime_resume,
			   NULL)
};

static struct platform_driver sdhci_msm_driver = {
	.probe = sdhci_msm_probe,
	.remove = sdhci_msm_remove,
	.driver = {
		   .name = "sdhci_msm",
		   .of_match_table = sdhci_msm_dt_match,
		   .pm = &sdhci_msm_pm_ops,
		   .probe_type = PROBE_PREFER_ASYNCHRONOUS,
	},
};

module_platform_driver(sdhci_msm_driver);

MODULE_DESCRIPTION("Qualcomm Secure Digital Host Controller Interface driver");
MODULE_LICENSE("GPL v2");<|MERGE_RESOLUTION|>--- conflicted
+++ resolved
@@ -1895,10 +1895,7 @@
 
 	profile->ll_ops = sdhci_msm_crypto_ops;
 	profile->max_dun_bytes_supported = 4;
-<<<<<<< HEAD
-=======
 	profile->key_types_supported = BLK_CRYPTO_KEY_TYPE_RAW;
->>>>>>> e8a457b7
 	profile->dev = dev;
 
 	/*
@@ -1972,11 +1969,7 @@
 	return qcom_ice_program_key(msm_host->ice,
 				    QCOM_ICE_CRYPTO_ALG_AES_XTS,
 				    QCOM_ICE_CRYPTO_KEY_SIZE_256,
-<<<<<<< HEAD
-				    key->raw,
-=======
 				    key->bytes,
->>>>>>> e8a457b7
 				    key->crypto_cfg.data_unit_size / 512,
 				    slot);
 }
