// SPDX-License-Identifier: GPL-2.0-or-later
/*
 *
 *  Generic Bluetooth USB driver
 *
 *  Copyright (C) 2005-2008  Marcel Holtmann <marcel@holtmann.org>
 */

#include <linux/dmi.h>
#include <linux/module.h>
#include <linux/usb.h>
#include <linux/usb/quirks.h>
#include <linux/firmware.h>
#include <linux/iopoll.h>
#include <linux/of_device.h>
#include <linux/of_irq.h>
#include <linux/suspend.h>
#include <linux/gpio/consumer.h>
#include <linux/debugfs.h>
#include <linux/unaligned.h>

#include <net/bluetooth/bluetooth.h>
#include <net/bluetooth/hci_core.h>

#include "btintel.h"
#include "btbcm.h"
#include "btrtl.h"
#include "btmtk.h"

#define VERSION "0.8"

static bool disable_scofix;
static bool force_scofix;
static bool enable_autosuspend = IS_ENABLED(CONFIG_BT_HCIBTUSB_AUTOSUSPEND);
static bool enable_poll_sync = IS_ENABLED(CONFIG_BT_HCIBTUSB_POLL_SYNC);
static bool reset = true;
static bool auto_isoc_alt = IS_ENABLED(CONFIG_BT_HCIBTUSB_AUTO_ISOC_ALT);

static struct usb_driver btusb_driver;

#define BTUSB_IGNORE			BIT(0)
#define BTUSB_DIGIANSWER		BIT(1)
#define BTUSB_CSR			BIT(2)
#define BTUSB_SNIFFER			BIT(3)
#define BTUSB_BCM92035			BIT(4)
#define BTUSB_BROKEN_ISOC		BIT(5)
#define BTUSB_WRONG_SCO_MTU		BIT(6)
#define BTUSB_ATH3012			BIT(7)
#define BTUSB_INTEL_COMBINED		BIT(8)
#define BTUSB_INTEL_BOOT		BIT(9)
#define BTUSB_BCM_PATCHRAM		BIT(10)
#define BTUSB_MARVELL			BIT(11)
#define BTUSB_SWAVE			BIT(12)
#define BTUSB_AMP			BIT(13)
#define BTUSB_QCA_ROME			BIT(14)
#define BTUSB_BCM_APPLE			BIT(15)
#define BTUSB_REALTEK			BIT(16)
#define BTUSB_BCM2045			BIT(17)
#define BTUSB_IFNUM_2			BIT(18)
#define BTUSB_CW6622			BIT(19)
#define BTUSB_MEDIATEK			BIT(20)
#define BTUSB_WIDEBAND_SPEECH		BIT(21)
#define BTUSB_INVALID_LE_STATES		BIT(22)
#define BTUSB_QCA_WCN6855		BIT(23)
#define BTUSB_INTEL_BROKEN_SHUTDOWN_LED	BIT(24)
#define BTUSB_INTEL_BROKEN_INITIAL_NCMD BIT(25)
#define BTUSB_INTEL_NO_WBS_SUPPORT	BIT(26)
#define BTUSB_ACTIONS_SEMI		BIT(27)

static const struct usb_device_id btusb_table[] = {
	/* Generic Bluetooth USB device */
	{ USB_DEVICE_INFO(0xe0, 0x01, 0x01) },

	/* Generic Bluetooth AMP device */
	{ USB_DEVICE_INFO(0xe0, 0x01, 0x04), .driver_info = BTUSB_AMP },

	/* Generic Bluetooth USB interface */
	{ USB_INTERFACE_INFO(0xe0, 0x01, 0x01) },

	/* Apple-specific (Broadcom) devices */
	{ USB_VENDOR_AND_INTERFACE_INFO(0x05ac, 0xff, 0x01, 0x01),
	  .driver_info = BTUSB_BCM_APPLE | BTUSB_IFNUM_2 },

	/* MediaTek MT76x0E */
	{ USB_DEVICE(0x0e8d, 0x763f) },

	/* Broadcom SoftSailing reporting vendor specific */
	{ USB_DEVICE(0x0a5c, 0x21e1) },

	/* Apple MacBookPro 7,1 */
	{ USB_DEVICE(0x05ac, 0x8213) },

	/* Apple iMac11,1 */
	{ USB_DEVICE(0x05ac, 0x8215) },

	/* Apple MacBookPro6,2 */
	{ USB_DEVICE(0x05ac, 0x8218) },

	/* Apple MacBookAir3,1, MacBookAir3,2 */
	{ USB_DEVICE(0x05ac, 0x821b) },

	/* Apple MacBookAir4,1 */
	{ USB_DEVICE(0x05ac, 0x821f) },

	/* Apple MacBookPro8,2 */
	{ USB_DEVICE(0x05ac, 0x821a) },

	/* Apple MacMini5,1 */
	{ USB_DEVICE(0x05ac, 0x8281) },

	/* AVM BlueFRITZ! USB v2.0 */
	{ USB_DEVICE(0x057c, 0x3800), .driver_info = BTUSB_SWAVE },

	/* Bluetooth Ultraport Module from IBM */
	{ USB_DEVICE(0x04bf, 0x030a) },

	/* ALPS Modules with non-standard id */
	{ USB_DEVICE(0x044e, 0x3001) },
	{ USB_DEVICE(0x044e, 0x3002) },

	/* Ericsson with non-standard id */
	{ USB_DEVICE(0x0bdb, 0x1002) },

	/* Canyon CN-BTU1 with HID interfaces */
	{ USB_DEVICE(0x0c10, 0x0000) },

	/* Broadcom BCM20702B0 (Dynex/Insignia) */
	{ USB_DEVICE(0x19ff, 0x0239), .driver_info = BTUSB_BCM_PATCHRAM },

	/* Broadcom BCM43142A0 (Foxconn/Lenovo) */
	{ USB_VENDOR_AND_INTERFACE_INFO(0x105b, 0xff, 0x01, 0x01),
	  .driver_info = BTUSB_BCM_PATCHRAM },

	/* Broadcom BCM920703 (HTC Vive) */
	{ USB_VENDOR_AND_INTERFACE_INFO(0x0bb4, 0xff, 0x01, 0x01),
	  .driver_info = BTUSB_BCM_PATCHRAM },

	/* Foxconn - Hon Hai */
	{ USB_VENDOR_AND_INTERFACE_INFO(0x0489, 0xff, 0x01, 0x01),
	  .driver_info = BTUSB_BCM_PATCHRAM },

	/* Lite-On Technology - Broadcom based */
	{ USB_VENDOR_AND_INTERFACE_INFO(0x04ca, 0xff, 0x01, 0x01),
	  .driver_info = BTUSB_BCM_PATCHRAM },

	/* Broadcom devices with vendor specific id */
	{ USB_VENDOR_AND_INTERFACE_INFO(0x0a5c, 0xff, 0x01, 0x01),
	  .driver_info = BTUSB_BCM_PATCHRAM },

	/* ASUSTek Computer - Broadcom based */
	{ USB_VENDOR_AND_INTERFACE_INFO(0x0b05, 0xff, 0x01, 0x01),
	  .driver_info = BTUSB_BCM_PATCHRAM },

	/* Belkin F8065bf - Broadcom based */
	{ USB_VENDOR_AND_INTERFACE_INFO(0x050d, 0xff, 0x01, 0x01),
	  .driver_info = BTUSB_BCM_PATCHRAM },

	/* IMC Networks - Broadcom based */
	{ USB_VENDOR_AND_INTERFACE_INFO(0x13d3, 0xff, 0x01, 0x01),
	  .driver_info = BTUSB_BCM_PATCHRAM },

	/* Dell Computer - Broadcom based  */
	{ USB_VENDOR_AND_INTERFACE_INFO(0x413c, 0xff, 0x01, 0x01),
	  .driver_info = BTUSB_BCM_PATCHRAM },

	/* Toshiba Corp - Broadcom based */
	{ USB_VENDOR_AND_INTERFACE_INFO(0x0930, 0xff, 0x01, 0x01),
	  .driver_info = BTUSB_BCM_PATCHRAM },

	/* Intel Bluetooth USB Bootloader (RAM module) */
	{ USB_DEVICE(0x8087, 0x0a5a),
	  .driver_info = BTUSB_INTEL_BOOT | BTUSB_BROKEN_ISOC },

	{ }	/* Terminating entry */
};

MODULE_DEVICE_TABLE(usb, btusb_table);

static const struct usb_device_id quirks_table[] = {
	/* CSR BlueCore devices */
	{ USB_DEVICE(0x0a12, 0x0001), .driver_info = BTUSB_CSR },

	/* Broadcom BCM2033 without firmware */
	{ USB_DEVICE(0x0a5c, 0x2033), .driver_info = BTUSB_IGNORE },

	/* Broadcom BCM2045 devices */
	{ USB_DEVICE(0x0a5c, 0x2045), .driver_info = BTUSB_BCM2045 },

	/* Atheros 3011 with sflash firmware */
	{ USB_DEVICE(0x0489, 0xe027), .driver_info = BTUSB_IGNORE },
	{ USB_DEVICE(0x0489, 0xe03d), .driver_info = BTUSB_IGNORE },
	{ USB_DEVICE(0x04f2, 0xaff1), .driver_info = BTUSB_IGNORE },
	{ USB_DEVICE(0x0930, 0x0215), .driver_info = BTUSB_IGNORE },
	{ USB_DEVICE(0x0cf3, 0x3002), .driver_info = BTUSB_IGNORE },
	{ USB_DEVICE(0x0cf3, 0xe019), .driver_info = BTUSB_IGNORE },
	{ USB_DEVICE(0x13d3, 0x3304), .driver_info = BTUSB_IGNORE },

	/* Atheros AR9285 Malbec with sflash firmware */
	{ USB_DEVICE(0x03f0, 0x311d), .driver_info = BTUSB_IGNORE },

	/* Atheros 3012 with sflash firmware */
	{ USB_DEVICE(0x0489, 0xe04d), .driver_info = BTUSB_ATH3012 },
	{ USB_DEVICE(0x0489, 0xe04e), .driver_info = BTUSB_ATH3012 },
	{ USB_DEVICE(0x0489, 0xe056), .driver_info = BTUSB_ATH3012 },
	{ USB_DEVICE(0x0489, 0xe057), .driver_info = BTUSB_ATH3012 },
	{ USB_DEVICE(0x0489, 0xe05f), .driver_info = BTUSB_ATH3012 },
	{ USB_DEVICE(0x0489, 0xe076), .driver_info = BTUSB_ATH3012 },
	{ USB_DEVICE(0x0489, 0xe078), .driver_info = BTUSB_ATH3012 },
	{ USB_DEVICE(0x0489, 0xe095), .driver_info = BTUSB_ATH3012 },
	{ USB_DEVICE(0x04c5, 0x1330), .driver_info = BTUSB_ATH3012 },
	{ USB_DEVICE(0x04ca, 0x3004), .driver_info = BTUSB_ATH3012 },
	{ USB_DEVICE(0x04ca, 0x3005), .driver_info = BTUSB_ATH3012 },
	{ USB_DEVICE(0x04ca, 0x3006), .driver_info = BTUSB_ATH3012 },
	{ USB_DEVICE(0x04ca, 0x3007), .driver_info = BTUSB_ATH3012 },
	{ USB_DEVICE(0x04ca, 0x3008), .driver_info = BTUSB_ATH3012 },
	{ USB_DEVICE(0x04ca, 0x300b), .driver_info = BTUSB_ATH3012 },
	{ USB_DEVICE(0x04ca, 0x300d), .driver_info = BTUSB_ATH3012 },
	{ USB_DEVICE(0x04ca, 0x300f), .driver_info = BTUSB_ATH3012 },
	{ USB_DEVICE(0x04ca, 0x3010), .driver_info = BTUSB_ATH3012 },
	{ USB_DEVICE(0x04ca, 0x3014), .driver_info = BTUSB_ATH3012 },
	{ USB_DEVICE(0x04ca, 0x3018), .driver_info = BTUSB_ATH3012 },
	{ USB_DEVICE(0x0930, 0x0219), .driver_info = BTUSB_ATH3012 },
	{ USB_DEVICE(0x0930, 0x021c), .driver_info = BTUSB_ATH3012 },
	{ USB_DEVICE(0x0930, 0x0220), .driver_info = BTUSB_ATH3012 },
	{ USB_DEVICE(0x0930, 0x0227), .driver_info = BTUSB_ATH3012 },
	{ USB_DEVICE(0x0b05, 0x17d0), .driver_info = BTUSB_ATH3012 },
	{ USB_DEVICE(0x0cf3, 0x0036), .driver_info = BTUSB_ATH3012 },
	{ USB_DEVICE(0x0cf3, 0x3004), .driver_info = BTUSB_ATH3012 },
	{ USB_DEVICE(0x0cf3, 0x3008), .driver_info = BTUSB_ATH3012 },
	{ USB_DEVICE(0x0cf3, 0x311d), .driver_info = BTUSB_ATH3012 },
	{ USB_DEVICE(0x0cf3, 0x311e), .driver_info = BTUSB_ATH3012 },
	{ USB_DEVICE(0x0cf3, 0x311f), .driver_info = BTUSB_ATH3012 },
	{ USB_DEVICE(0x0cf3, 0x3121), .driver_info = BTUSB_ATH3012 },
	{ USB_DEVICE(0x0cf3, 0x817a), .driver_info = BTUSB_ATH3012 },
	{ USB_DEVICE(0x0cf3, 0x817b), .driver_info = BTUSB_ATH3012 },
	{ USB_DEVICE(0x0cf3, 0xe003), .driver_info = BTUSB_ATH3012 },
	{ USB_DEVICE(0x0cf3, 0xe004), .driver_info = BTUSB_ATH3012 },
	{ USB_DEVICE(0x0cf3, 0xe005), .driver_info = BTUSB_ATH3012 },
	{ USB_DEVICE(0x0cf3, 0xe006), .driver_info = BTUSB_ATH3012 },
	{ USB_DEVICE(0x13d3, 0x3362), .driver_info = BTUSB_ATH3012 },
	{ USB_DEVICE(0x13d3, 0x3375), .driver_info = BTUSB_ATH3012 },
	{ USB_DEVICE(0x13d3, 0x3393), .driver_info = BTUSB_ATH3012 },
	{ USB_DEVICE(0x13d3, 0x3395), .driver_info = BTUSB_ATH3012 },
	{ USB_DEVICE(0x13d3, 0x3402), .driver_info = BTUSB_ATH3012 },
	{ USB_DEVICE(0x13d3, 0x3408), .driver_info = BTUSB_ATH3012 },
	{ USB_DEVICE(0x13d3, 0x3423), .driver_info = BTUSB_ATH3012 },
	{ USB_DEVICE(0x13d3, 0x3432), .driver_info = BTUSB_ATH3012 },
	{ USB_DEVICE(0x13d3, 0x3472), .driver_info = BTUSB_ATH3012 },
	{ USB_DEVICE(0x13d3, 0x3474), .driver_info = BTUSB_ATH3012 },
	{ USB_DEVICE(0x13d3, 0x3487), .driver_info = BTUSB_ATH3012 },
	{ USB_DEVICE(0x13d3, 0x3490), .driver_info = BTUSB_ATH3012 },

	/* Atheros AR5BBU12 with sflash firmware */
	{ USB_DEVICE(0x0489, 0xe02c), .driver_info = BTUSB_IGNORE },

	/* Atheros AR5BBU12 with sflash firmware */
	{ USB_DEVICE(0x0489, 0xe036), .driver_info = BTUSB_ATH3012 },
	{ USB_DEVICE(0x0489, 0xe03c), .driver_info = BTUSB_ATH3012 },

	/* QCA ROME chipset */
	{ USB_DEVICE(0x0cf3, 0x535b), .driver_info = BTUSB_QCA_ROME |
						     BTUSB_WIDEBAND_SPEECH },
	{ USB_DEVICE(0x0cf3, 0xe007), .driver_info = BTUSB_QCA_ROME |
						     BTUSB_WIDEBAND_SPEECH },
	{ USB_DEVICE(0x0cf3, 0xe009), .driver_info = BTUSB_QCA_ROME |
						     BTUSB_WIDEBAND_SPEECH },
	{ USB_DEVICE(0x0cf3, 0xe010), .driver_info = BTUSB_QCA_ROME |
						     BTUSB_WIDEBAND_SPEECH },
	{ USB_DEVICE(0x0cf3, 0xe300), .driver_info = BTUSB_QCA_ROME |
						     BTUSB_WIDEBAND_SPEECH },
	{ USB_DEVICE(0x0cf3, 0xe301), .driver_info = BTUSB_QCA_ROME |
						     BTUSB_WIDEBAND_SPEECH },
	{ USB_DEVICE(0x0cf3, 0xe360), .driver_info = BTUSB_QCA_ROME |
						     BTUSB_WIDEBAND_SPEECH },
	{ USB_DEVICE(0x0cf3, 0xe500), .driver_info = BTUSB_QCA_ROME |
						     BTUSB_WIDEBAND_SPEECH },
	{ USB_DEVICE(0x0489, 0xe092), .driver_info = BTUSB_QCA_ROME |
						     BTUSB_WIDEBAND_SPEECH },
	{ USB_DEVICE(0x0489, 0xe09f), .driver_info = BTUSB_QCA_ROME |
						     BTUSB_WIDEBAND_SPEECH },
	{ USB_DEVICE(0x0489, 0xe0a2), .driver_info = BTUSB_QCA_ROME |
						     BTUSB_WIDEBAND_SPEECH },
	{ USB_DEVICE(0x04ca, 0x3011), .driver_info = BTUSB_QCA_ROME |
						     BTUSB_WIDEBAND_SPEECH },
	{ USB_DEVICE(0x04ca, 0x3015), .driver_info = BTUSB_QCA_ROME |
						     BTUSB_WIDEBAND_SPEECH },
	{ USB_DEVICE(0x04ca, 0x3016), .driver_info = BTUSB_QCA_ROME |
						     BTUSB_WIDEBAND_SPEECH },
	{ USB_DEVICE(0x04ca, 0x301a), .driver_info = BTUSB_QCA_ROME |
						     BTUSB_WIDEBAND_SPEECH },
	{ USB_DEVICE(0x04ca, 0x3021), .driver_info = BTUSB_QCA_ROME |
						     BTUSB_WIDEBAND_SPEECH },
	{ USB_DEVICE(0x13d3, 0x3491), .driver_info = BTUSB_QCA_ROME |
						     BTUSB_WIDEBAND_SPEECH },
	{ USB_DEVICE(0x13d3, 0x3496), .driver_info = BTUSB_QCA_ROME |
						     BTUSB_WIDEBAND_SPEECH },
	{ USB_DEVICE(0x13d3, 0x3501), .driver_info = BTUSB_QCA_ROME |
						     BTUSB_WIDEBAND_SPEECH },

	/* QCA WCN6855 chipset */
	{ USB_DEVICE(0x0cf3, 0xe600), .driver_info = BTUSB_QCA_WCN6855 |
						     BTUSB_WIDEBAND_SPEECH },
	{ USB_DEVICE(0x0489, 0xe0cc), .driver_info = BTUSB_QCA_WCN6855 |
						     BTUSB_WIDEBAND_SPEECH },
	{ USB_DEVICE(0x0489, 0xe0d6), .driver_info = BTUSB_QCA_WCN6855 |
						     BTUSB_WIDEBAND_SPEECH },
	{ USB_DEVICE(0x0489, 0xe0e3), .driver_info = BTUSB_QCA_WCN6855 |
						     BTUSB_WIDEBAND_SPEECH },
	{ USB_DEVICE(0x10ab, 0x9309), .driver_info = BTUSB_QCA_WCN6855 |
						     BTUSB_WIDEBAND_SPEECH },
	{ USB_DEVICE(0x10ab, 0x9409), .driver_info = BTUSB_QCA_WCN6855 |
						     BTUSB_WIDEBAND_SPEECH },
	{ USB_DEVICE(0x0489, 0xe0d0), .driver_info = BTUSB_QCA_WCN6855 |
						     BTUSB_WIDEBAND_SPEECH },
	{ USB_DEVICE(0x10ab, 0x9108), .driver_info = BTUSB_QCA_WCN6855 |
						     BTUSB_WIDEBAND_SPEECH },
	{ USB_DEVICE(0x10ab, 0x9109), .driver_info = BTUSB_QCA_WCN6855 |
						     BTUSB_WIDEBAND_SPEECH },
	{ USB_DEVICE(0x10ab, 0x9208), .driver_info = BTUSB_QCA_WCN6855 |
						     BTUSB_WIDEBAND_SPEECH },
	{ USB_DEVICE(0x10ab, 0x9209), .driver_info = BTUSB_QCA_WCN6855 |
						     BTUSB_WIDEBAND_SPEECH },
	{ USB_DEVICE(0x10ab, 0x9308), .driver_info = BTUSB_QCA_WCN6855 |
						     BTUSB_WIDEBAND_SPEECH },
	{ USB_DEVICE(0x10ab, 0x9408), .driver_info = BTUSB_QCA_WCN6855 |
						     BTUSB_WIDEBAND_SPEECH },
	{ USB_DEVICE(0x10ab, 0x9508), .driver_info = BTUSB_QCA_WCN6855 |
						     BTUSB_WIDEBAND_SPEECH },
	{ USB_DEVICE(0x10ab, 0x9509), .driver_info = BTUSB_QCA_WCN6855 |
						     BTUSB_WIDEBAND_SPEECH },
	{ USB_DEVICE(0x10ab, 0x9608), .driver_info = BTUSB_QCA_WCN6855 |
						     BTUSB_WIDEBAND_SPEECH },
	{ USB_DEVICE(0x10ab, 0x9609), .driver_info = BTUSB_QCA_WCN6855 |
						     BTUSB_WIDEBAND_SPEECH },
	{ USB_DEVICE(0x10ab, 0x9f09), .driver_info = BTUSB_QCA_WCN6855 |
						     BTUSB_WIDEBAND_SPEECH },
	{ USB_DEVICE(0x04ca, 0x3022), .driver_info = BTUSB_QCA_WCN6855 |
						     BTUSB_WIDEBAND_SPEECH },
	{ USB_DEVICE(0x0489, 0xe0c7), .driver_info = BTUSB_QCA_WCN6855 |
						     BTUSB_WIDEBAND_SPEECH },
	{ USB_DEVICE(0x0489, 0xe0c9), .driver_info = BTUSB_QCA_WCN6855 |
						     BTUSB_WIDEBAND_SPEECH },
	{ USB_DEVICE(0x0489, 0xe0ca), .driver_info = BTUSB_QCA_WCN6855 |
						     BTUSB_WIDEBAND_SPEECH },
	{ USB_DEVICE(0x0489, 0xe0cb), .driver_info = BTUSB_QCA_WCN6855 |
						     BTUSB_WIDEBAND_SPEECH },
	{ USB_DEVICE(0x0489, 0xe0ce), .driver_info = BTUSB_QCA_WCN6855 |
						     BTUSB_WIDEBAND_SPEECH },
	{ USB_DEVICE(0x0489, 0xe0de), .driver_info = BTUSB_QCA_WCN6855 |
						     BTUSB_WIDEBAND_SPEECH },
	{ USB_DEVICE(0x0489, 0xe0df), .driver_info = BTUSB_QCA_WCN6855 |
						     BTUSB_WIDEBAND_SPEECH },
	{ USB_DEVICE(0x0489, 0xe0e1), .driver_info = BTUSB_QCA_WCN6855 |
						     BTUSB_WIDEBAND_SPEECH },
	{ USB_DEVICE(0x0489, 0xe0ea), .driver_info = BTUSB_QCA_WCN6855 |
						     BTUSB_WIDEBAND_SPEECH },
	{ USB_DEVICE(0x0489, 0xe0ec), .driver_info = BTUSB_QCA_WCN6855 |
						     BTUSB_WIDEBAND_SPEECH },
	{ USB_DEVICE(0x04ca, 0x3023), .driver_info = BTUSB_QCA_WCN6855 |
						     BTUSB_WIDEBAND_SPEECH },
	{ USB_DEVICE(0x04ca, 0x3024), .driver_info = BTUSB_QCA_WCN6855 |
						     BTUSB_WIDEBAND_SPEECH },
	{ USB_DEVICE(0x04ca, 0x3a22), .driver_info = BTUSB_QCA_WCN6855 |
						     BTUSB_WIDEBAND_SPEECH },
	{ USB_DEVICE(0x04ca, 0x3a24), .driver_info = BTUSB_QCA_WCN6855 |
						     BTUSB_WIDEBAND_SPEECH },
	{ USB_DEVICE(0x04ca, 0x3a26), .driver_info = BTUSB_QCA_WCN6855 |
						     BTUSB_WIDEBAND_SPEECH },
	{ USB_DEVICE(0x04ca, 0x3a27), .driver_info = BTUSB_QCA_WCN6855 |
						     BTUSB_WIDEBAND_SPEECH },

	/* QCA WCN785x chipset */
	{ USB_DEVICE(0x0cf3, 0xe700), .driver_info = BTUSB_QCA_WCN6855 |
						     BTUSB_WIDEBAND_SPEECH },
	{ USB_DEVICE(0x0489, 0xe0fc), .driver_info = BTUSB_QCA_WCN6855 |
						     BTUSB_WIDEBAND_SPEECH },
	{ USB_DEVICE(0x0489, 0xe0f3), .driver_info = BTUSB_QCA_WCN6855 |
						     BTUSB_WIDEBAND_SPEECH },
	{ USB_DEVICE(0x0489, 0xe100), .driver_info = BTUSB_QCA_WCN6855 |
						     BTUSB_WIDEBAND_SPEECH },
	{ USB_DEVICE(0x0489, 0xe103), .driver_info = BTUSB_QCA_WCN6855 |
						     BTUSB_WIDEBAND_SPEECH },
	{ USB_DEVICE(0x0489, 0xe10a), .driver_info = BTUSB_QCA_WCN6855 |
						     BTUSB_WIDEBAND_SPEECH },
	{ USB_DEVICE(0x0489, 0xe10d), .driver_info = BTUSB_QCA_WCN6855 |
						     BTUSB_WIDEBAND_SPEECH },
	{ USB_DEVICE(0x0489, 0xe11b), .driver_info = BTUSB_QCA_WCN6855 |
						     BTUSB_WIDEBAND_SPEECH },
	{ USB_DEVICE(0x0489, 0xe11c), .driver_info = BTUSB_QCA_WCN6855 |
						     BTUSB_WIDEBAND_SPEECH },
	{ USB_DEVICE(0x0489, 0xe11f), .driver_info = BTUSB_QCA_WCN6855 |
						     BTUSB_WIDEBAND_SPEECH },
	{ USB_DEVICE(0x0489, 0xe141), .driver_info = BTUSB_QCA_WCN6855 |
						     BTUSB_WIDEBAND_SPEECH },
	{ USB_DEVICE(0x0489, 0xe14a), .driver_info = BTUSB_QCA_WCN6855 |
						     BTUSB_WIDEBAND_SPEECH },
	{ USB_DEVICE(0x0489, 0xe14b), .driver_info = BTUSB_QCA_WCN6855 |
						     BTUSB_WIDEBAND_SPEECH },
	{ USB_DEVICE(0x0489, 0xe14d), .driver_info = BTUSB_QCA_WCN6855 |
						     BTUSB_WIDEBAND_SPEECH },
	{ USB_DEVICE(0x13d3, 0x3623), .driver_info = BTUSB_QCA_WCN6855 |
						     BTUSB_WIDEBAND_SPEECH },
<<<<<<< HEAD
	{ USB_DEVICE(0x2c7c, 0x0130), .driver_info = BTUSB_QCA_WCN6855 |
						     BTUSB_WIDEBAND_SPEECH },
=======
	{ USB_DEVICE(0x13d3, 0x3624), .driver_info = BTUSB_QCA_WCN6855 |
						     BTUSB_WIDEBAND_SPEECH },
	{ USB_DEVICE(0x2c7c, 0x0130), .driver_info = BTUSB_QCA_WCN6855 |
						     BTUSB_WIDEBAND_SPEECH },
	{ USB_DEVICE(0x2c7c, 0x0131), .driver_info = BTUSB_QCA_WCN6855 |
						     BTUSB_WIDEBAND_SPEECH },
	{ USB_DEVICE(0x2c7c, 0x0132), .driver_info = BTUSB_QCA_WCN6855 |
						     BTUSB_WIDEBAND_SPEECH },
>>>>>>> e8a457b7

	/* Broadcom BCM2035 */
	{ USB_DEVICE(0x0a5c, 0x2009), .driver_info = BTUSB_BCM92035 },
	{ USB_DEVICE(0x0a5c, 0x200a), .driver_info = BTUSB_WRONG_SCO_MTU },
	{ USB_DEVICE(0x0a5c, 0x2035), .driver_info = BTUSB_WRONG_SCO_MTU },

	/* Broadcom BCM2045 */
	{ USB_DEVICE(0x0a5c, 0x2039), .driver_info = BTUSB_WRONG_SCO_MTU },
	{ USB_DEVICE(0x0a5c, 0x2101), .driver_info = BTUSB_WRONG_SCO_MTU },

	/* IBM/Lenovo ThinkPad with Broadcom chip */
	{ USB_DEVICE(0x0a5c, 0x201e), .driver_info = BTUSB_WRONG_SCO_MTU },
	{ USB_DEVICE(0x0a5c, 0x2110), .driver_info = BTUSB_WRONG_SCO_MTU },

	/* HP laptop with Broadcom chip */
	{ USB_DEVICE(0x03f0, 0x171d), .driver_info = BTUSB_WRONG_SCO_MTU },

	/* Dell laptop with Broadcom chip */
	{ USB_DEVICE(0x413c, 0x8126), .driver_info = BTUSB_WRONG_SCO_MTU },

	/* Dell Wireless 370 and 410 devices */
	{ USB_DEVICE(0x413c, 0x8152), .driver_info = BTUSB_WRONG_SCO_MTU },
	{ USB_DEVICE(0x413c, 0x8156), .driver_info = BTUSB_WRONG_SCO_MTU },

	/* Belkin F8T012 and F8T013 devices */
	{ USB_DEVICE(0x050d, 0x0012), .driver_info = BTUSB_WRONG_SCO_MTU },
	{ USB_DEVICE(0x050d, 0x0013), .driver_info = BTUSB_WRONG_SCO_MTU },

	/* Asus WL-BTD202 device */
	{ USB_DEVICE(0x0b05, 0x1715), .driver_info = BTUSB_WRONG_SCO_MTU },

	/* Kensington Bluetooth USB adapter */
	{ USB_DEVICE(0x047d, 0x105e), .driver_info = BTUSB_WRONG_SCO_MTU },

	/* RTX Telecom based adapters with buggy SCO support */
	{ USB_DEVICE(0x0400, 0x0807), .driver_info = BTUSB_BROKEN_ISOC },
	{ USB_DEVICE(0x0400, 0x080a), .driver_info = BTUSB_BROKEN_ISOC },

	/* CONWISE Technology based adapters with buggy SCO support */
	{ USB_DEVICE(0x0e5e, 0x6622),
	  .driver_info = BTUSB_BROKEN_ISOC | BTUSB_CW6622},

	/* Roper Class 1 Bluetooth Dongle (Silicon Wave based) */
	{ USB_DEVICE(0x1310, 0x0001), .driver_info = BTUSB_SWAVE },

	/* Digianswer devices */
	{ USB_DEVICE(0x08fd, 0x0001), .driver_info = BTUSB_DIGIANSWER },
	{ USB_DEVICE(0x08fd, 0x0002), .driver_info = BTUSB_IGNORE },

	/* CSR BlueCore Bluetooth Sniffer */
	{ USB_DEVICE(0x0a12, 0x0002),
	  .driver_info = BTUSB_SNIFFER | BTUSB_BROKEN_ISOC },

	/* Frontline ComProbe Bluetooth Sniffer */
	{ USB_DEVICE(0x16d3, 0x0002),
	  .driver_info = BTUSB_SNIFFER | BTUSB_BROKEN_ISOC },

	/* Marvell Bluetooth devices */
	{ USB_DEVICE(0x1286, 0x2044), .driver_info = BTUSB_MARVELL },
	{ USB_DEVICE(0x1286, 0x2046), .driver_info = BTUSB_MARVELL },
	{ USB_DEVICE(0x1286, 0x204e), .driver_info = BTUSB_MARVELL },

	/* Intel Bluetooth devices */
	{ USB_DEVICE(0x8087, 0x0025), .driver_info = BTUSB_INTEL_COMBINED },
	{ USB_DEVICE(0x8087, 0x0026), .driver_info = BTUSB_INTEL_COMBINED },
	{ USB_DEVICE(0x8087, 0x0029), .driver_info = BTUSB_INTEL_COMBINED },
	{ USB_DEVICE(0x8087, 0x0032), .driver_info = BTUSB_INTEL_COMBINED },
	{ USB_DEVICE(0x8087, 0x0033), .driver_info = BTUSB_INTEL_COMBINED },
	{ USB_DEVICE(0x8087, 0x0035), .driver_info = BTUSB_INTEL_COMBINED },
	{ USB_DEVICE(0x8087, 0x0036), .driver_info = BTUSB_INTEL_COMBINED },
	{ USB_DEVICE(0x8087, 0x0037), .driver_info = BTUSB_INTEL_COMBINED },
	{ USB_DEVICE(0x8087, 0x0038), .driver_info = BTUSB_INTEL_COMBINED },
	{ USB_DEVICE(0x8087, 0x0039), .driver_info = BTUSB_INTEL_COMBINED },
	{ USB_DEVICE(0x8087, 0x07da), .driver_info = BTUSB_CSR },
	{ USB_DEVICE(0x8087, 0x07dc), .driver_info = BTUSB_INTEL_COMBINED |
						     BTUSB_INTEL_NO_WBS_SUPPORT |
						     BTUSB_INTEL_BROKEN_INITIAL_NCMD |
						     BTUSB_INTEL_BROKEN_SHUTDOWN_LED },
	{ USB_DEVICE(0x8087, 0x0a2a), .driver_info = BTUSB_INTEL_COMBINED |
						     BTUSB_INTEL_NO_WBS_SUPPORT |
						     BTUSB_INTEL_BROKEN_SHUTDOWN_LED },
	{ USB_DEVICE(0x8087, 0x0a2b), .driver_info = BTUSB_INTEL_COMBINED },
	{ USB_DEVICE(0x8087, 0x0aa7), .driver_info = BTUSB_INTEL_COMBINED |
						     BTUSB_INTEL_BROKEN_SHUTDOWN_LED },
	{ USB_DEVICE(0x8087, 0x0aaa), .driver_info = BTUSB_INTEL_COMBINED },

	/* Other Intel Bluetooth devices */
	{ USB_VENDOR_AND_INTERFACE_INFO(0x8087, 0xe0, 0x01, 0x01),
	  .driver_info = BTUSB_IGNORE },

	/* Realtek 8821CE Bluetooth devices */
	{ USB_DEVICE(0x13d3, 0x3529), .driver_info = BTUSB_REALTEK |
						     BTUSB_WIDEBAND_SPEECH },

	/* Realtek 8822CE Bluetooth devices */
	{ USB_DEVICE(0x0bda, 0xb00c), .driver_info = BTUSB_REALTEK |
						     BTUSB_WIDEBAND_SPEECH },
	{ USB_DEVICE(0x0bda, 0xc822), .driver_info = BTUSB_REALTEK |
						     BTUSB_WIDEBAND_SPEECH },

	/* Realtek 8822CU Bluetooth devices */
	{ USB_DEVICE(0x13d3, 0x3549), .driver_info = BTUSB_REALTEK |
						     BTUSB_WIDEBAND_SPEECH },

	/* Realtek 8851BE Bluetooth devices */
	{ USB_DEVICE(0x13d3, 0x3600), .driver_info = BTUSB_REALTEK },

	/* Realtek 8852AE Bluetooth devices */
	{ USB_DEVICE(0x0bda, 0x2852), .driver_info = BTUSB_REALTEK |
						     BTUSB_WIDEBAND_SPEECH },
	{ USB_DEVICE(0x0bda, 0xc852), .driver_info = BTUSB_REALTEK |
						     BTUSB_WIDEBAND_SPEECH },
	{ USB_DEVICE(0x0bda, 0x385a), .driver_info = BTUSB_REALTEK |
						     BTUSB_WIDEBAND_SPEECH },
	{ USB_DEVICE(0x0bda, 0x4852), .driver_info = BTUSB_REALTEK |
						     BTUSB_WIDEBAND_SPEECH },
	{ USB_DEVICE(0x04c5, 0x165c), .driver_info = BTUSB_REALTEK |
						     BTUSB_WIDEBAND_SPEECH },
	{ USB_DEVICE(0x04ca, 0x4006), .driver_info = BTUSB_REALTEK |
						     BTUSB_WIDEBAND_SPEECH },
	{ USB_DEVICE(0x0cb8, 0xc549), .driver_info = BTUSB_REALTEK |
						     BTUSB_WIDEBAND_SPEECH },

	/* Realtek 8852CE Bluetooth devices */
	{ USB_DEVICE(0x04ca, 0x4007), .driver_info = BTUSB_REALTEK |
						     BTUSB_WIDEBAND_SPEECH },
	{ USB_DEVICE(0x04c5, 0x1675), .driver_info = BTUSB_REALTEK |
						     BTUSB_WIDEBAND_SPEECH },
	{ USB_DEVICE(0x0cb8, 0xc558), .driver_info = BTUSB_REALTEK |
						     BTUSB_WIDEBAND_SPEECH },
	{ USB_DEVICE(0x13d3, 0x3587), .driver_info = BTUSB_REALTEK |
						     BTUSB_WIDEBAND_SPEECH },
	{ USB_DEVICE(0x13d3, 0x3586), .driver_info = BTUSB_REALTEK |
						     BTUSB_WIDEBAND_SPEECH },
	{ USB_DEVICE(0x13d3, 0x3592), .driver_info = BTUSB_REALTEK |
						     BTUSB_WIDEBAND_SPEECH },
	{ USB_DEVICE(0x0489, 0xe122), .driver_info = BTUSB_REALTEK |
						     BTUSB_WIDEBAND_SPEECH },

	/* Realtek 8852BE Bluetooth devices */
	{ USB_DEVICE(0x0cb8, 0xc559), .driver_info = BTUSB_REALTEK |
						     BTUSB_WIDEBAND_SPEECH },
	{ USB_DEVICE(0x0bda, 0x4853), .driver_info = BTUSB_REALTEK |
						     BTUSB_WIDEBAND_SPEECH },
	{ USB_DEVICE(0x0bda, 0x887b), .driver_info = BTUSB_REALTEK |
						     BTUSB_WIDEBAND_SPEECH },
	{ USB_DEVICE(0x0bda, 0xb85b), .driver_info = BTUSB_REALTEK |
						     BTUSB_WIDEBAND_SPEECH },
	{ USB_DEVICE(0x13d3, 0x3570), .driver_info = BTUSB_REALTEK |
						     BTUSB_WIDEBAND_SPEECH },
	{ USB_DEVICE(0x13d3, 0x3571), .driver_info = BTUSB_REALTEK |
						     BTUSB_WIDEBAND_SPEECH },
	{ USB_DEVICE(0x13d3, 0x3572), .driver_info = BTUSB_REALTEK |
						     BTUSB_WIDEBAND_SPEECH },
	{ USB_DEVICE(0x13d3, 0x3591), .driver_info = BTUSB_REALTEK |
						     BTUSB_WIDEBAND_SPEECH },
	{ USB_DEVICE(0x0489, 0xe123), .driver_info = BTUSB_REALTEK |
						     BTUSB_WIDEBAND_SPEECH },
	{ USB_DEVICE(0x0489, 0xe125), .driver_info = BTUSB_REALTEK |
						     BTUSB_WIDEBAND_SPEECH },

	/* Realtek 8852BT/8852BE-VT Bluetooth devices */
	{ USB_DEVICE(0x0bda, 0x8520), .driver_info = BTUSB_REALTEK |
						     BTUSB_WIDEBAND_SPEECH },

	/* Realtek 8922AE Bluetooth devices */
	{ USB_DEVICE(0x0bda, 0x8922), .driver_info = BTUSB_REALTEK |
						     BTUSB_WIDEBAND_SPEECH },
	{ USB_DEVICE(0x13d3, 0x3617), .driver_info = BTUSB_REALTEK |
						     BTUSB_WIDEBAND_SPEECH },
	{ USB_DEVICE(0x13d3, 0x3616), .driver_info = BTUSB_REALTEK |
						     BTUSB_WIDEBAND_SPEECH },
	{ USB_DEVICE(0x0489, 0xe130), .driver_info = BTUSB_REALTEK |
						     BTUSB_WIDEBAND_SPEECH },

	/* Realtek Bluetooth devices */
	{ USB_VENDOR_AND_INTERFACE_INFO(0x0bda, 0xe0, 0x01, 0x01),
	  .driver_info = BTUSB_REALTEK },

	/* MediaTek Bluetooth devices */
	{ USB_VENDOR_AND_INTERFACE_INFO(0x0e8d, 0xe0, 0x01, 0x01),
	  .driver_info = BTUSB_MEDIATEK |
			 BTUSB_WIDEBAND_SPEECH },

	/* Additional MediaTek MT7615E Bluetooth devices */
	{ USB_DEVICE(0x13d3, 0x3560), .driver_info = BTUSB_MEDIATEK},

	/* Additional MediaTek MT7663 Bluetooth devices */
	{ USB_DEVICE(0x043e, 0x310c), .driver_info = BTUSB_MEDIATEK |
						     BTUSB_WIDEBAND_SPEECH },
	{ USB_DEVICE(0x04ca, 0x3801), .driver_info = BTUSB_MEDIATEK |
						     BTUSB_WIDEBAND_SPEECH },

	/* Additional MediaTek MT7668 Bluetooth devices */
	{ USB_DEVICE(0x043e, 0x3109), .driver_info = BTUSB_MEDIATEK |
						     BTUSB_WIDEBAND_SPEECH },

	/* Additional MediaTek MT7920 Bluetooth devices */
	{ USB_DEVICE(0x0489, 0xe134), .driver_info = BTUSB_MEDIATEK |
						     BTUSB_WIDEBAND_SPEECH },
	{ USB_DEVICE(0x13d3, 0x3620), .driver_info = BTUSB_MEDIATEK |
						     BTUSB_WIDEBAND_SPEECH },
	{ USB_DEVICE(0x13d3, 0x3621), .driver_info = BTUSB_MEDIATEK |
						     BTUSB_WIDEBAND_SPEECH },
	{ USB_DEVICE(0x13d3, 0x3622), .driver_info = BTUSB_MEDIATEK |
						     BTUSB_WIDEBAND_SPEECH },

	/* Additional MediaTek MT7921 Bluetooth devices */
	{ USB_DEVICE(0x0489, 0xe0c8), .driver_info = BTUSB_MEDIATEK |
						     BTUSB_WIDEBAND_SPEECH },
	{ USB_DEVICE(0x0489, 0xe0cd), .driver_info = BTUSB_MEDIATEK |
						     BTUSB_WIDEBAND_SPEECH },
	{ USB_DEVICE(0x0489, 0xe0e0), .driver_info = BTUSB_MEDIATEK |
						     BTUSB_WIDEBAND_SPEECH },
	{ USB_DEVICE(0x0489, 0xe0f2), .driver_info = BTUSB_MEDIATEK |
						     BTUSB_WIDEBAND_SPEECH },
	{ USB_DEVICE(0x04ca, 0x3802), .driver_info = BTUSB_MEDIATEK |
						     BTUSB_WIDEBAND_SPEECH },
	{ USB_DEVICE(0x0e8d, 0x0608), .driver_info = BTUSB_MEDIATEK |
						     BTUSB_WIDEBAND_SPEECH },
	{ USB_DEVICE(0x13d3, 0x3563), .driver_info = BTUSB_MEDIATEK |
						     BTUSB_WIDEBAND_SPEECH },
	{ USB_DEVICE(0x13d3, 0x3564), .driver_info = BTUSB_MEDIATEK |
						     BTUSB_WIDEBAND_SPEECH },
	{ USB_DEVICE(0x13d3, 0x3567), .driver_info = BTUSB_MEDIATEK |
						     BTUSB_WIDEBAND_SPEECH },
	{ USB_DEVICE(0x13d3, 0x3576), .driver_info = BTUSB_MEDIATEK |
						     BTUSB_WIDEBAND_SPEECH },
	{ USB_DEVICE(0x13d3, 0x3578), .driver_info = BTUSB_MEDIATEK |
						     BTUSB_WIDEBAND_SPEECH },
	{ USB_DEVICE(0x13d3, 0x3583), .driver_info = BTUSB_MEDIATEK |
						     BTUSB_WIDEBAND_SPEECH },
	{ USB_DEVICE(0x13d3, 0x3606), .driver_info = BTUSB_MEDIATEK |
						     BTUSB_WIDEBAND_SPEECH },

	/* MediaTek MT7922 Bluetooth devices */
	{ USB_DEVICE(0x13d3, 0x3585), .driver_info = BTUSB_MEDIATEK |
						     BTUSB_WIDEBAND_SPEECH },
	{ USB_DEVICE(0x13d3, 0x3610), .driver_info = BTUSB_MEDIATEK |
						     BTUSB_WIDEBAND_SPEECH },

	/* MediaTek MT7922A Bluetooth devices */
	{ USB_DEVICE(0x0489, 0xe0d8), .driver_info = BTUSB_MEDIATEK |
						     BTUSB_WIDEBAND_SPEECH },
	{ USB_DEVICE(0x0489, 0xe0d9), .driver_info = BTUSB_MEDIATEK |
						     BTUSB_WIDEBAND_SPEECH },
	{ USB_DEVICE(0x0489, 0xe0e2), .driver_info = BTUSB_MEDIATEK |
						     BTUSB_WIDEBAND_SPEECH },
	{ USB_DEVICE(0x0489, 0xe0e4), .driver_info = BTUSB_MEDIATEK |
						     BTUSB_WIDEBAND_SPEECH },
	{ USB_DEVICE(0x0489, 0xe0f1), .driver_info = BTUSB_MEDIATEK |
						     BTUSB_WIDEBAND_SPEECH },
	{ USB_DEVICE(0x0489, 0xe0f2), .driver_info = BTUSB_MEDIATEK |
						     BTUSB_WIDEBAND_SPEECH },
	{ USB_DEVICE(0x0489, 0xe0f5), .driver_info = BTUSB_MEDIATEK |
						     BTUSB_WIDEBAND_SPEECH },
	{ USB_DEVICE(0x0489, 0xe0f6), .driver_info = BTUSB_MEDIATEK |
						     BTUSB_WIDEBAND_SPEECH },
	{ USB_DEVICE(0x0489, 0xe102), .driver_info = BTUSB_MEDIATEK |
						     BTUSB_WIDEBAND_SPEECH },
	{ USB_DEVICE(0x0489, 0xe152), .driver_info = BTUSB_MEDIATEK |
						     BTUSB_WIDEBAND_SPEECH },
	{ USB_DEVICE(0x0489, 0xe153), .driver_info = BTUSB_MEDIATEK |
						     BTUSB_WIDEBAND_SPEECH },
	{ USB_DEVICE(0x04ca, 0x3804), .driver_info = BTUSB_MEDIATEK |
						     BTUSB_WIDEBAND_SPEECH },
	{ USB_DEVICE(0x04ca, 0x38e4), .driver_info = BTUSB_MEDIATEK |
						     BTUSB_WIDEBAND_SPEECH },
	{ USB_DEVICE(0x13d3, 0x3568), .driver_info = BTUSB_MEDIATEK |
						     BTUSB_WIDEBAND_SPEECH },
	{ USB_DEVICE(0x13d3, 0x3605), .driver_info = BTUSB_MEDIATEK |
						     BTUSB_WIDEBAND_SPEECH },
	{ USB_DEVICE(0x13d3, 0x3607), .driver_info = BTUSB_MEDIATEK |
						     BTUSB_WIDEBAND_SPEECH },
	{ USB_DEVICE(0x13d3, 0x3614), .driver_info = BTUSB_MEDIATEK |
						     BTUSB_WIDEBAND_SPEECH },
	{ USB_DEVICE(0x13d3, 0x3615), .driver_info = BTUSB_MEDIATEK |
						     BTUSB_WIDEBAND_SPEECH },
	{ USB_DEVICE(0x35f5, 0x7922), .driver_info = BTUSB_MEDIATEK |
						     BTUSB_WIDEBAND_SPEECH },

	/* Additional MediaTek MT7925 Bluetooth devices */
	{ USB_DEVICE(0x0489, 0xe111), .driver_info = BTUSB_MEDIATEK |
						     BTUSB_WIDEBAND_SPEECH },
	{ USB_DEVICE(0x0489, 0xe113), .driver_info = BTUSB_MEDIATEK |
						     BTUSB_WIDEBAND_SPEECH },
	{ USB_DEVICE(0x0489, 0xe118), .driver_info = BTUSB_MEDIATEK |
						     BTUSB_WIDEBAND_SPEECH },
	{ USB_DEVICE(0x0489, 0xe11e), .driver_info = BTUSB_MEDIATEK |
						     BTUSB_WIDEBAND_SPEECH },
	{ USB_DEVICE(0x0489, 0xe124), .driver_info = BTUSB_MEDIATEK |
						     BTUSB_WIDEBAND_SPEECH },
	{ USB_DEVICE(0x0489, 0xe139), .driver_info = BTUSB_MEDIATEK |
						     BTUSB_WIDEBAND_SPEECH },
	{ USB_DEVICE(0x0489, 0xe14f), .driver_info = BTUSB_MEDIATEK |
						     BTUSB_WIDEBAND_SPEECH },
	{ USB_DEVICE(0x0489, 0xe150), .driver_info = BTUSB_MEDIATEK |
						     BTUSB_WIDEBAND_SPEECH },
	{ USB_DEVICE(0x0489, 0xe151), .driver_info = BTUSB_MEDIATEK |
						     BTUSB_WIDEBAND_SPEECH },
	{ USB_DEVICE(0x13d3, 0x3602), .driver_info = BTUSB_MEDIATEK |
						     BTUSB_WIDEBAND_SPEECH },
	{ USB_DEVICE(0x13d3, 0x3603), .driver_info = BTUSB_MEDIATEK |
						     BTUSB_WIDEBAND_SPEECH },
	{ USB_DEVICE(0x13d3, 0x3604), .driver_info = BTUSB_MEDIATEK |
						     BTUSB_WIDEBAND_SPEECH },
	{ USB_DEVICE(0x13d3, 0x3608), .driver_info = BTUSB_MEDIATEK |
						     BTUSB_WIDEBAND_SPEECH },
	{ USB_DEVICE(0x13d3, 0x3628), .driver_info = BTUSB_MEDIATEK |
						     BTUSB_WIDEBAND_SPEECH },

	/* Additional Realtek 8723AE Bluetooth devices */
	{ USB_DEVICE(0x0930, 0x021d), .driver_info = BTUSB_REALTEK },
	{ USB_DEVICE(0x13d3, 0x3394), .driver_info = BTUSB_REALTEK },

	/* Additional Realtek 8723BE Bluetooth devices */
	{ USB_DEVICE(0x0489, 0xe085), .driver_info = BTUSB_REALTEK },
	{ USB_DEVICE(0x0489, 0xe08b), .driver_info = BTUSB_REALTEK },
	{ USB_DEVICE(0x04f2, 0xb49f), .driver_info = BTUSB_REALTEK },
	{ USB_DEVICE(0x13d3, 0x3410), .driver_info = BTUSB_REALTEK },
	{ USB_DEVICE(0x13d3, 0x3416), .driver_info = BTUSB_REALTEK },
	{ USB_DEVICE(0x13d3, 0x3459), .driver_info = BTUSB_REALTEK },
	{ USB_DEVICE(0x13d3, 0x3494), .driver_info = BTUSB_REALTEK },

	/* Additional Realtek 8723BU Bluetooth devices */
	{ USB_DEVICE(0x7392, 0xa611), .driver_info = BTUSB_REALTEK },

	/* Additional Realtek 8723DE Bluetooth devices */
	{ USB_DEVICE(0x0bda, 0xb009), .driver_info = BTUSB_REALTEK },
	{ USB_DEVICE(0x2ff8, 0xb011), .driver_info = BTUSB_REALTEK },

	/* Additional Realtek 8761BUV Bluetooth devices */
	{ USB_DEVICE(0x2357, 0x0604), .driver_info = BTUSB_REALTEK |
						     BTUSB_WIDEBAND_SPEECH },
	{ USB_DEVICE(0x0b05, 0x190e), .driver_info = BTUSB_REALTEK |
	  					     BTUSB_WIDEBAND_SPEECH },
	{ USB_DEVICE(0x2550, 0x8761), .driver_info = BTUSB_REALTEK |
						     BTUSB_WIDEBAND_SPEECH },
	{ USB_DEVICE(0x0bda, 0x8771), .driver_info = BTUSB_REALTEK |
						     BTUSB_WIDEBAND_SPEECH },
	{ USB_DEVICE(0x6655, 0x8771), .driver_info = BTUSB_REALTEK |
						     BTUSB_WIDEBAND_SPEECH },
	{ USB_DEVICE(0x7392, 0xc611), .driver_info = BTUSB_REALTEK |
						     BTUSB_WIDEBAND_SPEECH },
	{ USB_DEVICE(0x2b89, 0x8761), .driver_info = BTUSB_REALTEK |
						     BTUSB_WIDEBAND_SPEECH },

	/* Additional Realtek 8821AE Bluetooth devices */
	{ USB_DEVICE(0x0b05, 0x17dc), .driver_info = BTUSB_REALTEK },
	{ USB_DEVICE(0x13d3, 0x3414), .driver_info = BTUSB_REALTEK },
	{ USB_DEVICE(0x13d3, 0x3458), .driver_info = BTUSB_REALTEK },
	{ USB_DEVICE(0x13d3, 0x3461), .driver_info = BTUSB_REALTEK },
	{ USB_DEVICE(0x13d3, 0x3462), .driver_info = BTUSB_REALTEK },

	/* Additional Realtek 8822BE Bluetooth devices */
	{ USB_DEVICE(0x13d3, 0x3526), .driver_info = BTUSB_REALTEK },
	{ USB_DEVICE(0x0b05, 0x185c), .driver_info = BTUSB_REALTEK },

	/* Additional Realtek 8822CE Bluetooth devices */
	{ USB_DEVICE(0x04ca, 0x4005), .driver_info = BTUSB_REALTEK |
						     BTUSB_WIDEBAND_SPEECH },
	{ USB_DEVICE(0x04c5, 0x161f), .driver_info = BTUSB_REALTEK |
						     BTUSB_WIDEBAND_SPEECH },
	{ USB_DEVICE(0x0b05, 0x18ef), .driver_info = BTUSB_REALTEK |
						     BTUSB_WIDEBAND_SPEECH },
	{ USB_DEVICE(0x13d3, 0x3548), .driver_info = BTUSB_REALTEK |
						     BTUSB_WIDEBAND_SPEECH },
	{ USB_DEVICE(0x13d3, 0x3549), .driver_info = BTUSB_REALTEK |
						     BTUSB_WIDEBAND_SPEECH },
	{ USB_DEVICE(0x13d3, 0x3553), .driver_info = BTUSB_REALTEK |
						     BTUSB_WIDEBAND_SPEECH },
	{ USB_DEVICE(0x13d3, 0x3555), .driver_info = BTUSB_REALTEK |
						     BTUSB_WIDEBAND_SPEECH },
	{ USB_DEVICE(0x2ff8, 0x3051), .driver_info = BTUSB_REALTEK |
						     BTUSB_WIDEBAND_SPEECH },
	{ USB_DEVICE(0x1358, 0xc123), .driver_info = BTUSB_REALTEK |
						     BTUSB_WIDEBAND_SPEECH },
	{ USB_DEVICE(0x0bda, 0xc123), .driver_info = BTUSB_REALTEK |
						     BTUSB_WIDEBAND_SPEECH },
	{ USB_DEVICE(0x0cb5, 0xc547), .driver_info = BTUSB_REALTEK |
						     BTUSB_WIDEBAND_SPEECH },

	/* Actions Semiconductor ATS2851 based devices */
	{ USB_DEVICE(0x10d7, 0xb012), .driver_info = BTUSB_ACTIONS_SEMI },

	/* Silicon Wave based devices */
	{ USB_DEVICE(0x0c10, 0x0000), .driver_info = BTUSB_SWAVE },

	{ }	/* Terminating entry */
};

/* The Bluetooth USB module build into some devices needs to be reset on resume,
 * this is a problem with the platform (likely shutting off all power) not with
 * the module itself. So we use a DMI list to match known broken platforms.
 */
static const struct dmi_system_id btusb_needs_reset_resume_table[] = {
	{
		/* Dell OptiPlex 3060 (QCA ROME device 0cf3:e007) */
		.matches = {
			DMI_MATCH(DMI_SYS_VENDOR, "Dell Inc."),
			DMI_MATCH(DMI_PRODUCT_NAME, "OptiPlex 3060"),
		},
	},
	{
		/* Dell XPS 9360 (QCA ROME device 0cf3:e300) */
		.matches = {
			DMI_MATCH(DMI_SYS_VENDOR, "Dell Inc."),
			DMI_MATCH(DMI_PRODUCT_NAME, "XPS 13 9360"),
		},
	},
	{
		/* Dell Inspiron 5565 (QCA ROME device 0cf3:e009) */
		.matches = {
			DMI_MATCH(DMI_SYS_VENDOR, "Dell Inc."),
			DMI_MATCH(DMI_PRODUCT_NAME, "Inspiron 5565"),
		},
	},
	{}
};

struct qca_dump_info {
	/* fields for dump collection */
	u16 id_vendor;
	u16 id_product;
	u32 fw_version;
	u32 controller_id;
	u32 ram_dump_size;
	u16 ram_dump_seqno;
};

#define BTUSB_MAX_ISOC_FRAMES	10

#define BTUSB_INTR_RUNNING	0
#define BTUSB_BULK_RUNNING	1
#define BTUSB_ISOC_RUNNING	2
#define BTUSB_SUSPENDING	3
#define BTUSB_DID_ISO_RESUME	4
#define BTUSB_BOOTLOADER	5
#define BTUSB_DOWNLOADING	6
#define BTUSB_FIRMWARE_LOADED	7
#define BTUSB_FIRMWARE_FAILED	8
#define BTUSB_BOOTING		9
#define BTUSB_DIAG_RUNNING	10
#define BTUSB_OOB_WAKE_ENABLED	11
#define BTUSB_HW_RESET_ACTIVE	12
#define BTUSB_TX_WAIT_VND_EVT	13
#define BTUSB_WAKEUP_AUTOSUSPEND	14
#define BTUSB_USE_ALT3_FOR_WBS	15
#define BTUSB_ALT6_CONTINUOUS_TX	16
#define BTUSB_HW_SSR_ACTIVE	17

struct btusb_data {
	struct hci_dev       *hdev;
	struct usb_device    *udev;
	struct usb_interface *intf;
	struct usb_interface *isoc;
	struct usb_interface *diag;
	unsigned isoc_ifnum;

	unsigned long flags;

	bool poll_sync;
	int intr_interval;
	struct work_struct  work;
	struct work_struct  waker;
	struct delayed_work rx_work;

	struct sk_buff_head acl_q;

	struct usb_anchor deferred;
	struct usb_anchor tx_anchor;
	int tx_in_flight;
	spinlock_t txlock;

	struct usb_anchor intr_anchor;
	struct usb_anchor bulk_anchor;
	struct usb_anchor isoc_anchor;
	struct usb_anchor diag_anchor;
	struct usb_anchor ctrl_anchor;
	spinlock_t rxlock;

	struct sk_buff *evt_skb;
	struct sk_buff *acl_skb;
	struct sk_buff *sco_skb;

	struct usb_endpoint_descriptor *intr_ep;
	struct usb_endpoint_descriptor *bulk_tx_ep;
	struct usb_endpoint_descriptor *bulk_rx_ep;
	struct usb_endpoint_descriptor *isoc_tx_ep;
	struct usb_endpoint_descriptor *isoc_rx_ep;
	struct usb_endpoint_descriptor *diag_tx_ep;
	struct usb_endpoint_descriptor *diag_rx_ep;

	struct gpio_desc *reset_gpio;

	__u8 cmdreq_type;
	__u8 cmdreq;

	unsigned int sco_num;
	unsigned int air_mode;
	bool usb_alt6_packet_flow;
	int isoc_altsetting;
	int suspend_count;

	int (*recv_event)(struct hci_dev *hdev, struct sk_buff *skb);
	int (*recv_acl)(struct hci_dev *hdev, struct sk_buff *skb);
	int (*recv_bulk)(struct btusb_data *data, void *buffer, int count);

	int (*setup_on_usb)(struct hci_dev *hdev);

	int (*suspend)(struct hci_dev *hdev);
	int (*resume)(struct hci_dev *hdev);
	int (*disconnect)(struct hci_dev *hdev);

	int oob_wake_irq;   /* irq for out-of-band wake-on-bt */

	struct qca_dump_info qca_dump;
};

static void btusb_reset(struct hci_dev *hdev)
{
	struct btusb_data *data;
	int err;

	data = hci_get_drvdata(hdev);
	/* This is not an unbalanced PM reference since the device will reset */
	err = usb_autopm_get_interface(data->intf);
	if (err) {
		bt_dev_err(hdev, "Failed usb_autopm_get_interface: %d", err);
		return;
	}

	bt_dev_err(hdev, "Resetting usb device.");
	usb_queue_reset_device(data->intf);
}

static void btusb_intel_reset(struct hci_dev *hdev)
{
	struct btusb_data *data = hci_get_drvdata(hdev);
	struct gpio_desc *reset_gpio = data->reset_gpio;
	struct btintel_data *intel_data = hci_get_priv(hdev);

	if (intel_data->acpi_reset_method) {
		if (test_and_set_bit(INTEL_ACPI_RESET_ACTIVE, intel_data->flags)) {
			bt_dev_err(hdev, "acpi: last reset failed ? Not resetting again");
			return;
		}

		bt_dev_err(hdev, "Initiating acpi reset method");
		/* If ACPI reset method fails, lets try with legacy GPIO
		 * toggling
		 */
		if (!intel_data->acpi_reset_method(hdev)) {
			return;
		}
	}

	if (!reset_gpio) {
		btusb_reset(hdev);
		return;
	}

	/*
	 * Toggle the hard reset line if the platform provides one. The reset
	 * is going to yank the device off the USB and then replug. So doing
	 * once is enough. The cleanup is handled correctly on the way out
	 * (standard USB disconnect), and the new device is detected cleanly
	 * and bound to the driver again like it should be.
	 */
	if (test_and_set_bit(BTUSB_HW_RESET_ACTIVE, &data->flags)) {
		bt_dev_err(hdev, "last reset failed? Not resetting again");
		return;
	}

	bt_dev_err(hdev, "Initiating HW reset via gpio");
	gpiod_set_value_cansleep(reset_gpio, 1);
	msleep(100);
	gpiod_set_value_cansleep(reset_gpio, 0);
}

#define RTK_DEVCOREDUMP_CODE_MEMDUMP		0x01
#define RTK_DEVCOREDUMP_CODE_HW_ERR		0x02
#define RTK_DEVCOREDUMP_CODE_CMD_TIMEOUT	0x03

#define RTK_SUB_EVENT_CODE_COREDUMP		0x34

struct rtk_dev_coredump_hdr {
	u8 type;
	u8 code;
	u8 reserved[2];
} __packed;

static inline void btusb_rtl_alloc_devcoredump(struct hci_dev *hdev,
		struct rtk_dev_coredump_hdr *hdr, u8 *buf, u32 len)
{
	struct sk_buff *skb;

	skb = alloc_skb(len + sizeof(*hdr), GFP_ATOMIC);
	if (!skb)
		return;

	skb_put_data(skb, hdr, sizeof(*hdr));
	if (len)
		skb_put_data(skb, buf, len);

	if (!hci_devcd_init(hdev, skb->len)) {
		hci_devcd_append(hdev, skb);
		hci_devcd_complete(hdev);
	} else {
		bt_dev_err(hdev, "RTL: Failed to generate devcoredump");
		kfree_skb(skb);
	}
}

static void btusb_rtl_reset(struct hci_dev *hdev)
{
	struct btusb_data *data = hci_get_drvdata(hdev);
	struct gpio_desc *reset_gpio = data->reset_gpio;
	struct rtk_dev_coredump_hdr hdr = {
		.type = RTK_DEVCOREDUMP_CODE_CMD_TIMEOUT,
	};

	btusb_rtl_alloc_devcoredump(hdev, &hdr, NULL, 0);

	if (!reset_gpio) {
		btusb_reset(hdev);
		return;
	}

	/* Toggle the hard reset line. The Realtek device is going to
	 * yank itself off the USB and then replug. The cleanup is handled
	 * correctly on the way out (standard USB disconnect), and the new
	 * device is detected cleanly and bound to the driver again like
	 * it should be.
	 */
	if (test_and_set_bit(BTUSB_HW_RESET_ACTIVE, &data->flags)) {
		bt_dev_err(hdev, "last reset failed? Not resetting again");
		return;
	}

	bt_dev_err(hdev, "Reset Realtek device via gpio");
	gpiod_set_value_cansleep(reset_gpio, 1);
	msleep(200);
	gpiod_set_value_cansleep(reset_gpio, 0);
}

static void btusb_rtl_hw_error(struct hci_dev *hdev, u8 code)
{
	struct rtk_dev_coredump_hdr hdr = {
		.type = RTK_DEVCOREDUMP_CODE_HW_ERR,
		.code = code,
	};

	bt_dev_err(hdev, "RTL: hw err, trigger devcoredump (%d)", code);

	btusb_rtl_alloc_devcoredump(hdev, &hdr, NULL, 0);
}

static void btusb_qca_reset(struct hci_dev *hdev)
{
	struct btusb_data *data = hci_get_drvdata(hdev);
	struct gpio_desc *reset_gpio = data->reset_gpio;

	if (test_bit(BTUSB_HW_SSR_ACTIVE, &data->flags)) {
		bt_dev_info(hdev, "Ramdump in progress, defer reset");
		return;
	}

	if (reset_gpio) {
		bt_dev_err(hdev, "Reset qca device via bt_en gpio");

		/* Toggle the hard reset line. The qca bt device is going to
		 * yank itself off the USB and then replug. The cleanup is handled
		 * correctly on the way out (standard USB disconnect), and the new
		 * device is detected cleanly and bound to the driver again like
		 * it should be.
		 */
		if (test_and_set_bit(BTUSB_HW_RESET_ACTIVE, &data->flags)) {
			bt_dev_err(hdev, "last reset failed? Not resetting again");
			return;
		}

		gpiod_set_value_cansleep(reset_gpio, 0);
		msleep(200);
		gpiod_set_value_cansleep(reset_gpio, 1);

		return;
	}

	btusb_reset(hdev);
}

static inline void btusb_free_frags(struct btusb_data *data)
{
	unsigned long flags;

	spin_lock_irqsave(&data->rxlock, flags);

	dev_kfree_skb_irq(data->evt_skb);
	data->evt_skb = NULL;

	dev_kfree_skb_irq(data->acl_skb);
	data->acl_skb = NULL;

	dev_kfree_skb_irq(data->sco_skb);
	data->sco_skb = NULL;

	spin_unlock_irqrestore(&data->rxlock, flags);
}

static void btusb_sco_connected(struct btusb_data *data, struct sk_buff *skb)
{
	struct hci_event_hdr *hdr = (void *) skb->data;
	struct hci_ev_sync_conn_complete *ev =
		(void *) skb->data + sizeof(*hdr);
	struct hci_dev *hdev = data->hdev;
	unsigned int notify_air_mode;

	if (hci_skb_pkt_type(skb) != HCI_EVENT_PKT)
		return;

	if (skb->len < sizeof(*hdr) || hdr->evt != HCI_EV_SYNC_CONN_COMPLETE)
		return;

	if (skb->len != sizeof(*hdr) + sizeof(*ev) || ev->status)
		return;

	switch (ev->air_mode) {
	case BT_CODEC_CVSD:
		notify_air_mode = HCI_NOTIFY_ENABLE_SCO_CVSD;
		break;

	case BT_CODEC_TRANSPARENT:
		notify_air_mode = HCI_NOTIFY_ENABLE_SCO_TRANSP;
		break;

	default:
		return;
	}

	bt_dev_info(hdev, "enabling SCO with air mode %u", ev->air_mode);
	data->sco_num = 1;
	data->air_mode = notify_air_mode;
	schedule_work(&data->work);
}

static int btusb_recv_event(struct btusb_data *data, struct sk_buff *skb)
{
	if (data->intr_interval) {
		/* Trigger dequeue immediately if an event is received */
		schedule_delayed_work(&data->rx_work, 0);
	}

	/* Configure altsetting for HCI_USER_CHANNEL on SCO connected */
	if (auto_isoc_alt && hci_dev_test_flag(data->hdev, HCI_USER_CHANNEL))
		btusb_sco_connected(data, skb);

	return data->recv_event(data->hdev, skb);
}

static int btusb_recv_intr(struct btusb_data *data, void *buffer, int count)
{
	struct sk_buff *skb;
	unsigned long flags;
	int err = 0;

	spin_lock_irqsave(&data->rxlock, flags);
	skb = data->evt_skb;

	while (count) {
		int len;

		if (!skb) {
			skb = bt_skb_alloc(HCI_MAX_EVENT_SIZE, GFP_ATOMIC);
			if (!skb) {
				err = -ENOMEM;
				break;
			}

			hci_skb_pkt_type(skb) = HCI_EVENT_PKT;
			hci_skb_expect(skb) = HCI_EVENT_HDR_SIZE;
		}

		len = min_t(uint, hci_skb_expect(skb), count);
		skb_put_data(skb, buffer, len);

		count -= len;
		buffer += len;
		hci_skb_expect(skb) -= len;

		if (skb->len == HCI_EVENT_HDR_SIZE) {
			/* Complete event header */
			hci_skb_expect(skb) = hci_event_hdr(skb)->plen;

			if (skb_tailroom(skb) < hci_skb_expect(skb)) {
				kfree_skb(skb);
				skb = NULL;

				err = -EILSEQ;
				break;
			}
		}

		if (!hci_skb_expect(skb)) {
			/* Complete frame */
			btusb_recv_event(data, skb);
			skb = NULL;
		}
	}

	data->evt_skb = skb;
	spin_unlock_irqrestore(&data->rxlock, flags);

	return err;
}

static int btusb_recv_acl(struct btusb_data *data, struct sk_buff *skb)
{
	/* Only queue ACL packet if intr_interval is set as it means
	 * force_poll_sync has been enabled.
	 */
	if (!data->intr_interval)
		return data->recv_acl(data->hdev, skb);

	skb_queue_tail(&data->acl_q, skb);
	schedule_delayed_work(&data->rx_work, data->intr_interval);

	return 0;
}

static int btusb_recv_bulk(struct btusb_data *data, void *buffer, int count)
{
	struct sk_buff *skb;
	unsigned long flags;
	int err = 0;

	spin_lock_irqsave(&data->rxlock, flags);
	skb = data->acl_skb;

	while (count) {
		int len;

		if (!skb) {
			skb = bt_skb_alloc(HCI_MAX_FRAME_SIZE, GFP_ATOMIC);
			if (!skb) {
				err = -ENOMEM;
				break;
			}

			hci_skb_pkt_type(skb) = HCI_ACLDATA_PKT;
			hci_skb_expect(skb) = HCI_ACL_HDR_SIZE;
		}

		len = min_t(uint, hci_skb_expect(skb), count);
		skb_put_data(skb, buffer, len);

		count -= len;
		buffer += len;
		hci_skb_expect(skb) -= len;

		if (skb->len == HCI_ACL_HDR_SIZE) {
			__le16 dlen = hci_acl_hdr(skb)->dlen;

			/* Complete ACL header */
			hci_skb_expect(skb) = __le16_to_cpu(dlen);

			if (skb_tailroom(skb) < hci_skb_expect(skb)) {
				kfree_skb(skb);
				skb = NULL;

				err = -EILSEQ;
				break;
			}
		}

		if (!hci_skb_expect(skb)) {
			/* Complete frame */
			btusb_recv_acl(data, skb);
			skb = NULL;
		}
	}

	data->acl_skb = skb;
	spin_unlock_irqrestore(&data->rxlock, flags);

	return err;
}

static bool btusb_validate_sco_handle(struct hci_dev *hdev,
				      struct hci_sco_hdr *hdr)
{
	__u16 handle;

	if (hci_dev_test_flag(hdev, HCI_USER_CHANNEL))
		// Can't validate, userspace controls everything.
		return true;

	/*
	 * USB isochronous transfers are not designed to be reliable and may
	 * lose fragments.  When this happens, the next first fragment
	 * encountered might actually be a continuation fragment.
	 * Validate the handle to detect it and drop it, or else the upper
	 * layer will get garbage for a while.
	 */

	handle = hci_handle(__le16_to_cpu(hdr->handle));

	switch (hci_conn_lookup_type(hdev, handle)) {
	case SCO_LINK:
	case ESCO_LINK:
		return true;
	default:
		return false;
	}
}

static int btusb_recv_isoc(struct btusb_data *data, void *buffer, int count)
{
	struct sk_buff *skb;
	unsigned long flags;
	int err = 0;

	spin_lock_irqsave(&data->rxlock, flags);
	skb = data->sco_skb;

	while (count) {
		int len;

		if (!skb) {
			skb = bt_skb_alloc(HCI_MAX_SCO_SIZE, GFP_ATOMIC);
			if (!skb) {
				err = -ENOMEM;
				break;
			}

			hci_skb_pkt_type(skb) = HCI_SCODATA_PKT;
			hci_skb_expect(skb) = HCI_SCO_HDR_SIZE;
		}

		len = min_t(uint, hci_skb_expect(skb), count);
		skb_put_data(skb, buffer, len);

		count -= len;
		buffer += len;
		hci_skb_expect(skb) -= len;

		if (skb->len == HCI_SCO_HDR_SIZE) {
			/* Complete SCO header */
			struct hci_sco_hdr *hdr = hci_sco_hdr(skb);

			hci_skb_expect(skb) = hdr->dlen;

			if (skb_tailroom(skb) < hci_skb_expect(skb) ||
			    !btusb_validate_sco_handle(data->hdev, hdr)) {
				kfree_skb(skb);
				skb = NULL;

				err = -EILSEQ;
				break;
			}
		}

		if (!hci_skb_expect(skb)) {
			/* Complete frame */
			hci_recv_frame(data->hdev, skb);
			skb = NULL;
		}
	}

	data->sco_skb = skb;
	spin_unlock_irqrestore(&data->rxlock, flags);

	return err;
}

static void btusb_intr_complete(struct urb *urb)
{
	struct hci_dev *hdev = urb->context;
	struct btusb_data *data = hci_get_drvdata(hdev);
	int err;

	BT_DBG("%s urb %p status %d count %d", hdev->name, urb, urb->status,
	       urb->actual_length);

	if (!test_bit(HCI_RUNNING, &hdev->flags))
		return;

	if (urb->status == 0) {
		hdev->stat.byte_rx += urb->actual_length;

		if (btusb_recv_intr(data, urb->transfer_buffer,
				    urb->actual_length) < 0) {
			bt_dev_err(hdev, "corrupted event packet");
			hdev->stat.err_rx++;
		}
	} else if (urb->status == -ENOENT) {
		/* Avoid suspend failed when usb_kill_urb */
		return;
	}

	if (!test_bit(BTUSB_INTR_RUNNING, &data->flags))
		return;

	usb_mark_last_busy(data->udev);
	usb_anchor_urb(urb, &data->intr_anchor);

	err = usb_submit_urb(urb, GFP_ATOMIC);
	if (err < 0) {
		/* -EPERM: urb is being killed;
		 * -ENODEV: device got disconnected
		 */
		if (err != -EPERM && err != -ENODEV)
			bt_dev_err(hdev, "urb %p failed to resubmit (%d)",
				   urb, -err);
		if (err != -EPERM)
			hci_cmd_sync_cancel(hdev, -err);
		usb_unanchor_urb(urb);
	}
}

static int btusb_submit_intr_urb(struct hci_dev *hdev, gfp_t mem_flags)
{
	struct btusb_data *data = hci_get_drvdata(hdev);
	struct urb *urb;
	unsigned char *buf;
	unsigned int pipe;
	int err, size;

	BT_DBG("%s", hdev->name);

	if (!data->intr_ep)
		return -ENODEV;

	urb = usb_alloc_urb(0, mem_flags);
	if (!urb)
		return -ENOMEM;

	if (le16_to_cpu(data->udev->descriptor.idVendor)  == 0x0a12 &&
	    le16_to_cpu(data->udev->descriptor.idProduct) == 0x0001)
		/* Fake CSR devices don't seem to support sort-transter */
		size = le16_to_cpu(data->intr_ep->wMaxPacketSize);
	else
		/* Use maximum HCI Event size so the USB stack handles
		 * ZPL/short-transfer automatically.
		 */
		size = HCI_MAX_EVENT_SIZE;

	buf = kmalloc(size, mem_flags);
	if (!buf) {
		usb_free_urb(urb);
		return -ENOMEM;
	}

	pipe = usb_rcvintpipe(data->udev, data->intr_ep->bEndpointAddress);

	usb_fill_int_urb(urb, data->udev, pipe, buf, size,
			 btusb_intr_complete, hdev, data->intr_ep->bInterval);

	urb->transfer_flags |= URB_FREE_BUFFER;

	usb_anchor_urb(urb, &data->intr_anchor);

	err = usb_submit_urb(urb, mem_flags);
	if (err < 0) {
		if (err != -EPERM && err != -ENODEV)
			bt_dev_err(hdev, "urb %p submission failed (%d)",
				   urb, -err);
		if (err != -EPERM)
			hci_cmd_sync_cancel(hdev, -err);
		usb_unanchor_urb(urb);
	}

	/* Only initialize intr_interval if URB poll sync is enabled */
	if (!data->poll_sync)
		goto done;

	/* The units are frames (milliseconds) for full and low speed devices,
	 * and microframes (1/8 millisecond) for highspeed and SuperSpeed
	 * devices.
	 *
	 * This is done once on open/resume so it shouldn't change even if
	 * force_poll_sync changes.
	 */
	switch (urb->dev->speed) {
	case USB_SPEED_SUPER_PLUS:
	case USB_SPEED_SUPER:	/* units are 125us */
		data->intr_interval = usecs_to_jiffies(urb->interval * 125);
		break;
	default:
		data->intr_interval = msecs_to_jiffies(urb->interval);
		break;
	}

done:
	usb_free_urb(urb);

	return err;
}

static void btusb_bulk_complete(struct urb *urb)
{
	struct hci_dev *hdev = urb->context;
	struct btusb_data *data = hci_get_drvdata(hdev);
	int err;

	BT_DBG("%s urb %p status %d count %d", hdev->name, urb, urb->status,
	       urb->actual_length);

	if (!test_bit(HCI_RUNNING, &hdev->flags))
		return;

	if (urb->status == 0) {
		hdev->stat.byte_rx += urb->actual_length;

		if (data->recv_bulk(data, urb->transfer_buffer,
				    urb->actual_length) < 0) {
			bt_dev_err(hdev, "corrupted ACL packet");
			hdev->stat.err_rx++;
		}
	} else if (urb->status == -ENOENT) {
		/* Avoid suspend failed when usb_kill_urb */
		return;
	}

	if (!test_bit(BTUSB_BULK_RUNNING, &data->flags))
		return;

	usb_anchor_urb(urb, &data->bulk_anchor);
	usb_mark_last_busy(data->udev);

	err = usb_submit_urb(urb, GFP_ATOMIC);
	if (err < 0) {
		/* -EPERM: urb is being killed;
		 * -ENODEV: device got disconnected
		 */
		if (err != -EPERM && err != -ENODEV)
			bt_dev_err(hdev, "urb %p failed to resubmit (%d)",
				   urb, -err);
		usb_unanchor_urb(urb);
	}
}

static int btusb_submit_bulk_urb(struct hci_dev *hdev, gfp_t mem_flags)
{
	struct btusb_data *data = hci_get_drvdata(hdev);
	struct urb *urb;
	unsigned char *buf;
	unsigned int pipe;
	int err, size = HCI_MAX_FRAME_SIZE;

	BT_DBG("%s", hdev->name);

	if (!data->bulk_rx_ep)
		return -ENODEV;

	urb = usb_alloc_urb(0, mem_flags);
	if (!urb)
		return -ENOMEM;

	buf = kmalloc(size, mem_flags);
	if (!buf) {
		usb_free_urb(urb);
		return -ENOMEM;
	}

	pipe = usb_rcvbulkpipe(data->udev, data->bulk_rx_ep->bEndpointAddress);

	usb_fill_bulk_urb(urb, data->udev, pipe, buf, size,
			  btusb_bulk_complete, hdev);

	urb->transfer_flags |= URB_FREE_BUFFER;

	usb_mark_last_busy(data->udev);
	usb_anchor_urb(urb, &data->bulk_anchor);

	err = usb_submit_urb(urb, mem_flags);
	if (err < 0) {
		if (err != -EPERM && err != -ENODEV)
			bt_dev_err(hdev, "urb %p submission failed (%d)",
				   urb, -err);
		usb_unanchor_urb(urb);
	}

	usb_free_urb(urb);

	return err;
}

static void btusb_isoc_complete(struct urb *urb)
{
	struct hci_dev *hdev = urb->context;
	struct btusb_data *data = hci_get_drvdata(hdev);
	int i, err;

	BT_DBG("%s urb %p status %d count %d", hdev->name, urb, urb->status,
	       urb->actual_length);

	if (!test_bit(HCI_RUNNING, &hdev->flags))
		return;

	if (urb->status == 0) {
		for (i = 0; i < urb->number_of_packets; i++) {
			unsigned int offset = urb->iso_frame_desc[i].offset;
			unsigned int length = urb->iso_frame_desc[i].actual_length;

			if (urb->iso_frame_desc[i].status)
				continue;

			hdev->stat.byte_rx += length;

			if (btusb_recv_isoc(data, urb->transfer_buffer + offset,
					    length) < 0) {
				bt_dev_err(hdev, "corrupted SCO packet");
				hdev->stat.err_rx++;
			}
		}
	} else if (urb->status == -ENOENT) {
		/* Avoid suspend failed when usb_kill_urb */
		return;
	}

	if (!test_bit(BTUSB_ISOC_RUNNING, &data->flags))
		return;

	usb_anchor_urb(urb, &data->isoc_anchor);

	err = usb_submit_urb(urb, GFP_ATOMIC);
	if (err < 0) {
		/* -EPERM: urb is being killed;
		 * -ENODEV: device got disconnected
		 */
		if (err != -EPERM && err != -ENODEV)
			bt_dev_err(hdev, "urb %p failed to resubmit (%d)",
				   urb, -err);
		usb_unanchor_urb(urb);
	}
}

static inline void __fill_isoc_descriptor_msbc(struct urb *urb, int len,
					       int mtu, struct btusb_data *data)
{
	int i = 0, offset = 0;
	unsigned int interval;

	BT_DBG("len %d mtu %d", len, mtu);

	/* For mSBC ALT 6 settings some chips need to transmit the data
	 * continuously without the zero length of USB packets.
	 */
	if (test_bit(BTUSB_ALT6_CONTINUOUS_TX, &data->flags))
		goto ignore_usb_alt6_packet_flow;

	/* For mSBC ALT 6 setting the host will send the packet at continuous
	 * flow. As per core spec 5, vol 4, part B, table 2.1. For ALT setting
	 * 6 the HCI PACKET INTERVAL should be 7.5ms for every usb packets.
	 * To maintain the rate we send 63bytes of usb packets alternatively for
	 * 7ms and 8ms to maintain the rate as 7.5ms.
	 */
	if (data->usb_alt6_packet_flow) {
		interval = 7;
		data->usb_alt6_packet_flow = false;
	} else {
		interval = 6;
		data->usb_alt6_packet_flow = true;
	}

	for (i = 0; i < interval; i++) {
		urb->iso_frame_desc[i].offset = offset;
		urb->iso_frame_desc[i].length = offset;
	}

ignore_usb_alt6_packet_flow:
	if (len && i < BTUSB_MAX_ISOC_FRAMES) {
		urb->iso_frame_desc[i].offset = offset;
		urb->iso_frame_desc[i].length = len;
		i++;
	}

	urb->number_of_packets = i;
}

static inline void __fill_isoc_descriptor(struct urb *urb, int len, int mtu)
{
	int i, offset = 0;

	BT_DBG("len %d mtu %d", len, mtu);

	for (i = 0; i < BTUSB_MAX_ISOC_FRAMES && len >= mtu;
					i++, offset += mtu, len -= mtu) {
		urb->iso_frame_desc[i].offset = offset;
		urb->iso_frame_desc[i].length = mtu;
	}

	if (len && i < BTUSB_MAX_ISOC_FRAMES) {
		urb->iso_frame_desc[i].offset = offset;
		urb->iso_frame_desc[i].length = len;
		i++;
	}

	urb->number_of_packets = i;
}

static int btusb_submit_isoc_urb(struct hci_dev *hdev, gfp_t mem_flags)
{
	struct btusb_data *data = hci_get_drvdata(hdev);
	struct urb *urb;
	unsigned char *buf;
	unsigned int pipe;
	int err, size;

	BT_DBG("%s", hdev->name);

	if (!data->isoc_rx_ep)
		return -ENODEV;

	urb = usb_alloc_urb(BTUSB_MAX_ISOC_FRAMES, mem_flags);
	if (!urb)
		return -ENOMEM;

	size = le16_to_cpu(data->isoc_rx_ep->wMaxPacketSize) *
						BTUSB_MAX_ISOC_FRAMES;

	buf = kmalloc(size, mem_flags);
	if (!buf) {
		usb_free_urb(urb);
		return -ENOMEM;
	}

	pipe = usb_rcvisocpipe(data->udev, data->isoc_rx_ep->bEndpointAddress);

	usb_fill_int_urb(urb, data->udev, pipe, buf, size, btusb_isoc_complete,
			 hdev, data->isoc_rx_ep->bInterval);

	urb->transfer_flags = URB_FREE_BUFFER | URB_ISO_ASAP;

	__fill_isoc_descriptor(urb, size,
			       le16_to_cpu(data->isoc_rx_ep->wMaxPacketSize));

	usb_anchor_urb(urb, &data->isoc_anchor);

	err = usb_submit_urb(urb, mem_flags);
	if (err < 0) {
		if (err != -EPERM && err != -ENODEV)
			bt_dev_err(hdev, "urb %p submission failed (%d)",
				   urb, -err);
		usb_unanchor_urb(urb);
	}

	usb_free_urb(urb);

	return err;
}

static void btusb_diag_complete(struct urb *urb)
{
	struct hci_dev *hdev = urb->context;
	struct btusb_data *data = hci_get_drvdata(hdev);
	int err;

	BT_DBG("%s urb %p status %d count %d", hdev->name, urb, urb->status,
	       urb->actual_length);

	if (urb->status == 0) {
		struct sk_buff *skb;

		skb = bt_skb_alloc(urb->actual_length, GFP_ATOMIC);
		if (skb) {
			skb_put_data(skb, urb->transfer_buffer,
				     urb->actual_length);
			hci_recv_diag(hdev, skb);
		}
	} else if (urb->status == -ENOENT) {
		/* Avoid suspend failed when usb_kill_urb */
		return;
	}

	if (!test_bit(BTUSB_DIAG_RUNNING, &data->flags))
		return;

	usb_anchor_urb(urb, &data->diag_anchor);
	usb_mark_last_busy(data->udev);

	err = usb_submit_urb(urb, GFP_ATOMIC);
	if (err < 0) {
		/* -EPERM: urb is being killed;
		 * -ENODEV: device got disconnected
		 */
		if (err != -EPERM && err != -ENODEV)
			bt_dev_err(hdev, "urb %p failed to resubmit (%d)",
				   urb, -err);
		usb_unanchor_urb(urb);
	}
}

static int btusb_submit_diag_urb(struct hci_dev *hdev, gfp_t mem_flags)
{
	struct btusb_data *data = hci_get_drvdata(hdev);
	struct urb *urb;
	unsigned char *buf;
	unsigned int pipe;
	int err, size = HCI_MAX_FRAME_SIZE;

	BT_DBG("%s", hdev->name);

	if (!data->diag_rx_ep)
		return -ENODEV;

	urb = usb_alloc_urb(0, mem_flags);
	if (!urb)
		return -ENOMEM;

	buf = kmalloc(size, mem_flags);
	if (!buf) {
		usb_free_urb(urb);
		return -ENOMEM;
	}

	pipe = usb_rcvbulkpipe(data->udev, data->diag_rx_ep->bEndpointAddress);

	usb_fill_bulk_urb(urb, data->udev, pipe, buf, size,
			  btusb_diag_complete, hdev);

	urb->transfer_flags |= URB_FREE_BUFFER;

	usb_mark_last_busy(data->udev);
	usb_anchor_urb(urb, &data->diag_anchor);

	err = usb_submit_urb(urb, mem_flags);
	if (err < 0) {
		if (err != -EPERM && err != -ENODEV)
			bt_dev_err(hdev, "urb %p submission failed (%d)",
				   urb, -err);
		usb_unanchor_urb(urb);
	}

	usb_free_urb(urb);

	return err;
}

static void btusb_tx_complete(struct urb *urb)
{
	struct sk_buff *skb = urb->context;
	struct hci_dev *hdev = (struct hci_dev *)skb->dev;
	struct btusb_data *data = hci_get_drvdata(hdev);
	unsigned long flags;

	BT_DBG("%s urb %p status %d count %d", hdev->name, urb, urb->status,
	       urb->actual_length);

	if (!test_bit(HCI_RUNNING, &hdev->flags))
		goto done;

	if (!urb->status) {
		hdev->stat.byte_tx += urb->transfer_buffer_length;
	} else {
		if (hci_skb_pkt_type(skb) == HCI_COMMAND_PKT)
			hci_cmd_sync_cancel(hdev, -urb->status);
		hdev->stat.err_tx++;
	}

done:
	spin_lock_irqsave(&data->txlock, flags);
	data->tx_in_flight--;
	spin_unlock_irqrestore(&data->txlock, flags);

	kfree(urb->setup_packet);

	kfree_skb(skb);
}

static void btusb_isoc_tx_complete(struct urb *urb)
{
	struct sk_buff *skb = urb->context;
	struct hci_dev *hdev = (struct hci_dev *)skb->dev;

	BT_DBG("%s urb %p status %d count %d", hdev->name, urb, urb->status,
	       urb->actual_length);

	if (!test_bit(HCI_RUNNING, &hdev->flags))
		goto done;

	if (!urb->status)
		hdev->stat.byte_tx += urb->transfer_buffer_length;
	else
		hdev->stat.err_tx++;

done:
	kfree(urb->setup_packet);

	kfree_skb(skb);
}

static int btusb_open(struct hci_dev *hdev)
{
	struct btusb_data *data = hci_get_drvdata(hdev);
	int err;

	BT_DBG("%s", hdev->name);

	err = usb_autopm_get_interface(data->intf);
	if (err < 0)
		return err;

	/* Patching USB firmware files prior to starting any URBs of HCI path
	 * It is more safe to use USB bulk channel for downloading USB patch
	 */
	if (data->setup_on_usb) {
		err = data->setup_on_usb(hdev);
		if (err < 0)
			goto setup_fail;
	}

	data->intf->needs_remote_wakeup = 1;

	if (test_and_set_bit(BTUSB_INTR_RUNNING, &data->flags))
		goto done;

	err = btusb_submit_intr_urb(hdev, GFP_KERNEL);
	if (err < 0)
		goto failed;

	err = btusb_submit_bulk_urb(hdev, GFP_KERNEL);
	if (err < 0) {
		usb_kill_anchored_urbs(&data->intr_anchor);
		goto failed;
	}

	set_bit(BTUSB_BULK_RUNNING, &data->flags);
	btusb_submit_bulk_urb(hdev, GFP_KERNEL);

	if (data->diag) {
		if (!btusb_submit_diag_urb(hdev, GFP_KERNEL))
			set_bit(BTUSB_DIAG_RUNNING, &data->flags);
	}

done:
	usb_autopm_put_interface(data->intf);
	return 0;

failed:
	clear_bit(BTUSB_INTR_RUNNING, &data->flags);
setup_fail:
	usb_autopm_put_interface(data->intf);
	return err;
}

static void btusb_stop_traffic(struct btusb_data *data)
{
	usb_kill_anchored_urbs(&data->intr_anchor);
	usb_kill_anchored_urbs(&data->bulk_anchor);
	usb_kill_anchored_urbs(&data->isoc_anchor);
	usb_kill_anchored_urbs(&data->diag_anchor);
	usb_kill_anchored_urbs(&data->ctrl_anchor);
}

static int btusb_close(struct hci_dev *hdev)
{
	struct btusb_data *data = hci_get_drvdata(hdev);
	int err;

	BT_DBG("%s", hdev->name);

	cancel_delayed_work(&data->rx_work);
	cancel_work_sync(&data->work);
	cancel_work_sync(&data->waker);

	skb_queue_purge(&data->acl_q);

	clear_bit(BTUSB_ISOC_RUNNING, &data->flags);
	clear_bit(BTUSB_BULK_RUNNING, &data->flags);
	clear_bit(BTUSB_INTR_RUNNING, &data->flags);
	clear_bit(BTUSB_DIAG_RUNNING, &data->flags);

	btusb_stop_traffic(data);
	btusb_free_frags(data);

	err = usb_autopm_get_interface(data->intf);
	if (err < 0)
		goto failed;

	data->intf->needs_remote_wakeup = 0;

	/* Enable remote wake up for auto-suspend */
	if (test_bit(BTUSB_WAKEUP_AUTOSUSPEND, &data->flags))
		data->intf->needs_remote_wakeup = 1;

	usb_autopm_put_interface(data->intf);

failed:
	usb_scuttle_anchored_urbs(&data->deferred);
	return 0;
}

static int btusb_flush(struct hci_dev *hdev)
{
	struct btusb_data *data = hci_get_drvdata(hdev);

	BT_DBG("%s", hdev->name);

	cancel_delayed_work(&data->rx_work);

	skb_queue_purge(&data->acl_q);

	usb_kill_anchored_urbs(&data->tx_anchor);
	btusb_free_frags(data);

	return 0;
}

static struct urb *alloc_ctrl_urb(struct hci_dev *hdev, struct sk_buff *skb)
{
	struct btusb_data *data = hci_get_drvdata(hdev);
	struct usb_ctrlrequest *dr;
	struct urb *urb;
	unsigned int pipe;

	urb = usb_alloc_urb(0, GFP_KERNEL);
	if (!urb)
		return ERR_PTR(-ENOMEM);

	dr = kmalloc(sizeof(*dr), GFP_KERNEL);
	if (!dr) {
		usb_free_urb(urb);
		return ERR_PTR(-ENOMEM);
	}

	dr->bRequestType = data->cmdreq_type;
	dr->bRequest     = data->cmdreq;
	dr->wIndex       = 0;
	dr->wValue       = 0;
	dr->wLength      = __cpu_to_le16(skb->len);

	pipe = usb_sndctrlpipe(data->udev, 0x00);

	usb_fill_control_urb(urb, data->udev, pipe, (void *)dr,
			     skb->data, skb->len, btusb_tx_complete, skb);

	skb->dev = (void *)hdev;

	return urb;
}

static struct urb *alloc_bulk_urb(struct hci_dev *hdev, struct sk_buff *skb)
{
	struct btusb_data *data = hci_get_drvdata(hdev);
	struct urb *urb;
	unsigned int pipe;

	if (!data->bulk_tx_ep)
		return ERR_PTR(-ENODEV);

	urb = usb_alloc_urb(0, GFP_KERNEL);
	if (!urb)
		return ERR_PTR(-ENOMEM);

	pipe = usb_sndbulkpipe(data->udev, data->bulk_tx_ep->bEndpointAddress);

	usb_fill_bulk_urb(urb, data->udev, pipe,
			  skb->data, skb->len, btusb_tx_complete, skb);

	skb->dev = (void *)hdev;

	return urb;
}

static struct urb *alloc_isoc_urb(struct hci_dev *hdev, struct sk_buff *skb)
{
	struct btusb_data *data = hci_get_drvdata(hdev);
	struct urb *urb;
	unsigned int pipe;

	if (!data->isoc_tx_ep)
		return ERR_PTR(-ENODEV);

	urb = usb_alloc_urb(BTUSB_MAX_ISOC_FRAMES, GFP_KERNEL);
	if (!urb)
		return ERR_PTR(-ENOMEM);

	pipe = usb_sndisocpipe(data->udev, data->isoc_tx_ep->bEndpointAddress);

	usb_fill_int_urb(urb, data->udev, pipe,
			 skb->data, skb->len, btusb_isoc_tx_complete,
			 skb, data->isoc_tx_ep->bInterval);

	urb->transfer_flags  = URB_ISO_ASAP;

	if (data->isoc_altsetting == 6)
		__fill_isoc_descriptor_msbc(urb, skb->len,
					    le16_to_cpu(data->isoc_tx_ep->wMaxPacketSize),
					    data);
	else
		__fill_isoc_descriptor(urb, skb->len,
				       le16_to_cpu(data->isoc_tx_ep->wMaxPacketSize));
	skb->dev = (void *)hdev;

	return urb;
}

static int submit_tx_urb(struct hci_dev *hdev, struct urb *urb)
{
	struct btusb_data *data = hci_get_drvdata(hdev);
	int err;

	usb_anchor_urb(urb, &data->tx_anchor);

	err = usb_submit_urb(urb, GFP_KERNEL);
	if (err < 0) {
		if (err != -EPERM && err != -ENODEV)
			bt_dev_err(hdev, "urb %p submission failed (%d)",
				   urb, -err);
		kfree(urb->setup_packet);
		usb_unanchor_urb(urb);
	} else {
		usb_mark_last_busy(data->udev);
	}

	usb_free_urb(urb);
	return err;
}

static int submit_or_queue_tx_urb(struct hci_dev *hdev, struct urb *urb)
{
	struct btusb_data *data = hci_get_drvdata(hdev);
	unsigned long flags;
	bool suspending;

	spin_lock_irqsave(&data->txlock, flags);
	suspending = test_bit(BTUSB_SUSPENDING, &data->flags);
	if (!suspending)
		data->tx_in_flight++;
	spin_unlock_irqrestore(&data->txlock, flags);

	if (!suspending)
		return submit_tx_urb(hdev, urb);

	usb_anchor_urb(urb, &data->deferred);
	schedule_work(&data->waker);

	usb_free_urb(urb);
	return 0;
}

static int btusb_send_frame(struct hci_dev *hdev, struct sk_buff *skb)
{
	struct urb *urb;

	BT_DBG("%s", hdev->name);

	switch (hci_skb_pkt_type(skb)) {
	case HCI_COMMAND_PKT:
		urb = alloc_ctrl_urb(hdev, skb);
		if (IS_ERR(urb))
			return PTR_ERR(urb);

		hdev->stat.cmd_tx++;
		return submit_or_queue_tx_urb(hdev, urb);

	case HCI_ACLDATA_PKT:
		urb = alloc_bulk_urb(hdev, skb);
		if (IS_ERR(urb))
			return PTR_ERR(urb);

		hdev->stat.acl_tx++;
		return submit_or_queue_tx_urb(hdev, urb);

	case HCI_SCODATA_PKT:
		if (!hci_dev_test_flag(hdev, HCI_USER_CHANNEL) &&
		    hci_conn_num(hdev, SCO_LINK) < 1)
			return -ENODEV;

		urb = alloc_isoc_urb(hdev, skb);
		if (IS_ERR(urb))
			return PTR_ERR(urb);

		hdev->stat.sco_tx++;
		return submit_tx_urb(hdev, urb);

	case HCI_ISODATA_PKT:
		urb = alloc_bulk_urb(hdev, skb);
		if (IS_ERR(urb))
			return PTR_ERR(urb);

		return submit_or_queue_tx_urb(hdev, urb);
	}

	return -EILSEQ;
}

static void btusb_notify(struct hci_dev *hdev, unsigned int evt)
{
	struct btusb_data *data = hci_get_drvdata(hdev);

	BT_DBG("%s evt %d", hdev->name, evt);

	if (hci_conn_num(hdev, SCO_LINK) != data->sco_num) {
		data->sco_num = hci_conn_num(hdev, SCO_LINK);
		data->air_mode = evt;
		schedule_work(&data->work);
	}
}

static inline int __set_isoc_interface(struct hci_dev *hdev, int altsetting)
{
	struct btusb_data *data = hci_get_drvdata(hdev);
	struct usb_interface *intf = data->isoc;
	struct usb_endpoint_descriptor *ep_desc;
	int i, err;

	if (!data->isoc)
		return -ENODEV;

	err = usb_set_interface(data->udev, data->isoc_ifnum, altsetting);
	if (err < 0) {
		bt_dev_err(hdev, "setting interface failed (%d)", -err);
		return err;
	}

	data->isoc_altsetting = altsetting;

	data->isoc_tx_ep = NULL;
	data->isoc_rx_ep = NULL;

	for (i = 0; i < intf->cur_altsetting->desc.bNumEndpoints; i++) {
		ep_desc = &intf->cur_altsetting->endpoint[i].desc;

		if (!data->isoc_tx_ep && usb_endpoint_is_isoc_out(ep_desc)) {
			data->isoc_tx_ep = ep_desc;
			continue;
		}

		if (!data->isoc_rx_ep && usb_endpoint_is_isoc_in(ep_desc)) {
			data->isoc_rx_ep = ep_desc;
			continue;
		}
	}

	if (!data->isoc_tx_ep || !data->isoc_rx_ep) {
		bt_dev_err(hdev, "invalid SCO descriptors");
		return -ENODEV;
	}

	return 0;
}

static int btusb_switch_alt_setting(struct hci_dev *hdev, int new_alts)
{
	struct btusb_data *data = hci_get_drvdata(hdev);
	int err;

	if (data->isoc_altsetting != new_alts) {
		unsigned long flags;

		clear_bit(BTUSB_ISOC_RUNNING, &data->flags);
		usb_kill_anchored_urbs(&data->isoc_anchor);

		/* When isochronous alternate setting needs to be
		 * changed, because SCO connection has been added
		 * or removed, a packet fragment may be left in the
		 * reassembling state. This could lead to wrongly
		 * assembled fragments.
		 *
		 * Clear outstanding fragment when selecting a new
		 * alternate setting.
		 */
		spin_lock_irqsave(&data->rxlock, flags);
		dev_kfree_skb_irq(data->sco_skb);
		data->sco_skb = NULL;
		spin_unlock_irqrestore(&data->rxlock, flags);

		err = __set_isoc_interface(hdev, new_alts);
		if (err < 0)
			return err;
	}

	if (!test_and_set_bit(BTUSB_ISOC_RUNNING, &data->flags)) {
		if (btusb_submit_isoc_urb(hdev, GFP_KERNEL) < 0)
			clear_bit(BTUSB_ISOC_RUNNING, &data->flags);
		else
			btusb_submit_isoc_urb(hdev, GFP_KERNEL);
	}

	return 0;
}

static struct usb_host_interface *btusb_find_altsetting(struct btusb_data *data,
							int alt)
{
	struct usb_interface *intf = data->isoc;
	int i;

	BT_DBG("Looking for Alt no :%d", alt);

	if (!intf)
		return NULL;

	for (i = 0; i < intf->num_altsetting; i++) {
		if (intf->altsetting[i].desc.bAlternateSetting == alt)
			return &intf->altsetting[i];
	}

	return NULL;
}

static void btusb_work(struct work_struct *work)
{
	struct btusb_data *data = container_of(work, struct btusb_data, work);
	struct hci_dev *hdev = data->hdev;
	int new_alts = 0;
	int err;

	if (data->sco_num > 0) {
		if (!test_bit(BTUSB_DID_ISO_RESUME, &data->flags)) {
			err = usb_autopm_get_interface(data->isoc ? data->isoc : data->intf);
			if (err < 0) {
				clear_bit(BTUSB_ISOC_RUNNING, &data->flags);
				usb_kill_anchored_urbs(&data->isoc_anchor);
				return;
			}

			set_bit(BTUSB_DID_ISO_RESUME, &data->flags);
		}

		if (data->air_mode == HCI_NOTIFY_ENABLE_SCO_CVSD) {
			if (hdev->voice_setting & 0x0020) {
				static const int alts[3] = { 2, 4, 5 };

				new_alts = alts[data->sco_num - 1];
			} else {
				new_alts = data->sco_num;
			}
		} else if (data->air_mode == HCI_NOTIFY_ENABLE_SCO_TRANSP) {
			/* Bluetooth USB spec recommends alt 6 (63 bytes), but
			 * many adapters do not support it.  Alt 1 appears to
			 * work for all adapters that do not have alt 6, and
			 * which work with WBS at all.  Some devices prefer
			 * alt 3 (HCI payload >= 60 Bytes let air packet
			 * data satisfy 60 bytes), requiring
			 * MTU >= 3 (packets) * 25 (size) - 3 (headers) = 72
			 * see also Core spec 5, vol 4, B 2.1.1 & Table 2.1.
			 */
			if (btusb_find_altsetting(data, 6))
				new_alts = 6;
			else if (btusb_find_altsetting(data, 3) &&
				 hdev->sco_mtu >= 72 &&
				 test_bit(BTUSB_USE_ALT3_FOR_WBS, &data->flags))
				new_alts = 3;
			else
				new_alts = 1;
		}

		if (btusb_switch_alt_setting(hdev, new_alts) < 0)
			bt_dev_err(hdev, "set USB alt:(%d) failed!", new_alts);
	} else {
		usb_kill_anchored_urbs(&data->isoc_anchor);

		if (test_and_clear_bit(BTUSB_ISOC_RUNNING, &data->flags))
			__set_isoc_interface(hdev, 0);

		if (test_and_clear_bit(BTUSB_DID_ISO_RESUME, &data->flags))
			usb_autopm_put_interface(data->isoc ? data->isoc : data->intf);
	}
}

static void btusb_waker(struct work_struct *work)
{
	struct btusb_data *data = container_of(work, struct btusb_data, waker);
	int err;

	err = usb_autopm_get_interface(data->intf);
	if (err < 0)
		return;

	usb_autopm_put_interface(data->intf);
}

static void btusb_rx_work(struct work_struct *work)
{
	struct btusb_data *data = container_of(work, struct btusb_data,
					       rx_work.work);
	struct sk_buff *skb;

	/* Dequeue ACL data received during the interval */
	while ((skb = skb_dequeue(&data->acl_q)))
		data->recv_acl(data->hdev, skb);
}

static int btusb_setup_bcm92035(struct hci_dev *hdev)
{
	struct sk_buff *skb;
	u8 val = 0x00;

	BT_DBG("%s", hdev->name);

	skb = __hci_cmd_sync(hdev, 0xfc3b, 1, &val, HCI_INIT_TIMEOUT);
	if (IS_ERR(skb))
		bt_dev_err(hdev, "BCM92035 command failed (%ld)", PTR_ERR(skb));
	else
		kfree_skb(skb);

	return 0;
}

static int btusb_setup_csr(struct hci_dev *hdev)
{
	struct btusb_data *data = hci_get_drvdata(hdev);
	u16 bcdDevice = le16_to_cpu(data->udev->descriptor.bcdDevice);
	struct hci_rp_read_local_version *rp;
	struct sk_buff *skb;
	bool is_fake = false;
	int ret;

	BT_DBG("%s", hdev->name);

	skb = __hci_cmd_sync(hdev, HCI_OP_READ_LOCAL_VERSION, 0, NULL,
			     HCI_INIT_TIMEOUT);
	if (IS_ERR(skb)) {
		int err = PTR_ERR(skb);
		bt_dev_err(hdev, "CSR: Local version failed (%d)", err);
		return err;
	}

	rp = skb_pull_data(skb, sizeof(*rp));
	if (!rp) {
		bt_dev_err(hdev, "CSR: Local version length mismatch");
		kfree_skb(skb);
		return -EIO;
	}

	bt_dev_info(hdev, "CSR: Setting up dongle with HCI ver=%u rev=%04x",
		    rp->hci_ver, le16_to_cpu(rp->hci_rev));

	bt_dev_info(hdev, "LMP ver=%u subver=%04x; manufacturer=%u",
		    rp->lmp_ver, le16_to_cpu(rp->lmp_subver),
		    le16_to_cpu(rp->manufacturer));

	/* Detect a wide host of Chinese controllers that aren't CSR.
	 *
	 * Known fake bcdDevices: 0x0100, 0x0134, 0x1915, 0x2520, 0x7558, 0x8891
	 *
	 * The main thing they have in common is that these are really popular low-cost
	 * options that support newer Bluetooth versions but rely on heavy VID/PID
	 * squatting of this poor old Bluetooth 1.1 device. Even sold as such.
	 *
	 * We detect actual CSR devices by checking that the HCI manufacturer code
	 * is Cambridge Silicon Radio (10) and ensuring that LMP sub-version and
	 * HCI rev values always match. As they both store the firmware number.
	 */
	if (le16_to_cpu(rp->manufacturer) != 10 ||
	    le16_to_cpu(rp->hci_rev) != le16_to_cpu(rp->lmp_subver))
		is_fake = true;

	/* Known legit CSR firmware build numbers and their supported BT versions:
	 * - 1.1 (0x1) -> 0x0073, 0x020d, 0x033c, 0x034e
	 * - 1.2 (0x2) ->                 0x04d9, 0x0529
	 * - 2.0 (0x3) ->         0x07a6, 0x07ad, 0x0c5c
	 * - 2.1 (0x4) ->         0x149c, 0x1735, 0x1899 (0x1899 is a BlueCore4-External)
	 * - 4.0 (0x6) ->         0x1d86, 0x2031, 0x22bb
	 *
	 * e.g. Real CSR dongles with LMP subversion 0x73 are old enough that
	 *      support BT 1.1 only; so it's a dead giveaway when some
	 *      third-party BT 4.0 dongle reuses it.
	 */
	else if (le16_to_cpu(rp->lmp_subver) <= 0x034e &&
		 rp->hci_ver > BLUETOOTH_VER_1_1)
		is_fake = true;

	else if (le16_to_cpu(rp->lmp_subver) <= 0x0529 &&
		 rp->hci_ver > BLUETOOTH_VER_1_2)
		is_fake = true;

	else if (le16_to_cpu(rp->lmp_subver) <= 0x0c5c &&
		 rp->hci_ver > BLUETOOTH_VER_2_0)
		is_fake = true;

	else if (le16_to_cpu(rp->lmp_subver) <= 0x1899 &&
		 rp->hci_ver > BLUETOOTH_VER_2_1)
		is_fake = true;

	else if (le16_to_cpu(rp->lmp_subver) <= 0x22bb &&
		 rp->hci_ver > BLUETOOTH_VER_4_0)
		is_fake = true;

	/* Other clones which beat all the above checks */
	else if (bcdDevice == 0x0134 &&
		 le16_to_cpu(rp->lmp_subver) == 0x0c5c &&
		 rp->hci_ver == BLUETOOTH_VER_2_0)
		is_fake = true;

	if (is_fake) {
		bt_dev_warn(hdev, "CSR: Unbranded CSR clone detected; adding workarounds and force-suspending once...");

		/* Generally these clones have big discrepancies between
		 * advertised features and what's actually supported.
		 * Probably will need to be expanded in the future;
		 * without these the controller will lock up.
		 */
		set_bit(HCI_QUIRK_BROKEN_STORED_LINK_KEY, &hdev->quirks);
		set_bit(HCI_QUIRK_BROKEN_ERR_DATA_REPORTING, &hdev->quirks);
		set_bit(HCI_QUIRK_BROKEN_FILTER_CLEAR_ALL, &hdev->quirks);
		set_bit(HCI_QUIRK_NO_SUSPEND_NOTIFIER, &hdev->quirks);
		set_bit(HCI_QUIRK_BROKEN_READ_VOICE_SETTING, &hdev->quirks);
		set_bit(HCI_QUIRK_BROKEN_READ_PAGE_SCAN_TYPE, &hdev->quirks);

		/* Clear the reset quirk since this is not an actual
		 * early Bluetooth 1.1 device from CSR.
		 */
		clear_bit(HCI_QUIRK_RESET_ON_CLOSE, &hdev->quirks);
		clear_bit(HCI_QUIRK_SIMULTANEOUS_DISCOVERY, &hdev->quirks);

		/*
		 * Special workaround for these BT 4.0 chip clones, and potentially more:
		 *
		 * - 0x0134: a Barrot 8041a02                 (HCI rev: 0x0810 sub: 0x1012)
		 * - 0x7558: IC markings FR3191AHAL 749H15143 (HCI rev/sub-version: 0x0709)
		 *
		 * These controllers are really messed-up.
		 *
		 * 1. Their bulk RX endpoint will never report any data unless
		 *    the device was suspended at least once (yes, really).
		 * 2. They will not wakeup when autosuspended and receiving data
		 *    on their bulk RX endpoint from e.g. a keyboard or mouse
		 *    (IOW remote-wakeup support is broken for the bulk endpoint).
		 *
		 * To fix 1. enable runtime-suspend, force-suspend the
		 * HCI and then wake-it up by disabling runtime-suspend.
		 *
		 * To fix 2. clear the HCI's can_wake flag, this way the HCI
		 * will still be autosuspended when it is not open.
		 *
		 * --
		 *
		 * Because these are widespread problems we prefer generic solutions; so
		 * apply this initialization quirk to every controller that gets here,
		 * it should be harmless. The alternative is to not work at all.
		 */
		pm_runtime_allow(&data->udev->dev);

		ret = pm_runtime_suspend(&data->udev->dev);
		if (ret >= 0)
			msleep(200);
		else
			bt_dev_warn(hdev, "CSR: Couldn't suspend the device for our Barrot 8041a02 receive-issue workaround");

		pm_runtime_forbid(&data->udev->dev);

		device_set_wakeup_capable(&data->udev->dev, false);

		/* Re-enable autosuspend if this was requested */
		if (enable_autosuspend)
			usb_enable_autosuspend(data->udev);
	}

	kfree_skb(skb);

	return 0;
}

static int inject_cmd_complete(struct hci_dev *hdev, __u16 opcode)
{
	struct sk_buff *skb;
	struct hci_event_hdr *hdr;
	struct hci_ev_cmd_complete *evt;

	skb = bt_skb_alloc(sizeof(*hdr) + sizeof(*evt) + 1, GFP_KERNEL);
	if (!skb)
		return -ENOMEM;

	hdr = skb_put(skb, sizeof(*hdr));
	hdr->evt = HCI_EV_CMD_COMPLETE;
	hdr->plen = sizeof(*evt) + 1;

	evt = skb_put(skb, sizeof(*evt));
	evt->ncmd = 0x01;
	evt->opcode = cpu_to_le16(opcode);

	skb_put_u8(skb, 0x00);

	hci_skb_pkt_type(skb) = HCI_EVENT_PKT;

	return hci_recv_frame(hdev, skb);
}

static int btusb_recv_bulk_intel(struct btusb_data *data, void *buffer,
				 int count)
{
	struct hci_dev *hdev = data->hdev;

	/* When the device is in bootloader mode, then it can send
	 * events via the bulk endpoint. These events are treated the
	 * same way as the ones received from the interrupt endpoint.
	 */
	if (btintel_test_flag(hdev, INTEL_BOOTLOADER))
		return btusb_recv_intr(data, buffer, count);

	return btusb_recv_bulk(data, buffer, count);
}

static int btusb_send_frame_intel(struct hci_dev *hdev, struct sk_buff *skb)
{
	struct urb *urb;

	BT_DBG("%s", hdev->name);

	switch (hci_skb_pkt_type(skb)) {
	case HCI_COMMAND_PKT:
		if (btintel_test_flag(hdev, INTEL_BOOTLOADER)) {
			struct hci_command_hdr *cmd = (void *)skb->data;
			__u16 opcode = le16_to_cpu(cmd->opcode);

			/* When in bootloader mode and the command 0xfc09
			 * is received, it needs to be send down the
			 * bulk endpoint. So allocate a bulk URB instead.
			 */
			if (opcode == 0xfc09)
				urb = alloc_bulk_urb(hdev, skb);
			else
				urb = alloc_ctrl_urb(hdev, skb);

			/* When the 0xfc01 command is issued to boot into
			 * the operational firmware, it will actually not
			 * send a command complete event. To keep the flow
			 * control working inject that event here.
			 */
			if (opcode == 0xfc01)
				inject_cmd_complete(hdev, opcode);
		} else {
			urb = alloc_ctrl_urb(hdev, skb);
		}
		if (IS_ERR(urb))
			return PTR_ERR(urb);

		hdev->stat.cmd_tx++;
		return submit_or_queue_tx_urb(hdev, urb);

	case HCI_ACLDATA_PKT:
		urb = alloc_bulk_urb(hdev, skb);
		if (IS_ERR(urb))
			return PTR_ERR(urb);

		hdev->stat.acl_tx++;
		return submit_or_queue_tx_urb(hdev, urb);

	case HCI_SCODATA_PKT:
		if (!hci_dev_test_flag(hdev, HCI_USER_CHANNEL) &&
		    hci_conn_num(hdev, SCO_LINK) < 1)
			return -ENODEV;

		urb = alloc_isoc_urb(hdev, skb);
		if (IS_ERR(urb))
			return PTR_ERR(urb);

		hdev->stat.sco_tx++;
		return submit_tx_urb(hdev, urb);

	case HCI_ISODATA_PKT:
		urb = alloc_bulk_urb(hdev, skb);
		if (IS_ERR(urb))
			return PTR_ERR(urb);

		return submit_or_queue_tx_urb(hdev, urb);
	}

	return -EILSEQ;
}

static int btusb_setup_realtek(struct hci_dev *hdev)
{
	struct btusb_data *data = hci_get_drvdata(hdev);
	int ret;

	ret = btrtl_setup_realtek(hdev);

	if (btrealtek_test_flag(data->hdev, REALTEK_ALT6_CONTINUOUS_TX_CHIP))
		set_bit(BTUSB_ALT6_CONTINUOUS_TX, &data->flags);

	return ret;
}

static int btusb_recv_event_realtek(struct hci_dev *hdev, struct sk_buff *skb)
{
	if (skb->data[0] == HCI_VENDOR_PKT && skb->data[2] == RTK_SUB_EVENT_CODE_COREDUMP) {
		struct rtk_dev_coredump_hdr hdr = {
			.code = RTK_DEVCOREDUMP_CODE_MEMDUMP,
		};

		bt_dev_dbg(hdev, "RTL: received coredump vendor evt, len %u",
			skb->len);

		btusb_rtl_alloc_devcoredump(hdev, &hdr, skb->data, skb->len);
		kfree_skb(skb);

		return 0;
	}

	return hci_recv_frame(hdev, skb);
}

static void btusb_mtk_claim_iso_intf(struct btusb_data *data)
{
	struct btmtk_data *btmtk_data = hci_get_priv(data->hdev);
	int err;

	/*
	 * The function usb_driver_claim_interface() is documented to need
	 * locks held if it's not called from a probe routine. The code here
	 * is called from the hci_power_on workqueue, so grab the lock.
	 */
	device_lock(&btmtk_data->isopkt_intf->dev);
	err = usb_driver_claim_interface(&btusb_driver,
					 btmtk_data->isopkt_intf, data);
	device_unlock(&btmtk_data->isopkt_intf->dev);
	if (err < 0) {
		btmtk_data->isopkt_intf = NULL;
		bt_dev_err(data->hdev, "Failed to claim iso interface: %d", err);
		return;
	}

	set_bit(BTMTK_ISOPKT_OVER_INTR, &btmtk_data->flags);
	init_usb_anchor(&btmtk_data->isopkt_anchor);
}

static void btusb_mtk_release_iso_intf(struct hci_dev *hdev)
{
	struct btmtk_data *btmtk_data = hci_get_priv(hdev);

	if (test_bit(BTMTK_ISOPKT_OVER_INTR, &btmtk_data->flags)) {
		usb_kill_anchored_urbs(&btmtk_data->isopkt_anchor);
		clear_bit(BTMTK_ISOPKT_RUNNING, &btmtk_data->flags);

		dev_kfree_skb_irq(btmtk_data->isopkt_skb);
		btmtk_data->isopkt_skb = NULL;
		usb_set_intfdata(btmtk_data->isopkt_intf, NULL);
		usb_driver_release_interface(&btusb_driver,
					     btmtk_data->isopkt_intf);
	}

	clear_bit(BTMTK_ISOPKT_OVER_INTR, &btmtk_data->flags);
}

static int btusb_mtk_disconnect(struct hci_dev *hdev)
{
	/* This function describes the specific additional steps taken by MediaTek
	 * when Bluetooth usb driver's resume function is called.
	 */
	btusb_mtk_release_iso_intf(hdev);

	return 0;
}

static int btusb_mtk_reset(struct hci_dev *hdev, void *rst_data)
{
	struct btusb_data *data = hci_get_drvdata(hdev);
	struct btmtk_data *btmtk_data = hci_get_priv(hdev);
	int err;

	/* It's MediaTek specific bluetooth reset mechanism via USB */
	if (test_and_set_bit(BTMTK_HW_RESET_ACTIVE, &btmtk_data->flags)) {
		bt_dev_err(hdev, "last reset failed? Not resetting again");
		return -EBUSY;
	}

	err = usb_autopm_get_interface(data->intf);
	if (err < 0)
		return err;

	/* Release MediaTek ISO data interface */
	btusb_mtk_release_iso_intf(hdev);

	btusb_stop_traffic(data);
	usb_kill_anchored_urbs(&data->tx_anchor);

	err = btmtk_usb_subsys_reset(hdev, btmtk_data->dev_id);

	usb_queue_reset_device(data->intf);
	clear_bit(BTMTK_HW_RESET_ACTIVE, &btmtk_data->flags);

	return err;
}

static int btusb_send_frame_mtk(struct hci_dev *hdev, struct sk_buff *skb)
{
	struct urb *urb;

	BT_DBG("%s", hdev->name);

	if (hci_skb_pkt_type(skb) == HCI_ISODATA_PKT) {
		urb = alloc_mtk_intr_urb(hdev, skb, btusb_tx_complete);
		if (IS_ERR(urb))
			return PTR_ERR(urb);

		return submit_or_queue_tx_urb(hdev, urb);
	} else {
		return btusb_send_frame(hdev, skb);
	}
}

static int btusb_mtk_setup(struct hci_dev *hdev)
{
	struct btusb_data *data = hci_get_drvdata(hdev);
	struct btmtk_data *btmtk_data = hci_get_priv(hdev);

	/* MediaTek WMT vendor cmd requiring below USB resources to
	 * complete the handshake.
	 */
	btmtk_data->drv_name = btusb_driver.name;
	btmtk_data->intf = data->intf;
	btmtk_data->udev = data->udev;
	btmtk_data->ctrl_anchor = &data->ctrl_anchor;
	btmtk_data->reset_sync = btusb_mtk_reset;

	/* Claim ISO data interface and endpoint */
	if (!test_bit(BTMTK_ISOPKT_OVER_INTR, &btmtk_data->flags)) {
		btmtk_data->isopkt_intf = usb_ifnum_to_if(data->udev, MTK_ISO_IFNUM);
		btusb_mtk_claim_iso_intf(data);
	}

	return btmtk_usb_setup(hdev);
}

static int btusb_mtk_shutdown(struct hci_dev *hdev)
{
	int ret;

	ret = btmtk_usb_shutdown(hdev);

	/* Release MediaTek iso interface after shutdown */
	btusb_mtk_release_iso_intf(hdev);

	return ret;
}

#ifdef CONFIG_PM
/* Configure an out-of-band gpio as wake-up pin, if specified in device tree */
static int marvell_config_oob_wake(struct hci_dev *hdev)
{
	struct sk_buff *skb;
	struct btusb_data *data = hci_get_drvdata(hdev);
	struct device *dev = &data->udev->dev;
	u16 pin, gap, opcode;
	int ret;
	u8 cmd[5];

	/* Move on if no wakeup pin specified */
	if (of_property_read_u16(dev->of_node, "marvell,wakeup-pin", &pin) ||
	    of_property_read_u16(dev->of_node, "marvell,wakeup-gap-ms", &gap))
		return 0;

	/* Vendor specific command to configure a GPIO as wake-up pin */
	opcode = hci_opcode_pack(0x3F, 0x59);
	cmd[0] = opcode & 0xFF;
	cmd[1] = opcode >> 8;
	cmd[2] = 2; /* length of parameters that follow */
	cmd[3] = pin;
	cmd[4] = gap; /* time in ms, for which wakeup pin should be asserted */

	skb = bt_skb_alloc(sizeof(cmd), GFP_KERNEL);
	if (!skb) {
		bt_dev_err(hdev, "%s: No memory", __func__);
		return -ENOMEM;
	}

	skb_put_data(skb, cmd, sizeof(cmd));
	hci_skb_pkt_type(skb) = HCI_COMMAND_PKT;

	ret = btusb_send_frame(hdev, skb);
	if (ret) {
		bt_dev_err(hdev, "%s: configuration failed", __func__);
		kfree_skb(skb);
		return ret;
	}

	return 0;
}
#endif

static int btusb_set_bdaddr_marvell(struct hci_dev *hdev,
				    const bdaddr_t *bdaddr)
{
	struct sk_buff *skb;
	u8 buf[8];
	long ret;

	buf[0] = 0xfe;
	buf[1] = sizeof(bdaddr_t);
	memcpy(buf + 2, bdaddr, sizeof(bdaddr_t));

	skb = __hci_cmd_sync(hdev, 0xfc22, sizeof(buf), buf, HCI_INIT_TIMEOUT);
	if (IS_ERR(skb)) {
		ret = PTR_ERR(skb);
		bt_dev_err(hdev, "changing Marvell device address failed (%ld)",
			   ret);
		return ret;
	}
	kfree_skb(skb);

	return 0;
}

static int btusb_set_bdaddr_ath3012(struct hci_dev *hdev,
				    const bdaddr_t *bdaddr)
{
	struct sk_buff *skb;
	u8 buf[10];
	long ret;

	buf[0] = 0x01;
	buf[1] = 0x01;
	buf[2] = 0x00;
	buf[3] = sizeof(bdaddr_t);
	memcpy(buf + 4, bdaddr, sizeof(bdaddr_t));

	skb = __hci_cmd_sync(hdev, 0xfc0b, sizeof(buf), buf, HCI_INIT_TIMEOUT);
	if (IS_ERR(skb)) {
		ret = PTR_ERR(skb);
		bt_dev_err(hdev, "Change address command failed (%ld)", ret);
		return ret;
	}
	kfree_skb(skb);

	return 0;
}

static int btusb_set_bdaddr_wcn6855(struct hci_dev *hdev,
				const bdaddr_t *bdaddr)
{
	struct sk_buff *skb;
	u8 buf[6];
	long ret;

	memcpy(buf, bdaddr, sizeof(bdaddr_t));

	skb = __hci_cmd_sync_ev(hdev, 0xfc14, sizeof(buf), buf,
				HCI_EV_CMD_COMPLETE, HCI_INIT_TIMEOUT);
	if (IS_ERR(skb)) {
		ret = PTR_ERR(skb);
		bt_dev_err(hdev, "Change address command failed (%ld)", ret);
		return ret;
	}
	kfree_skb(skb);

	return 0;
}

#define QCA_MEMDUMP_ACL_HANDLE 0x2EDD
#define QCA_MEMDUMP_SIZE_MAX  0x100000
#define QCA_MEMDUMP_VSE_CLASS 0x01
#define QCA_MEMDUMP_MSG_TYPE 0x08
#define QCA_MEMDUMP_PKT_SIZE 248
#define QCA_LAST_SEQUENCE_NUM 0xffff

struct qca_dump_hdr {
	u8 vse_class;
	u8 msg_type;
	__le16 seqno;
	u8 reserved;
	union {
		u8 data[0];
		struct {
			__le32 ram_dump_size;
			u8 data0[0];
		} __packed;
	};
} __packed;


static void btusb_dump_hdr_qca(struct hci_dev *hdev, struct sk_buff *skb)
{
	char buf[128];
	struct btusb_data *btdata = hci_get_drvdata(hdev);

	snprintf(buf, sizeof(buf), "Controller Name: 0x%x\n",
			btdata->qca_dump.controller_id);
	skb_put_data(skb, buf, strlen(buf));

	snprintf(buf, sizeof(buf), "Firmware Version: 0x%x\n",
			btdata->qca_dump.fw_version);
	skb_put_data(skb, buf, strlen(buf));

	snprintf(buf, sizeof(buf), "Driver: %s\nVendor: qca\n",
			btusb_driver.name);
	skb_put_data(skb, buf, strlen(buf));

	snprintf(buf, sizeof(buf), "VID: 0x%x\nPID:0x%x\n",
			btdata->qca_dump.id_vendor, btdata->qca_dump.id_product);
	skb_put_data(skb, buf, strlen(buf));

	snprintf(buf, sizeof(buf), "Lmp Subversion: 0x%x\n",
			hdev->lmp_subver);
	skb_put_data(skb, buf, strlen(buf));
}

static void btusb_coredump_qca(struct hci_dev *hdev)
{
	int err;
	static const u8 param[] = { 0x26 };

	err = __hci_cmd_send(hdev, 0xfc0c, 1, param);
	if (err < 0)
		bt_dev_err(hdev, "%s: triggle crash failed (%d)", __func__, err);
}

/*
 * ==0: not a dump pkt.
 * < 0: fails to handle a dump pkt
 * > 0: otherwise.
 */
static int handle_dump_pkt_qca(struct hci_dev *hdev, struct sk_buff *skb)
{
	int ret = 1;
	u8 pkt_type;
	u8 *sk_ptr;
	unsigned int sk_len;
	u16 seqno;
	u32 dump_size;

	struct hci_event_hdr *event_hdr;
	struct hci_acl_hdr *acl_hdr;
	struct qca_dump_hdr *dump_hdr;
	struct btusb_data *btdata = hci_get_drvdata(hdev);
	struct usb_device *udev = btdata->udev;

	pkt_type = hci_skb_pkt_type(skb);
	sk_ptr = skb->data;
	sk_len = skb->len;

	if (pkt_type == HCI_ACLDATA_PKT) {
		acl_hdr = hci_acl_hdr(skb);
		if (le16_to_cpu(acl_hdr->handle) != QCA_MEMDUMP_ACL_HANDLE)
			return 0;
		sk_ptr += HCI_ACL_HDR_SIZE;
		sk_len -= HCI_ACL_HDR_SIZE;
		event_hdr = (struct hci_event_hdr *)sk_ptr;
	} else {
		event_hdr = hci_event_hdr(skb);
	}

	if ((event_hdr->evt != HCI_VENDOR_PKT)
		|| (event_hdr->plen != (sk_len - HCI_EVENT_HDR_SIZE)))
		return 0;

	sk_ptr += HCI_EVENT_HDR_SIZE;
	sk_len -= HCI_EVENT_HDR_SIZE;

	dump_hdr = (struct qca_dump_hdr *)sk_ptr;
	if ((sk_len < offsetof(struct qca_dump_hdr, data))
		|| (dump_hdr->vse_class != QCA_MEMDUMP_VSE_CLASS)
	    || (dump_hdr->msg_type != QCA_MEMDUMP_MSG_TYPE))
		return 0;

	/*it is dump pkt now*/
	seqno = le16_to_cpu(dump_hdr->seqno);
	if (seqno == 0) {
		set_bit(BTUSB_HW_SSR_ACTIVE, &btdata->flags);
		dump_size = le32_to_cpu(dump_hdr->ram_dump_size);
		if (!dump_size || (dump_size > QCA_MEMDUMP_SIZE_MAX)) {
			ret = -EILSEQ;
			bt_dev_err(hdev, "Invalid memdump size(%u)",
				   dump_size);
			goto out;
		}

		ret = hci_devcd_init(hdev, dump_size);
		if (ret < 0) {
			bt_dev_err(hdev, "memdump init error(%d)", ret);
			goto out;
		}

		btdata->qca_dump.ram_dump_size = dump_size;
		btdata->qca_dump.ram_dump_seqno = 0;
		sk_ptr += offsetof(struct qca_dump_hdr, data0);
		sk_len -= offsetof(struct qca_dump_hdr, data0);

		usb_disable_autosuspend(udev);
		bt_dev_info(hdev, "%s memdump size(%u)\n",
			    (pkt_type == HCI_ACLDATA_PKT) ? "ACL" : "event",
			    dump_size);
	} else {
		sk_ptr += offsetof(struct qca_dump_hdr, data);
		sk_len -= offsetof(struct qca_dump_hdr, data);
	}

	if (!btdata->qca_dump.ram_dump_size) {
		ret = -EINVAL;
		bt_dev_err(hdev, "memdump is not active");
		goto out;
	}

	if ((seqno > btdata->qca_dump.ram_dump_seqno + 1) && (seqno != QCA_LAST_SEQUENCE_NUM)) {
		dump_size = QCA_MEMDUMP_PKT_SIZE * (seqno - btdata->qca_dump.ram_dump_seqno - 1);
		hci_devcd_append_pattern(hdev, 0x0, dump_size);
		bt_dev_err(hdev,
			   "expected memdump seqno(%u) is not received(%u)\n",
			   btdata->qca_dump.ram_dump_seqno, seqno);
		btdata->qca_dump.ram_dump_seqno = seqno;
		kfree_skb(skb);
		return ret;
	}

	skb_pull(skb, skb->len - sk_len);
	hci_devcd_append(hdev, skb);
	btdata->qca_dump.ram_dump_seqno++;
	if (seqno == QCA_LAST_SEQUENCE_NUM) {
		bt_dev_info(hdev,
				"memdump done: pkts(%u), total(%u)\n",
				btdata->qca_dump.ram_dump_seqno, btdata->qca_dump.ram_dump_size);

		hci_devcd_complete(hdev);
		goto out;
	}
	return ret;

out:
	if (btdata->qca_dump.ram_dump_size)
		usb_enable_autosuspend(udev);
	btdata->qca_dump.ram_dump_size = 0;
	btdata->qca_dump.ram_dump_seqno = 0;
	clear_bit(BTUSB_HW_SSR_ACTIVE, &btdata->flags);

	if (ret < 0)
		kfree_skb(skb);
	return ret;
}

static int btusb_recv_acl_qca(struct hci_dev *hdev, struct sk_buff *skb)
{
	if (handle_dump_pkt_qca(hdev, skb))
		return 0;
	return hci_recv_frame(hdev, skb);
}

static int btusb_recv_evt_qca(struct hci_dev *hdev, struct sk_buff *skb)
{
	if (handle_dump_pkt_qca(hdev, skb))
		return 0;
	return hci_recv_frame(hdev, skb);
}


#define QCA_DFU_PACKET_LEN	4096

#define QCA_GET_TARGET_VERSION	0x09
#define QCA_CHECK_STATUS	0x05
#define QCA_DFU_DOWNLOAD	0x01

#define QCA_SYSCFG_UPDATED	0x40
#define QCA_PATCH_UPDATED	0x80
#define QCA_DFU_TIMEOUT		3000
#define QCA_FLAG_MULTI_NVM      0x80
#define QCA_BT_RESET_WAIT_MS    100

#define WCN6855_2_0_RAM_VERSION_GF 0x400c1200
#define WCN6855_2_1_RAM_VERSION_GF 0x400c1211

struct qca_version {
	__le32	rom_version;
	__le32	patch_version;
	__le32	ram_version;
	__u8	chip_id;
	__u8	platform_id;
	__le16	flag;
	__u8	reserved[4];
} __packed;

struct qca_rampatch_version {
	__le16	rom_version_high;
	__le16  rom_version_low;
	__le16	patch_version;
} __packed;

struct qca_device_info {
	u32	rom_version;
	u8	rampatch_hdr;	/* length of header in rampatch */
	u8	nvm_hdr;	/* length of header in NVM */
	u8	ver_offset;	/* offset of version structure in rampatch */
};

static const struct qca_device_info qca_devices_table[] = {
	{ 0x00000100, 20, 4,  8 }, /* Rome 1.0 */
	{ 0x00000101, 20, 4,  8 }, /* Rome 1.1 */
	{ 0x00000200, 28, 4, 16 }, /* Rome 2.0 */
	{ 0x00000201, 28, 4, 16 }, /* Rome 2.1 */
	{ 0x00000300, 28, 4, 16 }, /* Rome 3.0 */
	{ 0x00000302, 28, 4, 16 }, /* Rome 3.2 */
	{ 0x00130100, 40, 4, 16 }, /* WCN6855 1.0 */
	{ 0x00130200, 40, 4, 16 }, /* WCN6855 2.0 */
	{ 0x00130201, 40, 4, 16 }, /* WCN6855 2.1 */
	{ 0x00190200, 40, 4, 16 }, /* WCN785x 2.0 */
};

static int btusb_qca_send_vendor_req(struct usb_device *udev, u8 request,
				     void *data, u16 size)
{
	int pipe, err;
	u8 *buf;

	buf = kmalloc(size, GFP_KERNEL);
	if (!buf)
		return -ENOMEM;

	/* Found some of USB hosts have IOT issues with ours so that we should
	 * not wait until HCI layer is ready.
	 */
	pipe = usb_rcvctrlpipe(udev, 0);
	err = usb_control_msg(udev, pipe, request, USB_TYPE_VENDOR | USB_DIR_IN,
			      0, 0, buf, size, USB_CTRL_GET_TIMEOUT);
	if (err < 0) {
		dev_err(&udev->dev, "Failed to access otp area (%d)", err);
		goto done;
	}

	memcpy(data, buf, size);

done:
	kfree(buf);

	return err;
}

static int btusb_setup_qca_download_fw(struct hci_dev *hdev,
				       const struct firmware *firmware,
				       size_t hdr_size)
{
	struct btusb_data *btdata = hci_get_drvdata(hdev);
	struct usb_device *udev = btdata->udev;
	size_t count, size, sent = 0;
	int pipe, len, err;
	u8 *buf;

	buf = kmalloc(QCA_DFU_PACKET_LEN, GFP_KERNEL);
	if (!buf)
		return -ENOMEM;

	count = firmware->size;

	size = min_t(size_t, count, hdr_size);
	memcpy(buf, firmware->data, size);

	/* USB patches should go down to controller through USB path
	 * because binary format fits to go down through USB channel.
	 * USB control path is for patching headers and USB bulk is for
	 * patch body.
	 */
	pipe = usb_sndctrlpipe(udev, 0);
	err = usb_control_msg(udev, pipe, QCA_DFU_DOWNLOAD, USB_TYPE_VENDOR,
			      0, 0, buf, size, USB_CTRL_SET_TIMEOUT);
	if (err < 0) {
		bt_dev_err(hdev, "Failed to send headers (%d)", err);
		goto done;
	}

	sent += size;
	count -= size;

	/* ep2 need time to switch from function acl to function dfu,
	 * so we add 20ms delay here.
	 */
	msleep(20);

	while (count) {
		size = min_t(size_t, count, QCA_DFU_PACKET_LEN);

		memcpy(buf, firmware->data + sent, size);

		pipe = usb_sndbulkpipe(udev, 0x02);
		err = usb_bulk_msg(udev, pipe, buf, size, &len,
				   QCA_DFU_TIMEOUT);
		if (err < 0) {
			bt_dev_err(hdev, "Failed to send body at %zd of %zd (%d)",
				   sent, firmware->size, err);
			break;
		}

		if (size != len) {
			bt_dev_err(hdev, "Failed to get bulk buffer");
			err = -EILSEQ;
			break;
		}

		sent  += size;
		count -= size;
	}

done:
	kfree(buf);
	return err;
}

static int btusb_setup_qca_load_rampatch(struct hci_dev *hdev,
					 struct qca_version *ver,
					 const struct qca_device_info *info)
{
	struct qca_rampatch_version *rver;
	const struct firmware *fw;
	u32 ver_rom, ver_patch, rver_rom;
	u16 rver_rom_low, rver_rom_high, rver_patch;
	char fwname[64];
	int err;

	ver_rom = le32_to_cpu(ver->rom_version);
	ver_patch = le32_to_cpu(ver->patch_version);

	snprintf(fwname, sizeof(fwname), "qca/rampatch_usb_%08x.bin", ver_rom);

	err = request_firmware(&fw, fwname, &hdev->dev);
	if (err) {
		bt_dev_err(hdev, "failed to request rampatch file: %s (%d)",
			   fwname, err);
		return err;
	}

	bt_dev_info(hdev, "using rampatch file: %s", fwname);

	rver = (struct qca_rampatch_version *)(fw->data + info->ver_offset);
	rver_rom_low = le16_to_cpu(rver->rom_version_low);
	rver_patch = le16_to_cpu(rver->patch_version);

	if (ver_rom & ~0xffffU) {
		rver_rom_high = le16_to_cpu(rver->rom_version_high);
		rver_rom = rver_rom_high << 16 | rver_rom_low;
	} else {
		rver_rom = rver_rom_low;
	}

	bt_dev_info(hdev, "QCA: patch rome 0x%x build 0x%x, "
		    "firmware rome 0x%x build 0x%x",
		    rver_rom, rver_patch, ver_rom, ver_patch);

	if (rver_rom != ver_rom || rver_patch <= ver_patch) {
		bt_dev_err(hdev, "rampatch file version did not match with firmware");
		err = -EINVAL;
		goto done;
	}

	err = btusb_setup_qca_download_fw(hdev, fw, info->rampatch_hdr);

done:
	release_firmware(fw);

	return err;
}

static void btusb_generate_qca_nvm_name(char *fwname, size_t max_size,
					const struct qca_version *ver)
{
	u32 rom_version = le32_to_cpu(ver->rom_version);
	u16 flag = le16_to_cpu(ver->flag);

	if (((flag >> 8) & 0xff) == QCA_FLAG_MULTI_NVM) {
		/* The board_id should be split into two bytes
		 * The 1st byte is chip ID, and the 2nd byte is platform ID
		 * For example, board ID 0x010A, 0x01 is platform ID. 0x0A is chip ID
		 * we have several platforms, and platform IDs are continuously added
		 * Platform ID:
		 * 0x00 is for Mobile
		 * 0x01 is for X86
		 * 0x02 is for Automotive
		 * 0x03 is for Consumer electronic
		 */
		u16 board_id = (ver->chip_id << 8) + ver->platform_id;
		const char *variant;

		switch (le32_to_cpu(ver->ram_version)) {
		case WCN6855_2_0_RAM_VERSION_GF:
		case WCN6855_2_1_RAM_VERSION_GF:
			variant = "_gf";
			break;
		default:
			variant = "";
			break;
		}

		if (board_id == 0) {
			snprintf(fwname, max_size, "qca/nvm_usb_%08x%s.bin",
				rom_version, variant);
		} else {
			snprintf(fwname, max_size, "qca/nvm_usb_%08x%s_%04x.bin",
				rom_version, variant, board_id);
		}
	} else {
		snprintf(fwname, max_size, "qca/nvm_usb_%08x.bin",
			rom_version);
	}

}

static int btusb_setup_qca_load_nvm(struct hci_dev *hdev,
				    struct qca_version *ver,
				    const struct qca_device_info *info)
{
	const struct firmware *fw;
	char fwname[64];
	int err;

	btusb_generate_qca_nvm_name(fwname, sizeof(fwname), ver);

	err = request_firmware(&fw, fwname, &hdev->dev);
	if (err) {
		bt_dev_err(hdev, "failed to request NVM file: %s (%d)",
			   fwname, err);
		return err;
	}

	bt_dev_info(hdev, "using NVM file: %s", fwname);

	err = btusb_setup_qca_download_fw(hdev, fw, info->nvm_hdr);

	release_firmware(fw);

	return err;
}

/* identify the ROM version and check whether patches are needed */
static bool btusb_qca_need_patch(struct usb_device *udev)
{
	struct qca_version ver;

	if (btusb_qca_send_vendor_req(udev, QCA_GET_TARGET_VERSION, &ver,
				      sizeof(ver)) < 0)
		return false;
	/* only low ROM versions need patches */
	return !(le32_to_cpu(ver.rom_version) & ~0xffffU);
}

static int btusb_setup_qca(struct hci_dev *hdev)
{
	struct btusb_data *btdata = hci_get_drvdata(hdev);
	struct usb_device *udev = btdata->udev;
	const struct qca_device_info *info = NULL;
	struct qca_version ver;
	u32 ver_rom;
	u8 status;
	int i, err;

	err = btusb_qca_send_vendor_req(udev, QCA_GET_TARGET_VERSION, &ver,
					sizeof(ver));
	if (err < 0)
		return err;

	ver_rom = le32_to_cpu(ver.rom_version);

	for (i = 0; i < ARRAY_SIZE(qca_devices_table); i++) {
		if (ver_rom == qca_devices_table[i].rom_version)
			info = &qca_devices_table[i];
	}
	if (!info) {
		/* If the rom_version is not matched in the qca_devices_table
		 * and the high ROM version is not zero, we assume this chip no
		 * need to load the rampatch and nvm.
		 */
		if (ver_rom & ~0xffffU)
			return 0;

		bt_dev_err(hdev, "don't support firmware rome 0x%x", ver_rom);
		return -ENODEV;
	}

	err = btusb_qca_send_vendor_req(udev, QCA_CHECK_STATUS, &status,
					sizeof(status));
	if (err < 0)
		return err;

	if (!(status & QCA_PATCH_UPDATED)) {
		err = btusb_setup_qca_load_rampatch(hdev, &ver, info);
		if (err < 0)
			return err;
	}

	err = btusb_qca_send_vendor_req(udev, QCA_GET_TARGET_VERSION, &ver,
					sizeof(ver));
	if (err < 0)
		return err;

	btdata->qca_dump.fw_version = le32_to_cpu(ver.patch_version);
	btdata->qca_dump.controller_id = le32_to_cpu(ver.rom_version);

	if (!(status & QCA_SYSCFG_UPDATED)) {
		err = btusb_setup_qca_load_nvm(hdev, &ver, info);
		if (err < 0)
			return err;

		/* WCN6855 2.1 and later will reset to apply firmware downloaded here, so
		 * wait ~100ms for reset Done then go ahead, otherwise, it maybe
		 * cause potential enable failure.
		 */
		if (info->rom_version >= 0x00130201)
			msleep(QCA_BT_RESET_WAIT_MS);
	}

	/* Mark HCI_OP_ENHANCED_SETUP_SYNC_CONN as broken as it doesn't seem to
	 * work with the likes of HSP/HFP mSBC.
	 */
	set_bit(HCI_QUIRK_BROKEN_ENHANCED_SETUP_SYNC_CONN, &hdev->quirks);

	return 0;
}

static inline int __set_diag_interface(struct hci_dev *hdev)
{
	struct btusb_data *data = hci_get_drvdata(hdev);
	struct usb_interface *intf = data->diag;
	int i;

	if (!data->diag)
		return -ENODEV;

	data->diag_tx_ep = NULL;
	data->diag_rx_ep = NULL;

	for (i = 0; i < intf->cur_altsetting->desc.bNumEndpoints; i++) {
		struct usb_endpoint_descriptor *ep_desc;

		ep_desc = &intf->cur_altsetting->endpoint[i].desc;

		if (!data->diag_tx_ep && usb_endpoint_is_bulk_out(ep_desc)) {
			data->diag_tx_ep = ep_desc;
			continue;
		}

		if (!data->diag_rx_ep && usb_endpoint_is_bulk_in(ep_desc)) {
			data->diag_rx_ep = ep_desc;
			continue;
		}
	}

	if (!data->diag_tx_ep || !data->diag_rx_ep) {
		bt_dev_err(hdev, "invalid diagnostic descriptors");
		return -ENODEV;
	}

	return 0;
}

static struct urb *alloc_diag_urb(struct hci_dev *hdev, bool enable)
{
	struct btusb_data *data = hci_get_drvdata(hdev);
	struct sk_buff *skb;
	struct urb *urb;
	unsigned int pipe;

	if (!data->diag_tx_ep)
		return ERR_PTR(-ENODEV);

	urb = usb_alloc_urb(0, GFP_KERNEL);
	if (!urb)
		return ERR_PTR(-ENOMEM);

	skb = bt_skb_alloc(2, GFP_KERNEL);
	if (!skb) {
		usb_free_urb(urb);
		return ERR_PTR(-ENOMEM);
	}

	skb_put_u8(skb, 0xf0);
	skb_put_u8(skb, enable);

	pipe = usb_sndbulkpipe(data->udev, data->diag_tx_ep->bEndpointAddress);

	usb_fill_bulk_urb(urb, data->udev, pipe,
			  skb->data, skb->len, btusb_tx_complete, skb);

	skb->dev = (void *)hdev;

	return urb;
}

static int btusb_bcm_set_diag(struct hci_dev *hdev, bool enable)
{
	struct btusb_data *data = hci_get_drvdata(hdev);
	struct urb *urb;

	if (!data->diag)
		return -ENODEV;

	if (!test_bit(HCI_RUNNING, &hdev->flags))
		return -ENETDOWN;

	urb = alloc_diag_urb(hdev, enable);
	if (IS_ERR(urb))
		return PTR_ERR(urb);

	return submit_or_queue_tx_urb(hdev, urb);
}

#ifdef CONFIG_PM
static irqreturn_t btusb_oob_wake_handler(int irq, void *priv)
{
	struct btusb_data *data = priv;

	pm_wakeup_event(&data->udev->dev, 0);
	pm_system_wakeup();

	/* Disable only if not already disabled (keep it balanced) */
	if (test_and_clear_bit(BTUSB_OOB_WAKE_ENABLED, &data->flags)) {
		disable_irq_nosync(irq);
		disable_irq_wake(irq);
	}
	return IRQ_HANDLED;
}

static const struct of_device_id btusb_match_table[] = {
	{ .compatible = "usb1286,204e" },
	{ .compatible = "usbcf3,e300" }, /* QCA6174A */
	{ .compatible = "usb4ca,301a" }, /* QCA6174A (Lite-On) */
	{ }
};
MODULE_DEVICE_TABLE(of, btusb_match_table);

/* Use an oob wakeup pin? */
static int btusb_config_oob_wake(struct hci_dev *hdev)
{
	struct btusb_data *data = hci_get_drvdata(hdev);
	struct device *dev = &data->udev->dev;
	int irq, ret;

	clear_bit(BTUSB_OOB_WAKE_ENABLED, &data->flags);

	if (!of_match_device(btusb_match_table, dev))
		return 0;

	/* Move on if no IRQ specified */
	irq = of_irq_get_byname(dev->of_node, "wakeup");
	if (irq <= 0) {
		bt_dev_dbg(hdev, "%s: no OOB Wakeup IRQ in DT", __func__);
		return 0;
	}

	irq_set_status_flags(irq, IRQ_NOAUTOEN);
	ret = devm_request_irq(&hdev->dev, irq, btusb_oob_wake_handler,
			       0, "OOB Wake-on-BT", data);
	if (ret) {
		bt_dev_err(hdev, "%s: IRQ request failed", __func__);
		return ret;
	}

	ret = device_init_wakeup(dev, true);
	if (ret) {
		bt_dev_err(hdev, "%s: failed to init_wakeup", __func__);
		return ret;
	}

	data->oob_wake_irq = irq;
	bt_dev_info(hdev, "OOB Wake-on-BT configured at IRQ %u", irq);
	return 0;
}
#endif

static void btusb_check_needs_reset_resume(struct usb_interface *intf)
{
	if (dmi_check_system(btusb_needs_reset_resume_table))
		interface_to_usbdev(intf)->quirks |= USB_QUIRK_RESET_RESUME;
}

static bool btusb_wakeup(struct hci_dev *hdev)
{
	struct btusb_data *data = hci_get_drvdata(hdev);

	return device_may_wakeup(&data->udev->dev);
}

static int btusb_shutdown_qca(struct hci_dev *hdev)
{
	struct sk_buff *skb;

	skb = __hci_cmd_sync(hdev, HCI_OP_RESET, 0, NULL, HCI_INIT_TIMEOUT);
	if (IS_ERR(skb)) {
		bt_dev_err(hdev, "HCI reset during shutdown failed");
		return PTR_ERR(skb);
	}
	kfree_skb(skb);

	return 0;
}

static ssize_t force_poll_sync_read(struct file *file, char __user *user_buf,
				    size_t count, loff_t *ppos)
{
	struct btusb_data *data = file->private_data;
	char buf[3];

	buf[0] = data->poll_sync ? 'Y' : 'N';
	buf[1] = '\n';
	buf[2] = '\0';
	return simple_read_from_buffer(user_buf, count, ppos, buf, 2);
}

static ssize_t force_poll_sync_write(struct file *file,
				     const char __user *user_buf,
				     size_t count, loff_t *ppos)
{
	struct btusb_data *data = file->private_data;
	bool enable;
	int err;

	err = kstrtobool_from_user(user_buf, count, &enable);
	if (err)
		return err;

	/* Only allow changes while the adapter is down */
	if (test_bit(HCI_UP, &data->hdev->flags))
		return -EPERM;

	if (data->poll_sync == enable)
		return -EALREADY;

	data->poll_sync = enable;

	return count;
}

static const struct file_operations force_poll_sync_fops = {
	.owner		= THIS_MODULE,
	.open		= simple_open,
	.read		= force_poll_sync_read,
	.write		= force_poll_sync_write,
	.llseek		= default_llseek,
};

static ssize_t isoc_alt_show(struct device *dev,
			     struct device_attribute *attr,
			     char *buf)
{
	struct btusb_data *data = dev_get_drvdata(dev);

	return sysfs_emit(buf, "%d\n", data->isoc_altsetting);
}

static ssize_t isoc_alt_store(struct device *dev,
			      struct device_attribute *attr,
			      const char *buf, size_t count)
{
	struct btusb_data *data = dev_get_drvdata(dev);
	int alt;
	int ret;

	if (kstrtoint(buf, 10, &alt))
		return -EINVAL;

	ret = btusb_switch_alt_setting(data->hdev, alt);
	return ret < 0 ? ret : count;
}

static DEVICE_ATTR_RW(isoc_alt);

static int btusb_probe(struct usb_interface *intf,
		       const struct usb_device_id *id)
{
	struct usb_endpoint_descriptor *ep_desc;
	struct gpio_desc *reset_gpio;
	struct btusb_data *data;
	struct hci_dev *hdev;
	unsigned ifnum_base;
	int i, err, priv_size;

	BT_DBG("intf %p id %p", intf, id);

	if ((id->driver_info & BTUSB_IFNUM_2) &&
	    (intf->cur_altsetting->desc.bInterfaceNumber != 0) &&
	    (intf->cur_altsetting->desc.bInterfaceNumber != 2))
		return -ENODEV;

	ifnum_base = intf->cur_altsetting->desc.bInterfaceNumber;

	if (!id->driver_info) {
		const struct usb_device_id *match;

		match = usb_match_id(intf, quirks_table);
		if (match)
			id = match;
	}

	if (id->driver_info == BTUSB_IGNORE)
		return -ENODEV;

	if (id->driver_info & BTUSB_ATH3012) {
		struct usb_device *udev = interface_to_usbdev(intf);

		/* Old firmware would otherwise let ath3k driver load
		 * patch and sysconfig files
		 */
		if (le16_to_cpu(udev->descriptor.bcdDevice) <= 0x0001 &&
		    !btusb_qca_need_patch(udev))
			return -ENODEV;
	}

	data = devm_kzalloc(&intf->dev, sizeof(*data), GFP_KERNEL);
	if (!data)
		return -ENOMEM;

	for (i = 0; i < intf->cur_altsetting->desc.bNumEndpoints; i++) {
		ep_desc = &intf->cur_altsetting->endpoint[i].desc;

		if (!data->intr_ep && usb_endpoint_is_int_in(ep_desc)) {
			data->intr_ep = ep_desc;
			continue;
		}

		if (!data->bulk_tx_ep && usb_endpoint_is_bulk_out(ep_desc)) {
			data->bulk_tx_ep = ep_desc;
			continue;
		}

		if (!data->bulk_rx_ep && usb_endpoint_is_bulk_in(ep_desc)) {
			data->bulk_rx_ep = ep_desc;
			continue;
		}
	}

	if (!data->intr_ep || !data->bulk_tx_ep || !data->bulk_rx_ep)
		return -ENODEV;

	if (id->driver_info & BTUSB_AMP) {
		data->cmdreq_type = USB_TYPE_CLASS | 0x01;
		data->cmdreq = 0x2b;
	} else {
		data->cmdreq_type = USB_TYPE_CLASS;
		data->cmdreq = 0x00;
	}

	data->udev = interface_to_usbdev(intf);
	data->intf = intf;

	INIT_WORK(&data->work, btusb_work);
	INIT_WORK(&data->waker, btusb_waker);
	INIT_DELAYED_WORK(&data->rx_work, btusb_rx_work);

	skb_queue_head_init(&data->acl_q);

	init_usb_anchor(&data->deferred);
	init_usb_anchor(&data->tx_anchor);
	spin_lock_init(&data->txlock);

	init_usb_anchor(&data->intr_anchor);
	init_usb_anchor(&data->bulk_anchor);
	init_usb_anchor(&data->isoc_anchor);
	init_usb_anchor(&data->diag_anchor);
	init_usb_anchor(&data->ctrl_anchor);
	spin_lock_init(&data->rxlock);

	priv_size = 0;

	data->recv_event = hci_recv_frame;
	data->recv_bulk = btusb_recv_bulk;

	if (id->driver_info & BTUSB_INTEL_COMBINED) {
		/* Allocate extra space for Intel device */
		priv_size += sizeof(struct btintel_data);

		/* Override the rx handlers */
		data->recv_event = btintel_recv_event;
		data->recv_bulk = btusb_recv_bulk_intel;
	} else if (id->driver_info & BTUSB_REALTEK) {
		/* Allocate extra space for Realtek device */
		priv_size += sizeof(struct btrealtek_data);

		data->recv_event = btusb_recv_event_realtek;
	} else if (id->driver_info & BTUSB_MEDIATEK) {
		/* Allocate extra space for Mediatek device */
		priv_size += sizeof(struct btmtk_data);
	}

	data->recv_acl = hci_recv_frame;

	hdev = hci_alloc_dev_priv(priv_size);
	if (!hdev)
		return -ENOMEM;

	hdev->bus = HCI_USB;
	hci_set_drvdata(hdev, data);

	data->hdev = hdev;

	SET_HCIDEV_DEV(hdev, &intf->dev);

	reset_gpio = gpiod_get_optional(&data->udev->dev, "reset",
					GPIOD_OUT_LOW);
	if (IS_ERR(reset_gpio)) {
		err = PTR_ERR(reset_gpio);
		goto out_free_dev;
	} else if (reset_gpio) {
		data->reset_gpio = reset_gpio;
	}

	hdev->open   = btusb_open;
	hdev->close  = btusb_close;
	hdev->flush  = btusb_flush;
	hdev->send   = btusb_send_frame;
	hdev->notify = btusb_notify;
	hdev->wakeup = btusb_wakeup;

#ifdef CONFIG_PM
	err = btusb_config_oob_wake(hdev);
	if (err)
		goto out_free_dev;

	/* Marvell devices may need a specific chip configuration */
	if (id->driver_info & BTUSB_MARVELL && data->oob_wake_irq) {
		err = marvell_config_oob_wake(hdev);
		if (err)
			goto out_free_dev;
	}
#endif
	if (id->driver_info & BTUSB_CW6622)
		set_bit(HCI_QUIRK_BROKEN_STORED_LINK_KEY, &hdev->quirks);

	if (id->driver_info & BTUSB_BCM2045)
		set_bit(HCI_QUIRK_BROKEN_STORED_LINK_KEY, &hdev->quirks);

	if (id->driver_info & BTUSB_BCM92035)
		hdev->setup = btusb_setup_bcm92035;

	if (IS_ENABLED(CONFIG_BT_HCIBTUSB_BCM) &&
	    (id->driver_info & BTUSB_BCM_PATCHRAM)) {
		hdev->manufacturer = 15;
		hdev->setup = btbcm_setup_patchram;
		hdev->set_diag = btusb_bcm_set_diag;
		hdev->set_bdaddr = btbcm_set_bdaddr;

		/* Broadcom LM_DIAG Interface numbers are hardcoded */
		data->diag = usb_ifnum_to_if(data->udev, ifnum_base + 2);
	}

	if (IS_ENABLED(CONFIG_BT_HCIBTUSB_BCM) &&
	    (id->driver_info & BTUSB_BCM_APPLE)) {
		hdev->manufacturer = 15;
		hdev->setup = btbcm_setup_apple;
		hdev->set_diag = btusb_bcm_set_diag;

		/* Broadcom LM_DIAG Interface numbers are hardcoded */
		data->diag = usb_ifnum_to_if(data->udev, ifnum_base + 2);
	}

	/* Combined Intel Device setup to support multiple setup routine */
	if (id->driver_info & BTUSB_INTEL_COMBINED) {
		err = btintel_configure_setup(hdev, btusb_driver.name);
		if (err)
			goto out_free_dev;

		/* Transport specific configuration */
		hdev->send = btusb_send_frame_intel;
		hdev->reset = btusb_intel_reset;

		if (id->driver_info & BTUSB_INTEL_NO_WBS_SUPPORT)
			btintel_set_flag(hdev, INTEL_ROM_LEGACY_NO_WBS_SUPPORT);

		if (id->driver_info & BTUSB_INTEL_BROKEN_INITIAL_NCMD)
			btintel_set_flag(hdev, INTEL_BROKEN_INITIAL_NCMD);

		if (id->driver_info & BTUSB_INTEL_BROKEN_SHUTDOWN_LED)
			btintel_set_flag(hdev, INTEL_BROKEN_SHUTDOWN_LED);
	}

	if (id->driver_info & BTUSB_MARVELL)
		hdev->set_bdaddr = btusb_set_bdaddr_marvell;

	if (IS_ENABLED(CONFIG_BT_HCIBTUSB_MTK) &&
	    (id->driver_info & BTUSB_MEDIATEK)) {
		hdev->setup = btusb_mtk_setup;
		hdev->shutdown = btusb_mtk_shutdown;
		hdev->manufacturer = 70;
		hdev->reset = btmtk_reset_sync;
		hdev->set_bdaddr = btmtk_set_bdaddr;
		hdev->send = btusb_send_frame_mtk;
		set_bit(HCI_QUIRK_BROKEN_ENHANCED_SETUP_SYNC_CONN, &hdev->quirks);
		set_bit(HCI_QUIRK_NON_PERSISTENT_SETUP, &hdev->quirks);
		data->recv_acl = btmtk_usb_recv_acl;
		data->suspend = btmtk_usb_suspend;
		data->resume = btmtk_usb_resume;
		data->disconnect = btusb_mtk_disconnect;
	}

	if (id->driver_info & BTUSB_SWAVE) {
		set_bit(HCI_QUIRK_FIXUP_INQUIRY_MODE, &hdev->quirks);
		set_bit(HCI_QUIRK_BROKEN_LOCAL_COMMANDS, &hdev->quirks);
	}

	if (id->driver_info & BTUSB_INTEL_BOOT) {
		hdev->manufacturer = 2;
		set_bit(HCI_QUIRK_RAW_DEVICE, &hdev->quirks);
	}

	if (id->driver_info & BTUSB_ATH3012) {
		data->setup_on_usb = btusb_setup_qca;
		hdev->set_bdaddr = btusb_set_bdaddr_ath3012;
		set_bit(HCI_QUIRK_SIMULTANEOUS_DISCOVERY, &hdev->quirks);
		set_bit(HCI_QUIRK_STRICT_DUPLICATE_FILTER, &hdev->quirks);
	}

	if (id->driver_info & BTUSB_QCA_ROME) {
		data->setup_on_usb = btusb_setup_qca;
		hdev->shutdown = btusb_shutdown_qca;
		hdev->set_bdaddr = btusb_set_bdaddr_ath3012;
		hdev->reset = btusb_qca_reset;
		set_bit(HCI_QUIRK_SIMULTANEOUS_DISCOVERY, &hdev->quirks);
		btusb_check_needs_reset_resume(intf);
	}

	if (id->driver_info & BTUSB_QCA_WCN6855) {
		data->qca_dump.id_vendor = id->idVendor;
		data->qca_dump.id_product = id->idProduct;
		data->recv_event = btusb_recv_evt_qca;
		data->recv_acl = btusb_recv_acl_qca;
		hci_devcd_register(hdev, btusb_coredump_qca, btusb_dump_hdr_qca, NULL);
		data->setup_on_usb = btusb_setup_qca;
		hdev->shutdown = btusb_shutdown_qca;
		hdev->set_bdaddr = btusb_set_bdaddr_wcn6855;
		hdev->reset = btusb_qca_reset;
		set_bit(HCI_QUIRK_SIMULTANEOUS_DISCOVERY, &hdev->quirks);
		hci_set_msft_opcode(hdev, 0xFD70);
	}

	if (id->driver_info & BTUSB_AMP) {
		/* AMP controllers do not support SCO packets */
		data->isoc = NULL;
	} else {
		/* Interface orders are hardcoded in the specification */
		data->isoc = usb_ifnum_to_if(data->udev, ifnum_base + 1);
		data->isoc_ifnum = ifnum_base + 1;
	}

	if (IS_ENABLED(CONFIG_BT_HCIBTUSB_RTL) &&
	    (id->driver_info & BTUSB_REALTEK)) {
		btrtl_set_driver_name(hdev, btusb_driver.name);
		hdev->setup = btusb_setup_realtek;
		hdev->shutdown = btrtl_shutdown_realtek;
		hdev->reset = btusb_rtl_reset;
		hdev->hw_error = btusb_rtl_hw_error;

		/* Realtek devices need to set remote wakeup on auto-suspend */
		set_bit(BTUSB_WAKEUP_AUTOSUSPEND, &data->flags);
		set_bit(BTUSB_USE_ALT3_FOR_WBS, &data->flags);
	}

	if (id->driver_info & BTUSB_ACTIONS_SEMI) {
		/* Support is advertised, but not implemented */
		set_bit(HCI_QUIRK_BROKEN_ERR_DATA_REPORTING, &hdev->quirks);
		set_bit(HCI_QUIRK_BROKEN_READ_TRANSMIT_POWER, &hdev->quirks);
		set_bit(HCI_QUIRK_BROKEN_SET_RPA_TIMEOUT, &hdev->quirks);
		set_bit(HCI_QUIRK_BROKEN_EXT_SCAN, &hdev->quirks);
		set_bit(HCI_QUIRK_BROKEN_READ_ENC_KEY_SIZE, &hdev->quirks);
		set_bit(HCI_QUIRK_BROKEN_EXT_CREATE_CONN, &hdev->quirks);
		set_bit(HCI_QUIRK_BROKEN_WRITE_AUTH_PAYLOAD_TIMEOUT, &hdev->quirks);
	}

	if (!reset)
		set_bit(HCI_QUIRK_RESET_ON_CLOSE, &hdev->quirks);

	if (force_scofix || id->driver_info & BTUSB_WRONG_SCO_MTU) {
		if (!disable_scofix)
			set_bit(HCI_QUIRK_FIXUP_BUFFER_SIZE, &hdev->quirks);
	}

	if (id->driver_info & BTUSB_BROKEN_ISOC)
		data->isoc = NULL;

	if (id->driver_info & BTUSB_WIDEBAND_SPEECH)
		set_bit(HCI_QUIRK_WIDEBAND_SPEECH_SUPPORTED, &hdev->quirks);

	if (id->driver_info & BTUSB_INVALID_LE_STATES)
		set_bit(HCI_QUIRK_BROKEN_LE_STATES, &hdev->quirks);

	if (id->driver_info & BTUSB_DIGIANSWER) {
		data->cmdreq_type = USB_TYPE_VENDOR;
		set_bit(HCI_QUIRK_RESET_ON_CLOSE, &hdev->quirks);
	}

	if (id->driver_info & BTUSB_CSR) {
		struct usb_device *udev = data->udev;
		u16 bcdDevice = le16_to_cpu(udev->descriptor.bcdDevice);

		/* Old firmware would otherwise execute USB reset */
		if (bcdDevice < 0x117)
			set_bit(HCI_QUIRK_RESET_ON_CLOSE, &hdev->quirks);

		/* This must be set first in case we disable it for fakes */
		set_bit(HCI_QUIRK_SIMULTANEOUS_DISCOVERY, &hdev->quirks);

		/* Fake CSR devices with broken commands */
		if (le16_to_cpu(udev->descriptor.idVendor)  == 0x0a12 &&
		    le16_to_cpu(udev->descriptor.idProduct) == 0x0001)
			hdev->setup = btusb_setup_csr;
	}

	if (id->driver_info & BTUSB_SNIFFER) {
		struct usb_device *udev = data->udev;

		/* New sniffer firmware has crippled HCI interface */
		if (le16_to_cpu(udev->descriptor.bcdDevice) > 0x997)
			set_bit(HCI_QUIRK_RAW_DEVICE, &hdev->quirks);
	}

	if (id->driver_info & BTUSB_INTEL_BOOT) {
		/* A bug in the bootloader causes that interrupt interface is
		 * only enabled after receiving SetInterface(0, AltSetting=0).
		 */
		err = usb_set_interface(data->udev, 0, 0);
		if (err < 0) {
			BT_ERR("failed to set interface 0, alt 0 %d", err);
			goto out_free_dev;
		}
	}

	if (data->isoc) {
		err = usb_driver_claim_interface(&btusb_driver,
						 data->isoc, data);
		if (err < 0)
			goto out_free_dev;

		err = device_create_file(&intf->dev, &dev_attr_isoc_alt);
		if (err)
			goto out_free_dev;
	}

	if (IS_ENABLED(CONFIG_BT_HCIBTUSB_BCM) && data->diag) {
		if (!usb_driver_claim_interface(&btusb_driver,
						data->diag, data))
			__set_diag_interface(hdev);
		else
			data->diag = NULL;
	}

	if (enable_autosuspend)
		usb_enable_autosuspend(data->udev);

	data->poll_sync = enable_poll_sync;

	err = hci_register_dev(hdev);
	if (err < 0)
		goto out_free_dev;

	usb_set_intfdata(intf, data);

	debugfs_create_file("force_poll_sync", 0644, hdev->debugfs, data,
			    &force_poll_sync_fops);

	return 0;

out_free_dev:
	if (data->reset_gpio)
		gpiod_put(data->reset_gpio);
	hci_free_dev(hdev);
	return err;
}

static void btusb_disconnect(struct usb_interface *intf)
{
	struct btusb_data *data = usb_get_intfdata(intf);
	struct hci_dev *hdev;

	BT_DBG("intf %p", intf);

	if (!data)
		return;

	hdev = data->hdev;
	usb_set_intfdata(data->intf, NULL);

	if (data->isoc) {
		device_remove_file(&intf->dev, &dev_attr_isoc_alt);
		usb_set_intfdata(data->isoc, NULL);
	}

	if (data->diag)
		usb_set_intfdata(data->diag, NULL);

	if (data->disconnect)
		data->disconnect(hdev);

	hci_unregister_dev(hdev);

	if (intf == data->intf) {
		if (data->isoc)
			usb_driver_release_interface(&btusb_driver, data->isoc);
		if (data->diag)
			usb_driver_release_interface(&btusb_driver, data->diag);
	} else if (intf == data->isoc) {
		if (data->diag)
			usb_driver_release_interface(&btusb_driver, data->diag);
		usb_driver_release_interface(&btusb_driver, data->intf);
	} else if (intf == data->diag) {
		usb_driver_release_interface(&btusb_driver, data->intf);
		if (data->isoc)
			usb_driver_release_interface(&btusb_driver, data->isoc);
	}

	if (data->oob_wake_irq)
		device_init_wakeup(&data->udev->dev, false);

	if (data->reset_gpio)
		gpiod_put(data->reset_gpio);

	hci_free_dev(hdev);
}

#ifdef CONFIG_PM
static int btusb_suspend(struct usb_interface *intf, pm_message_t message)
{
	struct btusb_data *data = usb_get_intfdata(intf);

	BT_DBG("intf %p", intf);

	/* Don't auto-suspend if there are connections; external suspend calls
	 * shall never fail.
	 */
	if (PMSG_IS_AUTO(message) && hci_conn_count(data->hdev))
		return -EBUSY;

	if (data->suspend_count++)
		return 0;

	spin_lock_irq(&data->txlock);
	if (!(PMSG_IS_AUTO(message) && data->tx_in_flight)) {
		set_bit(BTUSB_SUSPENDING, &data->flags);
		spin_unlock_irq(&data->txlock);
	} else {
		spin_unlock_irq(&data->txlock);
		data->suspend_count--;
		return -EBUSY;
	}

	cancel_work_sync(&data->work);

	if (data->suspend)
		data->suspend(data->hdev);

	btusb_stop_traffic(data);
	usb_kill_anchored_urbs(&data->tx_anchor);

	if (data->oob_wake_irq && device_may_wakeup(&data->udev->dev)) {
		set_bit(BTUSB_OOB_WAKE_ENABLED, &data->flags);
		enable_irq_wake(data->oob_wake_irq);
		enable_irq(data->oob_wake_irq);
	}

	/* For global suspend, Realtek devices lose the loaded fw
	 * in them. But for autosuspend, firmware should remain.
	 * Actually, it depends on whether the usb host sends
	 * set feature (enable wakeup) or not.
	 */
	if (test_bit(BTUSB_WAKEUP_AUTOSUSPEND, &data->flags)) {
		if (PMSG_IS_AUTO(message) &&
		    device_can_wakeup(&data->udev->dev))
			data->udev->do_remote_wakeup = 1;
		else if (!PMSG_IS_AUTO(message) &&
			 !device_may_wakeup(&data->udev->dev)) {
			data->udev->do_remote_wakeup = 0;
			data->udev->reset_resume = 1;
		}
	}

	return 0;
}

static void play_deferred(struct btusb_data *data)
{
	struct urb *urb;
	int err;

	while ((urb = usb_get_from_anchor(&data->deferred))) {
		usb_anchor_urb(urb, &data->tx_anchor);

		err = usb_submit_urb(urb, GFP_ATOMIC);
		if (err < 0) {
			if (err != -EPERM && err != -ENODEV)
				BT_ERR("%s urb %p submission failed (%d)",
				       data->hdev->name, urb, -err);
			kfree(urb->setup_packet);
			usb_unanchor_urb(urb);
			usb_free_urb(urb);
			break;
		}

		data->tx_in_flight++;
		usb_free_urb(urb);
	}

	/* Cleanup the rest deferred urbs. */
	while ((urb = usb_get_from_anchor(&data->deferred))) {
		kfree(urb->setup_packet);
		usb_free_urb(urb);
	}
}

static int btusb_resume(struct usb_interface *intf)
{
	struct btusb_data *data = usb_get_intfdata(intf);
	struct hci_dev *hdev = data->hdev;
	int err = 0;

	BT_DBG("intf %p", intf);

	if (--data->suspend_count)
		return 0;

	/* Disable only if not already disabled (keep it balanced) */
	if (test_and_clear_bit(BTUSB_OOB_WAKE_ENABLED, &data->flags)) {
		disable_irq(data->oob_wake_irq);
		disable_irq_wake(data->oob_wake_irq);
	}

	if (!test_bit(HCI_RUNNING, &hdev->flags))
		goto done;

	if (test_bit(BTUSB_INTR_RUNNING, &data->flags)) {
		err = btusb_submit_intr_urb(hdev, GFP_NOIO);
		if (err < 0) {
			clear_bit(BTUSB_INTR_RUNNING, &data->flags);
			goto failed;
		}
	}

	if (test_bit(BTUSB_BULK_RUNNING, &data->flags)) {
		err = btusb_submit_bulk_urb(hdev, GFP_NOIO);
		if (err < 0) {
			clear_bit(BTUSB_BULK_RUNNING, &data->flags);
			goto failed;
		}

		btusb_submit_bulk_urb(hdev, GFP_NOIO);
	}

	if (test_bit(BTUSB_ISOC_RUNNING, &data->flags)) {
		if (btusb_submit_isoc_urb(hdev, GFP_NOIO) < 0)
			clear_bit(BTUSB_ISOC_RUNNING, &data->flags);
		else
			btusb_submit_isoc_urb(hdev, GFP_NOIO);
	}

	if (data->resume)
		data->resume(hdev);

	spin_lock_irq(&data->txlock);
	play_deferred(data);
	clear_bit(BTUSB_SUSPENDING, &data->flags);
	spin_unlock_irq(&data->txlock);
	schedule_work(&data->work);

	return 0;

failed:
	usb_scuttle_anchored_urbs(&data->deferred);
done:
	spin_lock_irq(&data->txlock);
	clear_bit(BTUSB_SUSPENDING, &data->flags);
	spin_unlock_irq(&data->txlock);

	return err;
}
#endif

#ifdef CONFIG_DEV_COREDUMP
static void btusb_coredump(struct device *dev)
{
	struct btusb_data *data = dev_get_drvdata(dev);
	struct hci_dev *hdev = data->hdev;

	if (hdev->dump.coredump)
		hdev->dump.coredump(hdev);
}
#endif

static struct usb_driver btusb_driver = {
	.name		= "btusb",
	.probe		= btusb_probe,
	.disconnect	= btusb_disconnect,
#ifdef CONFIG_PM
	.suspend	= btusb_suspend,
	.resume		= btusb_resume,
#endif
	.id_table	= btusb_table,
	.supports_autosuspend = 1,
	.disable_hub_initiated_lpm = 1,

#ifdef CONFIG_DEV_COREDUMP
	.driver = {
		.coredump = btusb_coredump,
	},
#endif
};

module_usb_driver(btusb_driver);

module_param(disable_scofix, bool, 0644);
MODULE_PARM_DESC(disable_scofix, "Disable fixup of wrong SCO buffer size");

module_param(force_scofix, bool, 0644);
MODULE_PARM_DESC(force_scofix, "Force fixup of wrong SCO buffers size");

module_param(enable_autosuspend, bool, 0644);
MODULE_PARM_DESC(enable_autosuspend, "Enable USB autosuspend by default");

module_param(reset, bool, 0644);
MODULE_PARM_DESC(reset, "Send HCI reset command on initialization");

MODULE_AUTHOR("Marcel Holtmann <marcel@holtmann.org>");
MODULE_DESCRIPTION("Generic Bluetooth USB driver ver " VERSION);
MODULE_VERSION(VERSION);
MODULE_LICENSE("GPL");<|MERGE_RESOLUTION|>--- conflicted
+++ resolved
@@ -400,19 +400,14 @@
 						     BTUSB_WIDEBAND_SPEECH },
 	{ USB_DEVICE(0x13d3, 0x3623), .driver_info = BTUSB_QCA_WCN6855 |
 						     BTUSB_WIDEBAND_SPEECH },
-<<<<<<< HEAD
+	{ USB_DEVICE(0x13d3, 0x3624), .driver_info = BTUSB_QCA_WCN6855 |
+						     BTUSB_WIDEBAND_SPEECH },
 	{ USB_DEVICE(0x2c7c, 0x0130), .driver_info = BTUSB_QCA_WCN6855 |
 						     BTUSB_WIDEBAND_SPEECH },
-=======
-	{ USB_DEVICE(0x13d3, 0x3624), .driver_info = BTUSB_QCA_WCN6855 |
-						     BTUSB_WIDEBAND_SPEECH },
-	{ USB_DEVICE(0x2c7c, 0x0130), .driver_info = BTUSB_QCA_WCN6855 |
-						     BTUSB_WIDEBAND_SPEECH },
 	{ USB_DEVICE(0x2c7c, 0x0131), .driver_info = BTUSB_QCA_WCN6855 |
 						     BTUSB_WIDEBAND_SPEECH },
 	{ USB_DEVICE(0x2c7c, 0x0132), .driver_info = BTUSB_QCA_WCN6855 |
 						     BTUSB_WIDEBAND_SPEECH },
->>>>>>> e8a457b7
 
 	/* Broadcom BCM2035 */
 	{ USB_DEVICE(0x0a5c, 0x2009), .driver_info = BTUSB_BCM92035 },
