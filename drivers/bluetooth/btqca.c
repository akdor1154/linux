// SPDX-License-Identifier: GPL-2.0-only
/*
 *  Bluetooth supports for Qualcomm Atheros chips
 *
 *  Copyright (c) 2015 The Linux Foundation. All rights reserved.
 */
#include <linux/module.h>
#include <linux/firmware.h>
#include <linux/vmalloc.h>

#include <net/bluetooth/bluetooth.h>
#include <net/bluetooth/hci_core.h>

#include "btqca.h"

int qca_read_soc_version(struct hci_dev *hdev, struct qca_btsoc_version *ver,
			 enum qca_btsoc_type soc_type)
{
	struct sk_buff *skb;
	struct edl_event_hdr *edl;
	char cmd;
	int err = 0;
	u8 event_type = HCI_EV_VENDOR;
	u8 rlen = sizeof(*edl) + sizeof(*ver);
	u8 rtype = EDL_APP_VER_RES_EVT;

	bt_dev_dbg(hdev, "QCA Version Request");

	/* Unlike other SoC's sending version command response as payload to
	 * VSE event. WCN3991 sends version command response as a payload to
	 * command complete event.
	 */
	if (soc_type >= QCA_WCN3991) {
		event_type = 0;
		rlen += 1;
		rtype = EDL_PATCH_VER_REQ_CMD;
	}

	cmd = EDL_PATCH_VER_REQ_CMD;
	skb = __hci_cmd_sync_ev(hdev, EDL_PATCH_CMD_OPCODE, EDL_PATCH_CMD_LEN,
				&cmd, event_type, HCI_INIT_TIMEOUT);
	if (IS_ERR(skb)) {
		err = PTR_ERR(skb);
		bt_dev_err(hdev, "Reading QCA version information failed (%d)",
			   err);
		return err;
	}

	if (skb->len != rlen) {
		bt_dev_err(hdev, "QCA Version size mismatch len %d", skb->len);
		err = -EILSEQ;
		goto out;
	}

	edl = (struct edl_event_hdr *)(skb->data);

	if (edl->cresp != EDL_CMD_REQ_RES_EVT ||
	    edl->rtype != rtype) {
		bt_dev_err(hdev, "QCA Wrong packet received %d %d", edl->cresp,
			   edl->rtype);
		err = -EIO;
		goto out;
	}

	if (soc_type >= QCA_WCN3991)
		memcpy(ver, edl->data + 1, sizeof(*ver));
	else
		memcpy(ver, &edl->data, sizeof(*ver));

	bt_dev_info(hdev, "QCA Product ID   :0x%08x",
		    le32_to_cpu(ver->product_id));
	bt_dev_info(hdev, "QCA SOC Version  :0x%08x",
		    le32_to_cpu(ver->soc_id));
	bt_dev_info(hdev, "QCA ROM Version  :0x%08x",
		    le16_to_cpu(ver->rom_ver));
	bt_dev_info(hdev, "QCA Patch Version:0x%08x",
		    le16_to_cpu(ver->patch_ver));

	if (ver->soc_id == 0 || ver->rom_ver == 0)
		err = -EILSEQ;

out:
	kfree_skb(skb);
	if (err)
		bt_dev_err(hdev, "QCA Failed to get version (%d)", err);

	return err;
}
EXPORT_SYMBOL_GPL(qca_read_soc_version);

static int qca_read_fw_build_info(struct hci_dev *hdev)
{
	struct sk_buff *skb;
	struct edl_event_hdr *edl;
	char *build_label;
	char cmd;
	int build_lbl_len, err = 0;

	bt_dev_dbg(hdev, "QCA read fw build info");

	cmd = EDL_GET_BUILD_INFO_CMD;
	skb = __hci_cmd_sync_ev(hdev, EDL_PATCH_CMD_OPCODE, EDL_PATCH_CMD_LEN,
				&cmd, 0, HCI_INIT_TIMEOUT);
	if (IS_ERR(skb)) {
		err = PTR_ERR(skb);
		bt_dev_err(hdev, "Reading QCA fw build info failed (%d)",
			   err);
		return err;
	}

	if (skb->len < sizeof(*edl)) {
		err = -EILSEQ;
		goto out;
	}

	edl = (struct edl_event_hdr *)(skb->data);

	if (edl->cresp != EDL_CMD_REQ_RES_EVT ||
	    edl->rtype != EDL_GET_BUILD_INFO_CMD) {
		bt_dev_err(hdev, "QCA Wrong packet received %d %d", edl->cresp,
			   edl->rtype);
		err = -EIO;
		goto out;
	}

	if (skb->len < sizeof(*edl) + 1) {
		err = -EILSEQ;
		goto out;
	}

	build_lbl_len = edl->data[0];

	if (skb->len < sizeof(*edl) + 1 + build_lbl_len) {
		err = -EILSEQ;
		goto out;
	}

	build_label = kstrndup(&edl->data[1], build_lbl_len, GFP_KERNEL);
	if (!build_label) {
		err = -ENOMEM;
		goto out;
	}

	hci_set_fw_info(hdev, "%s", build_label);

	kfree(build_label);
out:
	kfree_skb(skb);
	return err;
}

static int qca_send_patch_config_cmd(struct hci_dev *hdev)
{
	const u8 cmd[] = { EDL_PATCH_CONFIG_CMD, 0x01, 0, 0, 0 };
	struct sk_buff *skb;
	struct edl_event_hdr *edl;
	int err;

	bt_dev_dbg(hdev, "QCA Patch config");

	skb = __hci_cmd_sync_ev(hdev, EDL_PATCH_CMD_OPCODE, sizeof(cmd),
				cmd, 0, HCI_INIT_TIMEOUT);
	if (IS_ERR(skb)) {
		err = PTR_ERR(skb);
		bt_dev_err(hdev, "Sending QCA Patch config failed (%d)", err);
		return err;
	}

	if (skb->len != 2) {
		bt_dev_err(hdev, "QCA Patch config cmd size mismatch len %d", skb->len);
		err = -EILSEQ;
		goto out;
	}

	edl = (struct edl_event_hdr *)(skb->data);

	if (edl->cresp != EDL_PATCH_CONFIG_RES_EVT || edl->rtype != EDL_PATCH_CONFIG_CMD) {
		bt_dev_err(hdev, "QCA Wrong packet received %d %d", edl->cresp,
			   edl->rtype);
		err = -EIO;
		goto out;
	}

	err = 0;

out:
	kfree_skb(skb);
	return err;
}

static int qca_send_reset(struct hci_dev *hdev)
{
	struct sk_buff *skb;
	int err;

	bt_dev_dbg(hdev, "QCA HCI_RESET");

	skb = __hci_cmd_sync(hdev, HCI_OP_RESET, 0, NULL, HCI_INIT_TIMEOUT);
	if (IS_ERR(skb)) {
		err = PTR_ERR(skb);
		bt_dev_err(hdev, "QCA Reset failed (%d)", err);
		return err;
	}

	kfree_skb(skb);

	return 0;
}

static int qca_read_fw_board_id(struct hci_dev *hdev, u16 *bid)
{
	u8 cmd;
	struct sk_buff *skb;
	struct edl_event_hdr *edl;
	int err = 0;

	cmd = EDL_GET_BID_REQ_CMD;
	skb = __hci_cmd_sync_ev(hdev, EDL_PATCH_CMD_OPCODE, EDL_PATCH_CMD_LEN,
				&cmd, 0, HCI_INIT_TIMEOUT);
	if (IS_ERR(skb)) {
		err = PTR_ERR(skb);
		bt_dev_err(hdev, "Reading QCA board ID failed (%d)", err);
		return err;
	}

	edl = skb_pull_data(skb, sizeof(*edl));
	if (!edl) {
		bt_dev_err(hdev, "QCA read board ID with no header");
		err = -EILSEQ;
		goto out;
	}

	if (edl->cresp != EDL_CMD_REQ_RES_EVT ||
	    edl->rtype != EDL_GET_BID_REQ_CMD) {
		bt_dev_err(hdev, "QCA Wrong packet: %d %d", edl->cresp, edl->rtype);
		err = -EIO;
		goto out;
	}

	if (skb->len < 3) {
		err = -EILSEQ;
		goto out;
	}

	*bid = (edl->data[1] << 8) + edl->data[2];
	bt_dev_dbg(hdev, "%s: bid = %x", __func__, *bid);

out:
	kfree_skb(skb);
	return err;
}

int qca_send_pre_shutdown_cmd(struct hci_dev *hdev)
{
	struct sk_buff *skb;
	int err;

	bt_dev_dbg(hdev, "QCA pre shutdown cmd");

	skb = __hci_cmd_sync_ev(hdev, QCA_PRE_SHUTDOWN_CMD, 0,
				NULL, HCI_EV_CMD_COMPLETE, HCI_INIT_TIMEOUT);

	if (IS_ERR(skb)) {
		err = PTR_ERR(skb);
		bt_dev_err(hdev, "QCA preshutdown_cmd failed (%d)", err);
		return err;
	}

	kfree_skb(skb);

	return 0;
}
EXPORT_SYMBOL_GPL(qca_send_pre_shutdown_cmd);

static bool qca_filename_has_extension(const char *filename)
{
	const char *suffix = strrchr(filename, '.');

	/* File extensions require a dot, but not as the first or last character */
	if (!suffix || suffix == filename || *(suffix + 1) == '\0')
		return 0;

	/* Avoid matching directories with names that look like files with extensions */
	return !strchr(suffix, '/');
}

static bool qca_get_alt_nvm_file(char *filename, size_t max_size)
{
	char fwname[64];
	const char *suffix;

	/* nvm file name has an extension, replace with .bin */
	if (qca_filename_has_extension(filename)) {
		suffix = strrchr(filename, '.');
		strscpy(fwname, filename, suffix - filename + 1);
		snprintf(fwname + (suffix - filename),
		       sizeof(fwname) - (suffix - filename), ".bin");
		/* If nvm file is already the default one, return false to skip the retry. */
		if (strcmp(fwname, filename) == 0)
			return false;

		snprintf(filename, max_size, "%s", fwname);
		return true;
	}
	return false;
}

static int qca_tlv_check_data(struct hci_dev *hdev,
			       struct qca_fw_config *config,
			       u8 *fw_data, size_t fw_size,
			       enum qca_btsoc_type soc_type)
{
	const u8 *data;
	u32 type_len;
	u16 tag_id, tag_len;
	int idx, length;
	struct tlv_type_hdr *tlv;
	struct tlv_type_patch *tlv_patch;
	struct tlv_type_nvm *tlv_nvm;
	uint8_t nvm_baud_rate = config->user_baud_rate;
	u8 type;

	config->dnld_mode = QCA_SKIP_EVT_NONE;
	config->dnld_type = QCA_SKIP_EVT_NONE;

	switch (config->type) {
	case ELF_TYPE_PATCH:
		if (fw_size < 7)
			return -EINVAL;

		config->dnld_mode = QCA_SKIP_EVT_VSE_CC;
		config->dnld_type = QCA_SKIP_EVT_VSE_CC;

		bt_dev_dbg(hdev, "File Class        : 0x%x", fw_data[4]);
		bt_dev_dbg(hdev, "Data Encoding     : 0x%x", fw_data[5]);
		bt_dev_dbg(hdev, "File version      : 0x%x", fw_data[6]);
		break;
	case TLV_TYPE_PATCH:
		if (fw_size < sizeof(struct tlv_type_hdr) + sizeof(struct tlv_type_patch))
			return -EINVAL;

		tlv = (struct tlv_type_hdr *)fw_data;
		type_len = le32_to_cpu(tlv->type_len);
		tlv_patch = (struct tlv_type_patch *)tlv->data;

		/* For Rome version 1.1 to 3.1, all segment commands
		 * are acked by a vendor specific event (VSE).
		 * For Rome >= 3.2, the download mode field indicates
		 * if VSE is skipped by the controller.
		 * In case VSE is skipped, only the last segment is acked.
		 */
		config->dnld_mode = tlv_patch->download_mode;
		config->dnld_type = config->dnld_mode;

		BT_DBG("TLV Type\t\t : 0x%x", type_len & 0x000000ff);
		BT_DBG("Total Length           : %d bytes",
		       le32_to_cpu(tlv_patch->total_size));
		BT_DBG("Patch Data Length      : %d bytes",
		       le32_to_cpu(tlv_patch->data_length));
		BT_DBG("Signing Format Version : 0x%x",
		       tlv_patch->format_version);
		BT_DBG("Signature Algorithm    : 0x%x",
		       tlv_patch->signature);
		BT_DBG("Download mode          : 0x%x",
		       tlv_patch->download_mode);
		BT_DBG("Reserved               : 0x%x",
		       tlv_patch->reserved1);
		BT_DBG("Product ID             : 0x%04x",
		       le16_to_cpu(tlv_patch->product_id));
		BT_DBG("Rom Build Version      : 0x%04x",
		       le16_to_cpu(tlv_patch->rom_build));
		BT_DBG("Patch Version          : 0x%04x",
		       le16_to_cpu(tlv_patch->patch_version));
		BT_DBG("Reserved               : 0x%x",
		       le16_to_cpu(tlv_patch->reserved2));
		BT_DBG("Patch Entry Address    : 0x%x",
		       le32_to_cpu(tlv_patch->entry));
		break;

	case TLV_TYPE_NVM:
		if (fw_size < sizeof(struct tlv_type_hdr))
			return -EINVAL;

		tlv = (struct tlv_type_hdr *)fw_data;

		type_len = le32_to_cpu(tlv->type_len);
		length = type_len >> 8;
		type = type_len & 0xff;

		/* Some NVM files have more than one set of tags, only parse
		 * the first set when it has type 2 for now. When there is
		 * more than one set there is an enclosing header of type 4.
		 */
		if (type == 4) {
			if (fw_size < 2 * sizeof(struct tlv_type_hdr))
				return -EINVAL;

			tlv++;

			type_len = le32_to_cpu(tlv->type_len);
			length = type_len >> 8;
			type = type_len & 0xff;
		}

		BT_DBG("TLV Type\t\t : 0x%x", type);
		BT_DBG("Length\t\t : %d bytes", length);

		if (type != 2)
			break;

		if (fw_size < length + (tlv->data - fw_data))
			return -EINVAL;

		idx = 0;
		data = tlv->data;
		while (idx < length - sizeof(struct tlv_type_nvm)) {
			tlv_nvm = (struct tlv_type_nvm *)(data + idx);

			tag_id = le16_to_cpu(tlv_nvm->tag_id);
			tag_len = le16_to_cpu(tlv_nvm->tag_len);

			if (length < idx + sizeof(struct tlv_type_nvm) + tag_len)
				return -EINVAL;

			/* Update NVM tags as needed */
			switch (tag_id) {
			case EDL_TAG_ID_BD_ADDR:
				if (tag_len != sizeof(bdaddr_t))
					return -EINVAL;

				memcpy(&config->bdaddr, tlv_nvm->data, sizeof(bdaddr_t));

				break;

			case EDL_TAG_ID_HCI:
				if (tag_len < 3)
					return -EINVAL;

				/* HCI transport layer parameters
				 * enabling software inband sleep
				 * onto controller side.
				 */
				tlv_nvm->data[0] |= 0x80;

				/* UART Baud Rate */
				if (soc_type >= QCA_WCN3991)
					tlv_nvm->data[1] = nvm_baud_rate;
				else
					tlv_nvm->data[2] = nvm_baud_rate;

				break;

			case EDL_TAG_ID_DEEP_SLEEP:
				if (tag_len < 1)
					return -EINVAL;

				/* Sleep enable mask
				 * enabling deep sleep feature on controller.
				 */
				tlv_nvm->data[0] |= 0x01;

				break;
			}

			idx += sizeof(struct tlv_type_nvm) + tag_len;
		}
		break;

	default:
		BT_ERR("Unknown TLV type %d", config->type);
		return -EINVAL;
	}

	return 0;
}

static int qca_tlv_send_segment(struct hci_dev *hdev, int seg_size,
				const u8 *data, enum qca_tlv_dnld_mode mode,
				enum qca_btsoc_type soc_type)
{
	struct sk_buff *skb;
	struct edl_event_hdr *edl;
	struct tlv_seg_resp *tlv_resp;
	u8 cmd[MAX_SIZE_PER_TLV_SEGMENT + 2];
	int err = 0;
	u8 event_type = HCI_EV_VENDOR;
	u8 rlen = (sizeof(*edl) + sizeof(*tlv_resp));
	u8 rtype = EDL_TVL_DNLD_RES_EVT;

	cmd[0] = EDL_PATCH_TLV_REQ_CMD;
	cmd[1] = seg_size;
	memcpy(cmd + 2, data, seg_size);

	if (mode == QCA_SKIP_EVT_VSE_CC || mode == QCA_SKIP_EVT_VSE)
		return __hci_cmd_send(hdev, EDL_PATCH_CMD_OPCODE, seg_size + 2,
				      cmd);

	/* Unlike other SoC's sending version command response as payload to
	 * VSE event. WCN3991 sends version command response as a payload to
	 * command complete event.
	 */
	if (soc_type >= QCA_WCN3991) {
		event_type = 0;
		rlen = sizeof(*edl);
		rtype = EDL_PATCH_TLV_REQ_CMD;
	}

	skb = __hci_cmd_sync_ev(hdev, EDL_PATCH_CMD_OPCODE, seg_size + 2, cmd,
				event_type, HCI_INIT_TIMEOUT);
	if (IS_ERR(skb)) {
		err = PTR_ERR(skb);
		bt_dev_err(hdev, "QCA Failed to send TLV segment (%d)", err);
		return err;
	}

	if (skb->len != rlen) {
		bt_dev_err(hdev, "QCA TLV response size mismatch");
		err = -EILSEQ;
		goto out;
	}

	edl = (struct edl_event_hdr *)(skb->data);

	if (edl->cresp != EDL_CMD_REQ_RES_EVT || edl->rtype != rtype) {
		bt_dev_err(hdev, "QCA TLV with error stat 0x%x rtype 0x%x",
			   edl->cresp, edl->rtype);
		err = -EIO;
	}

	if (soc_type >= QCA_WCN3991)
		goto out;

	tlv_resp = (struct tlv_seg_resp *)(edl->data);
	if (tlv_resp->result) {
		bt_dev_err(hdev, "QCA TLV with error stat 0x%x rtype 0x%x (0x%x)",
			   edl->cresp, edl->rtype, tlv_resp->result);
	}

out:
	kfree_skb(skb);

	return err;
}

static int qca_inject_cmd_complete_event(struct hci_dev *hdev)
{
	struct hci_event_hdr *hdr;
	struct hci_ev_cmd_complete *evt;
	struct sk_buff *skb;

	skb = bt_skb_alloc(sizeof(*hdr) + sizeof(*evt) + 1, GFP_KERNEL);
	if (!skb)
		return -ENOMEM;

	hdr = skb_put(skb, sizeof(*hdr));
	hdr->evt = HCI_EV_CMD_COMPLETE;
	hdr->plen = sizeof(*evt) + 1;

	evt = skb_put(skb, sizeof(*evt));
	evt->ncmd = 1;
	evt->opcode = cpu_to_le16(QCA_HCI_CC_OPCODE);

	skb_put_u8(skb, QCA_HCI_CC_SUCCESS);

	hci_skb_pkt_type(skb) = HCI_EVENT_PKT;

	return hci_recv_frame(hdev, skb);
}

static int qca_download_firmware(struct hci_dev *hdev,
				 struct qca_fw_config *config,
				 enum qca_btsoc_type soc_type,
				 u8 rom_ver)
{
	const struct firmware *fw;
	u8 *data;
	const u8 *segment;
	int ret, size, remain, i = 0;

	bt_dev_info(hdev, "QCA Downloading %s", config->fwname);

	ret = request_firmware(&fw, config->fwname, &hdev->dev);
	if (ret) {
		/* For WCN6750, if mbn file is not present then check for
		 * tlv file.
		 */
		if (soc_type == QCA_WCN6750 && config->type == ELF_TYPE_PATCH) {
			bt_dev_dbg(hdev, "QCA Failed to request file: %s (%d)",
				   config->fwname, ret);
			config->type = TLV_TYPE_PATCH;
			snprintf(config->fwname, sizeof(config->fwname),
				 "qca/msbtfw%02x.tlv", rom_ver);
			bt_dev_info(hdev, "QCA Downloading %s", config->fwname);
			ret = request_firmware(&fw, config->fwname, &hdev->dev);
			if (ret) {
				bt_dev_err(hdev, "QCA Failed to request file: %s (%d)",
					   config->fwname, ret);
				return ret;
			}
		}
		/* If the board-specific file is missing, try loading the default
		 * one, unless that was attempted already.
		 */
		else if (config->type == TLV_TYPE_NVM &&
			 qca_get_alt_nvm_file(config->fwname, sizeof(config->fwname))) {
			bt_dev_info(hdev, "QCA Downloading %s", config->fwname);
			ret = request_firmware(&fw, config->fwname, &hdev->dev);
			if (ret) {
				bt_dev_err(hdev, "QCA Failed to request file: %s (%d)",
					   config->fwname, ret);
				return ret;
			}
		} else {
			bt_dev_err(hdev, "QCA Failed to request file: %s (%d)",
				   config->fwname, ret);
			return ret;
		}
	}

	size = fw->size;
	data = vmalloc(fw->size);
	if (!data) {
		bt_dev_err(hdev, "QCA Failed to allocate memory for file: %s",
			   config->fwname);
		release_firmware(fw);
		return -ENOMEM;
	}

	memcpy(data, fw->data, size);
	release_firmware(fw);

	ret = qca_tlv_check_data(hdev, config, data, size, soc_type);
	if (ret)
		goto out;

	segment = data;
	remain = size;
	while (remain > 0) {
		int segsize = min(MAX_SIZE_PER_TLV_SEGMENT, remain);

		bt_dev_dbg(hdev, "Send segment %d, size %d", i++, segsize);

		remain -= segsize;
		/* The last segment is always acked regardless download mode */
		if (!remain || segsize < MAX_SIZE_PER_TLV_SEGMENT)
			config->dnld_mode = QCA_SKIP_EVT_NONE;

		ret = qca_tlv_send_segment(hdev, segsize, segment,
					   config->dnld_mode, soc_type);
		if (ret)
			goto out;

		segment += segsize;
	}

	/* Latest qualcomm chipsets are not sending a command complete event
	 * for every fw packet sent. They only respond with a vendor specific
	 * event for the last packet. This optimization in the chip will
	 * decrease the BT in initialization time. Here we will inject a command
	 * complete event to avoid a command timeout error message.
	 */
	if (config->dnld_type == QCA_SKIP_EVT_VSE_CC ||
	    config->dnld_type == QCA_SKIP_EVT_VSE)
		ret = qca_inject_cmd_complete_event(hdev);

out:
	vfree(data);

	return ret;
}

static int qca_disable_soc_logging(struct hci_dev *hdev)
{
	struct sk_buff *skb;
	u8 cmd[2];
	int err;

	cmd[0] = QCA_DISABLE_LOGGING_SUB_OP;
	cmd[1] = 0x00;
	skb = __hci_cmd_sync_ev(hdev, QCA_DISABLE_LOGGING, sizeof(cmd), cmd,
				HCI_EV_CMD_COMPLETE, HCI_INIT_TIMEOUT);
	if (IS_ERR(skb)) {
		err = PTR_ERR(skb);
		bt_dev_err(hdev, "QCA Failed to disable soc logging(%d)", err);
		return err;
	}

	kfree_skb(skb);

	return 0;
}

int qca_set_bdaddr_rome(struct hci_dev *hdev, const bdaddr_t *bdaddr)
{
	struct sk_buff *skb;
	u8 cmd[9];
	int err;

	cmd[0] = EDL_NVM_ACCESS_SET_REQ_CMD;
	cmd[1] = 0x02; 			/* TAG ID */
	cmd[2] = sizeof(bdaddr_t);	/* size */
	memcpy(cmd + 3, bdaddr, sizeof(bdaddr_t));
	skb = __hci_cmd_sync_ev(hdev, EDL_NVM_ACCESS_OPCODE, sizeof(cmd), cmd,
				HCI_EV_VENDOR, HCI_INIT_TIMEOUT);
	if (IS_ERR(skb)) {
		err = PTR_ERR(skb);
		bt_dev_err(hdev, "QCA Change address command failed (%d)", err);
		return err;
	}

	kfree_skb(skb);

	return 0;
}
EXPORT_SYMBOL_GPL(qca_set_bdaddr_rome);

static int qca_check_bdaddr(struct hci_dev *hdev, const struct qca_fw_config *config)
{
	struct hci_rp_read_bd_addr *bda;
	struct sk_buff *skb;
	int err;

	if (bacmp(&hdev->public_addr, BDADDR_ANY))
		return 0;

	skb = __hci_cmd_sync(hdev, HCI_OP_READ_BD_ADDR, 0, NULL,
			     HCI_INIT_TIMEOUT);
	if (IS_ERR(skb)) {
		err = PTR_ERR(skb);
		bt_dev_err(hdev, "Failed to read device address (%d)", err);
		return err;
	}

	if (skb->len != sizeof(*bda)) {
		bt_dev_err(hdev, "Device address length mismatch");
		kfree_skb(skb);
		return -EIO;
	}

	bda = (struct hci_rp_read_bd_addr *)skb->data;
	if (!bacmp(&bda->bdaddr, &config->bdaddr))
		set_bit(HCI_QUIRK_USE_BDADDR_PROPERTY, &hdev->quirks);

	kfree_skb(skb);

	return 0;
}

static void qca_get_nvm_name_by_board(char *fwname, size_t max_size,
		const char *stem, enum qca_btsoc_type soc_type,
		struct qca_btsoc_version ver, u8 rom_ver, u16 bid)
{
	const char *variant;
	const char *prefix;

	/* Set the default value to variant and prefix */
	variant = "";
	prefix = "b";

	if (soc_type == QCA_QCA2066)
		prefix = "";

	if (soc_type == QCA_WCN6855 || soc_type == QCA_QCA2066) {
		/* If the chip is manufactured by GlobalFoundries */
		if ((le32_to_cpu(ver.soc_id) & QCA_HSP_GF_SOC_MASK) == QCA_HSP_GF_SOC_ID)
			variant = "g";
	}

	if (rom_ver != 0) {
		if (bid == 0x0 || bid == 0xffff)
			snprintf(fwname, max_size, "qca/%s%02x%s.bin", stem, rom_ver, variant);
		else
			snprintf(fwname, max_size, "qca/%s%02x%s.%s%02x", stem, rom_ver,
						variant, prefix, bid);
	} else {
		if (bid == 0x0 || bid == 0xffff)
			snprintf(fwname, max_size, "qca/%s%s.bin", stem, variant);
		else
			snprintf(fwname, max_size, "qca/%s%s.%s%02x", stem, variant, prefix, bid);
	}
}

int qca_uart_setup(struct hci_dev *hdev, uint8_t baudrate,
		   enum qca_btsoc_type soc_type, struct qca_btsoc_version ver,
		   const char *firmware_name, const char *rampatch_name)
{
	struct qca_fw_config config = {};
	const char *variant = "";
	int err;
	u8 rom_ver = 0;
	u32 soc_ver;
	u16 boardid = 0;

	bt_dev_dbg(hdev, "QCA setup on UART");

	soc_ver = get_soc_ver(ver.soc_id, ver.rom_ver);

	bt_dev_info(hdev, "QCA controller version 0x%08x", soc_ver);

	config.user_baud_rate = baudrate;

	/* Firmware files to download are based on ROM version.
	 * ROM version is derived from last two bytes of soc_ver.
	 */
	if (soc_type == QCA_WCN3988)
		rom_ver = ((soc_ver & 0x00000f00) >> 0x05) | (soc_ver & 0x0000000f);
	else
		rom_ver = ((soc_ver & 0x00000f00) >> 0x04) | (soc_ver & 0x0000000f);

	if (soc_type == QCA_WCN6750)
		qca_send_patch_config_cmd(hdev);

	/* Download rampatch file */
	config.type = TLV_TYPE_PATCH;
	if (rampatch_name) {
		snprintf(config.fwname, sizeof(config.fwname), "qca/%s", rampatch_name);
	} else {
		switch (soc_type) {
<<<<<<< HEAD
=======
		case QCA_WCN3950:
			snprintf(config.fwname, sizeof(config.fwname),
				 "qca/cmbtfw%02x.tlv", rom_ver);
			break;
>>>>>>> e8a457b7
		case QCA_WCN3990:
		case QCA_WCN3991:
		case QCA_WCN3998:
			snprintf(config.fwname, sizeof(config.fwname),
				 "qca/crbtfw%02x.tlv", rom_ver);
			break;
		case QCA_WCN3988:
			snprintf(config.fwname, sizeof(config.fwname),
				 "qca/apbtfw%02x.tlv", rom_ver);
			break;
		case QCA_QCA2066:
			snprintf(config.fwname, sizeof(config.fwname),
				 "qca/hpbtfw%02x.tlv", rom_ver);
			break;
		case QCA_QCA6390:
			snprintf(config.fwname, sizeof(config.fwname),
				 "qca/htbtfw%02x.tlv", rom_ver);
			break;
		case QCA_WCN6750:
			/* Choose mbn file by default.If mbn file is not found
			 * then choose tlv file
			 */
			config.type = ELF_TYPE_PATCH;
			snprintf(config.fwname, sizeof(config.fwname),
				 "qca/msbtfw%02x.mbn", rom_ver);
			break;
		case QCA_WCN6855:
			snprintf(config.fwname, sizeof(config.fwname),
				 "qca/hpbtfw%02x.tlv", rom_ver);
			break;
		case QCA_WCN7850:
			snprintf(config.fwname, sizeof(config.fwname),
				 "qca/hmtbtfw%02x.tlv", rom_ver);
			break;
		default:
			snprintf(config.fwname, sizeof(config.fwname),
				 "qca/rampatch_%08x.bin", soc_ver);
		}
	}

	err = qca_download_firmware(hdev, &config, soc_type, rom_ver);
	if (err < 0) {
		bt_dev_err(hdev, "QCA Failed to download patch (%d)", err);
		return err;
	}

	/* Give the controller some time to get ready to receive the NVM */
	msleep(10);

	if (soc_type == QCA_QCA2066 || soc_type == QCA_WCN7850)
		qca_read_fw_board_id(hdev, &boardid);

	/* Download NVM configuration */
	config.type = TLV_TYPE_NVM;
	if (firmware_name) {
		/* The firmware name has an extension, use it directly */
		if (qca_filename_has_extension(firmware_name)) {
			snprintf(config.fwname, sizeof(config.fwname), "qca/%s", firmware_name);
		} else {
			qca_read_fw_board_id(hdev, &boardid);
			qca_get_nvm_name_by_board(config.fwname, sizeof(config.fwname),
				 firmware_name, soc_type, ver, 0, boardid);
		}
	} else {
		switch (soc_type) {
		case QCA_WCN3950:
			if (le32_to_cpu(ver.soc_id) == QCA_WCN3950_SOC_ID_T)
				variant = "t";
			else if (le32_to_cpu(ver.soc_id) == QCA_WCN3950_SOC_ID_S)
				variant = "u";

			snprintf(config.fwname, sizeof(config.fwname),
				 "qca/cmnv%02x%s.bin", rom_ver, variant);
			break;
		case QCA_WCN3990:
		case QCA_WCN3991:
		case QCA_WCN3998:
			if (le32_to_cpu(ver.soc_id) == QCA_WCN3991_SOC_ID)
				variant = "u";

			snprintf(config.fwname, sizeof(config.fwname),
				 "qca/crnv%02x%s.bin", rom_ver, variant);
			break;
		case QCA_WCN3988:
			snprintf(config.fwname, sizeof(config.fwname),
				 "qca/apnv%02x.bin", rom_ver);
			break;
		case QCA_QCA2066:
			qca_get_nvm_name_by_board(config.fwname,
				sizeof(config.fwname), "hpnv", soc_type, ver,
				rom_ver, boardid);
			break;
		case QCA_QCA6390:
			snprintf(config.fwname, sizeof(config.fwname),
				 "qca/htnv%02x.bin", rom_ver);
			break;
		case QCA_WCN6750:
			snprintf(config.fwname, sizeof(config.fwname),
				 "qca/msnv%02x.bin", rom_ver);
			break;
		case QCA_WCN6855:
			qca_read_fw_board_id(hdev, &boardid);
			qca_get_nvm_name_by_board(config.fwname, sizeof(config.fwname),
						  "hpnv", soc_type, ver, rom_ver, boardid);
			break;
		case QCA_WCN7850:
			qca_get_nvm_name_by_board(config.fwname, sizeof(config.fwname),
				 "hmtnv", soc_type, ver, rom_ver, boardid);
			break;
		default:
			snprintf(config.fwname, sizeof(config.fwname),
				 "qca/nvm_%08x.bin", soc_ver);
		}
	}

	err = qca_download_firmware(hdev, &config, soc_type, rom_ver);
	if (err < 0) {
		bt_dev_err(hdev, "QCA Failed to download NVM (%d)", err);
		return err;
	}

	switch (soc_type) {
	case QCA_WCN3991:
	case QCA_QCA2066:
	case QCA_QCA6390:
	case QCA_WCN6750:
	case QCA_WCN6855:
	case QCA_WCN7850:
		err = qca_disable_soc_logging(hdev);
		if (err < 0)
			return err;
		break;
	default:
		break;
	}

	/* WCN399x and WCN6750 supports the Microsoft vendor extension with 0xFD70 as the
	 * VsMsftOpCode.
	 */
	switch (soc_type) {
	case QCA_WCN3950:
	case QCA_WCN3988:
	case QCA_WCN3990:
	case QCA_WCN3991:
	case QCA_WCN3998:
	case QCA_WCN6750:
		hci_set_msft_opcode(hdev, 0xFD70);
		break;
	default:
		break;
	}

	/* Perform HCI reset */
	err = qca_send_reset(hdev);
	if (err < 0) {
		bt_dev_err(hdev, "QCA Failed to run HCI_RESET (%d)", err);
		return err;
	}

	switch (soc_type) {
	case QCA_WCN3991:
	case QCA_WCN6750:
	case QCA_WCN6855:
	case QCA_WCN7850:
		/* get fw build info */
		err = qca_read_fw_build_info(hdev);
		if (err < 0)
			return err;
		break;
	default:
		break;
	}

	err = qca_check_bdaddr(hdev, &config);
	if (err)
		return err;

	bt_dev_info(hdev, "QCA setup on UART is completed");

	return 0;
}
EXPORT_SYMBOL_GPL(qca_uart_setup);

int qca_set_bdaddr(struct hci_dev *hdev, const bdaddr_t *bdaddr)
{
	bdaddr_t bdaddr_swapped;
	struct sk_buff *skb;
	int err;

	baswap(&bdaddr_swapped, bdaddr);

	skb = __hci_cmd_sync_ev(hdev, EDL_WRITE_BD_ADDR_OPCODE, 6,
				&bdaddr_swapped, HCI_EV_VENDOR,
				HCI_INIT_TIMEOUT);
	if (IS_ERR(skb)) {
		err = PTR_ERR(skb);
		bt_dev_err(hdev, "QCA Change address cmd failed (%d)", err);
		return err;
	}

	kfree_skb(skb);

	return 0;
}
EXPORT_SYMBOL_GPL(qca_set_bdaddr);


MODULE_AUTHOR("Ben Young Tae Kim <ytkim@qca.qualcomm.com>");
MODULE_DESCRIPTION("Bluetooth support for Qualcomm Atheros family");
MODULE_LICENSE("GPL");<|MERGE_RESOLUTION|>--- conflicted
+++ resolved
@@ -816,13 +816,10 @@
 		snprintf(config.fwname, sizeof(config.fwname), "qca/%s", rampatch_name);
 	} else {
 		switch (soc_type) {
-<<<<<<< HEAD
-=======
 		case QCA_WCN3950:
 			snprintf(config.fwname, sizeof(config.fwname),
 				 "qca/cmbtfw%02x.tlv", rom_ver);
 			break;
->>>>>>> e8a457b7
 		case QCA_WCN3990:
 		case QCA_WCN3991:
 		case QCA_WCN3998:
