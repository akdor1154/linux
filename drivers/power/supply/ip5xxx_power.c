// SPDX-License-Identifier: GPL-2.0
//
// Copyright (C) 2021 Samuel Holland <samuel@sholland.org>

#include <linux/i2c.h>
#include <linux/module.h>
#include <linux/power_supply.h>
#include <linux/regmap.h>

#define IP5XXX_BAT_TYPE_4_2V			0x0
#define IP5XXX_BAT_TYPE_4_3V			0x1
#define IP5XXX_BAT_TYPE_4_35V			0x2
#define IP5XXX_BAT_TYPE_4_4V			0x3
#define IP5XXX_CHG_STAT_IDLE			0x0
#define IP5XXX_CHG_STAT_TRICKLE		0x1
#define IP5XXX_CHG_STAT_CONST_VOLT		0x2
#define IP5XXX_CHG_STAT_CONST_CUR		0x3
#define IP5XXX_CHG_STAT_CONST_VOLT_STOP	0x4
#define IP5XXX_CHG_STAT_FULL			0x5
#define IP5XXX_CHG_STAT_TIMEOUT		0x6

struct ip5xxx {
	struct regmap *regmap;
	bool initialized;
	struct {
		struct {
			/* Charger enable */
			struct regmap_field *enable;
			/* Constant voltage value */
			struct regmap_field *const_volt_sel;
			/* Constant current value */
			struct regmap_field *const_curr_sel;
			/* Charger status */
			struct regmap_field *status;
			/* Charging ended flag */
			struct regmap_field *chg_end;
			/* Timeout flags (CV, charge, trickle) */
			struct regmap_field *timeout;
			/* Overvoltage limit */
			struct regmap_field *vin_overvolt;
		} charger;
		struct {
			/* Boost converter enable */
			struct regmap_field *enable;
			struct {
				/* Light load shutdown enable */
				struct regmap_field *enable;
				/* Light load shutdown current limit */
				struct regmap_field *i_limit;
			} light_load_shutdown;
			/* Automatic powerup on increased load */
			struct regmap_field *load_powerup_en;
			/* Automatic powerup on VIN pull-out */
			struct regmap_field *vin_pullout_en;
			/* Undervoltage limit */
			struct regmap_field *undervolt_limit;
			/* Light load status flag */
			struct regmap_field *light_load_status;
		} boost;
		struct {
			/* NTC disable */
			struct regmap_field *ntc_dis;
			/* Battery voltage type */
			struct regmap_field *type;
			/* Battery voltage autoset from Vset pin */
			struct regmap_field *vset_en;
			struct {
				/* Battery measurement registers */
				struct ip5xxx_battery_adc_regs {
					struct regmap_field *low;
					struct regmap_field *high;
				} volt, curr, open_volt;
			} adc;
		} battery;
		struct {
			/* Double/long press shutdown enable */
			struct regmap_field *shdn_enable;
			/* WLED activation: double press or long press */
			struct regmap_field *wled_mode;
			/* Shutdown activation: double press or long press */
			struct regmap_field *shdn_mode;
			/* Long press time */
			struct regmap_field *long_press_time;
			/* Button pressed */
			struct regmap_field *pressed;
			/* Button long-pressed */
			struct regmap_field *long_pressed;
			/* Button short-pressed */
			struct regmap_field *short_pressed;
		} btn;
		struct {
			/* WLED enable */
			struct regmap_field *enable;
			/* WLED detect */
			struct regmap_field *detect_en;
			/* WLED present */
			struct regmap_field *present;
		} wled;
	} regs;

	/* Maximum supported battery voltage (via regs.battery.type) */
	int vbat_max;
	/* Scaling constants for regs.boost.undervolt_limit */
	struct {
		int setpoint;
		int microvolts_per_bit;
	} boost_undervolt;
	/* Scaling constants for regs.charger.const_curr_sel */
	struct {
		int setpoint;
	} const_curr;
	/* Whether regs.charger.chg_end is inverted */
	u8 chg_end_inverted;
};

#define REG_FIELD_UNSUPPORTED { .lsb = 1 }
/* Register fields layout. Unsupported registers marked as { .lsb = 1 } */
struct ip5xxx_regfield_config {
	const struct reg_field charger_enable;
	const struct reg_field charger_const_volt_sel;
	const struct reg_field charger_const_curr_sel;
	const struct reg_field charger_status;
	const struct reg_field charger_chg_end;
	const struct reg_field charger_timeout;
	const struct reg_field charger_vin_overvolt;
	const struct reg_field boost_enable;
	const struct reg_field boost_llshdn_enable;
	const struct reg_field boost_llshdn_i_limit;
	const struct reg_field boost_load_powerup_en;
	const struct reg_field boost_vin_pullout_en;
	const struct reg_field boost_undervolt_limit;
	const struct reg_field boost_light_load_status;
	const struct reg_field battery_ntc_dis;
	const struct reg_field battery_type;
	const struct reg_field battery_vset_en;
	const struct reg_field battery_adc_volt_low;
	const struct reg_field battery_adc_volt_high;
	const struct reg_field battery_adc_curr_low;
	const struct reg_field battery_adc_curr_high;
	const struct reg_field battery_adc_ovolt_low;
	const struct reg_field battery_adc_ovolt_high;
	const struct reg_field btn_shdn_enable;
	const struct reg_field btn_wled_mode;
	const struct reg_field btn_shdn_mode;
	const struct reg_field btn_long_press_time;
	const struct reg_field btn_pressed;
	const struct reg_field btn_long_pressed;
	const struct reg_field btn_short_pressed;
	const struct reg_field wled_enable;
	const struct reg_field wled_detect_en;
	const struct reg_field wled_present;

	int vbat_max;
	int boost_undervolt_setpoint;
	int boost_undervolt_uv_per_bit;
	int const_curr_setpoint;
	u8  chg_end_inverted;
};

/*
 * The IP5xxx charger only responds on I2C when it is "awake". The charger is
 * generally only awake when VIN is powered or when its boost converter is
 * enabled. Going into shutdown resets all register values. To handle this:
 *  1) When any bus error occurs, assume the charger has gone into shutdown.
 *  2) Attempt the initialization sequence on each subsequent register access
 *     until it succeeds.
 */
static int ip5xxx_read(struct ip5xxx *ip5xxx, struct regmap_field *field,
		       unsigned int *val)
{
	int ret;

	if (!field)
		return -EOPNOTSUPP;

	ret = regmap_field_read(field, val);
	if (ret)
		ip5xxx->initialized = false;

	return ret;
}

static int ip5xxx_write(struct ip5xxx *ip5xxx, struct regmap_field *field,
			unsigned int val)
{
	int ret;

	if (!field)
		return -EOPNOTSUPP;

	ret = regmap_field_write(field, val);
	if (ret)
		ip5xxx->initialized = false;

	return ret;
}

static int ip5xxx_initialize(struct power_supply *psy)
{
	struct ip5xxx *ip5xxx = power_supply_get_drvdata(psy);
	int ret;

	if (ip5xxx->initialized)
		return 0;

	/*
	 * Disable shutdown under light load.
	 * Enable power on when under load.
	 */
	if (ip5xxx->regs.boost.light_load_shutdown.enable) {
		ret = ip5xxx_write(ip5xxx, ip5xxx->regs.boost.light_load_shutdown.enable, 0);
		if (ret)
			return ret;
	}
	ret = ip5xxx_write(ip5xxx, ip5xxx->regs.boost.load_powerup_en, 1);
	if (ret)
		return ret;

	/*
	 * Enable shutdown after a long button press (as configured below).
	 */
	ret = ip5xxx_write(ip5xxx, ip5xxx->regs.btn.shdn_enable, 1);
	if (ret)
		return ret;

	/*
	 * Power on automatically when VIN is removed.
	 */
	ret = ip5xxx_write(ip5xxx, ip5xxx->regs.boost.vin_pullout_en, 1);
	if (ret)
		return ret;

	/*
	 * Enable the NTC.
	 * Configure the button for two presses => LED, long press => shutdown.
	 */
	if (ip5xxx->regs.battery.ntc_dis) {
		ret = ip5xxx_write(ip5xxx, ip5xxx->regs.battery.ntc_dis, 0);
		if (ret)
			return ret;
	}
	ret = ip5xxx_write(ip5xxx, ip5xxx->regs.btn.wled_mode, 1);
	if (ret)
		return ret;
	ret = ip5xxx_write(ip5xxx, ip5xxx->regs.btn.shdn_mode, 1);
	if (ret)
		return ret;

	ip5xxx->initialized = true;
	dev_dbg(psy->dev.parent, "Initialized after power on\n");

	return 0;
}

static const enum power_supply_property ip5xxx_battery_properties[] = {
	POWER_SUPPLY_PROP_STATUS,
	POWER_SUPPLY_PROP_CHARGE_TYPE,
	POWER_SUPPLY_PROP_HEALTH,
	POWER_SUPPLY_PROP_VOLTAGE_MAX_DESIGN,
	POWER_SUPPLY_PROP_VOLTAGE_NOW,
	POWER_SUPPLY_PROP_VOLTAGE_OCV,
	POWER_SUPPLY_PROP_CURRENT_NOW,
	POWER_SUPPLY_PROP_CONSTANT_CHARGE_CURRENT,
	POWER_SUPPLY_PROP_CONSTANT_CHARGE_CURRENT_MAX,
	POWER_SUPPLY_PROP_CONSTANT_CHARGE_VOLTAGE,
	POWER_SUPPLY_PROP_CONSTANT_CHARGE_VOLTAGE_MAX,
};

static int ip5xxx_battery_get_status(struct ip5xxx *ip5xxx, int *val)
{
	unsigned int rval;
	int ret;

	if (!ip5xxx->regs.charger.status) {
		// Fall-back to Charging Ended bit
		ret = ip5xxx_read(ip5xxx, ip5xxx->regs.charger.chg_end, &rval);
		if (ret)
			return ret;

		if (rval == ip5xxx->chg_end_inverted)
			*val = POWER_SUPPLY_STATUS_CHARGING;
		else
			*val = POWER_SUPPLY_STATUS_NOT_CHARGING;
		return 0;
	}

	ret = ip5xxx_read(ip5xxx, ip5xxx->regs.charger.status, &rval);
	if (ret)
		return ret;

	switch (rval) {
	case IP5XXX_CHG_STAT_IDLE:
		*val = POWER_SUPPLY_STATUS_DISCHARGING;
		break;
	case IP5XXX_CHG_STAT_TRICKLE:
	case IP5XXX_CHG_STAT_CONST_CUR:
	case IP5XXX_CHG_STAT_CONST_VOLT:
		*val = POWER_SUPPLY_STATUS_CHARGING;
		break;
	case IP5XXX_CHG_STAT_CONST_VOLT_STOP:
	case IP5XXX_CHG_STAT_FULL:
		*val = POWER_SUPPLY_STATUS_FULL;
		break;
	case IP5XXX_CHG_STAT_TIMEOUT:
		*val = POWER_SUPPLY_STATUS_NOT_CHARGING;
		break;
	default:
		return -EINVAL;
	}

	return 0;
}

static int ip5xxx_battery_get_charge_type(struct ip5xxx *ip5xxx, int *val)
{
	unsigned int rval;
	int ret;

	ret = ip5xxx_read(ip5xxx, ip5xxx->regs.charger.status, &rval);
	if (ret)
		return ret;

	switch (rval) {
	case IP5XXX_CHG_STAT_IDLE:
	case IP5XXX_CHG_STAT_CONST_VOLT_STOP:
	case IP5XXX_CHG_STAT_FULL:
	case IP5XXX_CHG_STAT_TIMEOUT:
		*val = POWER_SUPPLY_CHARGE_TYPE_NONE;
		break;
	case IP5XXX_CHG_STAT_TRICKLE:
		*val = POWER_SUPPLY_CHARGE_TYPE_TRICKLE;
		break;
	case IP5XXX_CHG_STAT_CONST_CUR:
	case IP5XXX_CHG_STAT_CONST_VOLT:
		*val = POWER_SUPPLY_CHARGE_TYPE_STANDARD;
		break;
	default:
		return -EINVAL;
	}

	return 0;
}

static int ip5xxx_battery_get_health(struct ip5xxx *ip5xxx, int *val)
{
	unsigned int rval;
	int ret;

	ret = ip5xxx_read(ip5xxx, ip5xxx->regs.charger.timeout, &rval);
	if (ret)
		return ret;

	if (rval)
		*val = POWER_SUPPLY_HEALTH_SAFETY_TIMER_EXPIRE;
	else
		*val = POWER_SUPPLY_HEALTH_GOOD;

	return 0;
}

static int ip5xxx_battery_get_voltage_max(struct ip5xxx *ip5xxx, int *val)
{
	unsigned int rval;
	int ret;

	ret = ip5xxx_read(ip5xxx, ip5xxx->regs.battery.type, &rval);
	if (ret)
		return ret;

	/*
	 * It is not clear what this will return if
	 * IP5XXX_CHG_CTL4_BAT_TYPE_SEL_EN is not set...
	 */
	switch (rval) {
	case IP5XXX_BAT_TYPE_4_2V:
		*val = 4200000;
		break;
	case IP5XXX_BAT_TYPE_4_3V:
		*val = 4300000;
		break;
	case IP5XXX_BAT_TYPE_4_35V:
		*val = 4350000;
		break;
	case IP5XXX_BAT_TYPE_4_4V:
		*val = 4400000;
		break;
	default:
		return -EINVAL;
	}

	return 0;
}

static int ip5xxx_battery_read_adc(struct ip5xxx *ip5xxx,
				   struct ip5xxx_battery_adc_regs *regs, int *val)
{
	unsigned int hi, lo;
	int ret;

	ret = ip5xxx_read(ip5xxx, regs->low, &lo);
	if (ret)
		return ret;

	ret = ip5xxx_read(ip5xxx, regs->high, &hi);
	if (ret)
		return ret;

	*val = sign_extend32(hi << 8 | lo, 13);

	return 0;
}

static int ip5xxx_battery_get_property(struct power_supply *psy,
				       enum power_supply_property psp,
				       union power_supply_propval *val)
{
	struct ip5xxx *ip5xxx = power_supply_get_drvdata(psy);
	int raw, ret, vmax;
	unsigned int rval;

	ret = ip5xxx_initialize(psy);
	if (ret)
		return ret;

	switch (psp) {
	case POWER_SUPPLY_PROP_STATUS:
		return ip5xxx_battery_get_status(ip5xxx, &val->intval);

	case POWER_SUPPLY_PROP_CHARGE_TYPE:
		return ip5xxx_battery_get_charge_type(ip5xxx, &val->intval);

	case POWER_SUPPLY_PROP_HEALTH:
		return ip5xxx_battery_get_health(ip5xxx, &val->intval);

	case POWER_SUPPLY_PROP_VOLTAGE_MAX_DESIGN:
		return ip5xxx_battery_get_voltage_max(ip5xxx, &val->intval);

	case POWER_SUPPLY_PROP_VOLTAGE_NOW:
		ret = ip5xxx_battery_read_adc(ip5xxx, &ip5xxx->regs.battery.adc.volt, &raw);
		if (ret)
			return ret;

		val->intval = 2600000 + DIV_ROUND_CLOSEST(raw * 26855, 100);
		return 0;

	case POWER_SUPPLY_PROP_VOLTAGE_OCV:
		ret = ip5xxx_battery_read_adc(ip5xxx, &ip5xxx->regs.battery.adc.open_volt, &raw);
		if (ret)
			return ret;

		val->intval = 2600000 + DIV_ROUND_CLOSEST(raw * 26855, 100);
		return 0;

	case POWER_SUPPLY_PROP_CURRENT_NOW:
		ret = ip5xxx_battery_read_adc(ip5xxx, &ip5xxx->regs.battery.adc.curr, &raw);
		if (ret)
			return ret;

		val->intval = DIV_ROUND_CLOSEST(raw * 149197, 200);
		return 0;

	case POWER_SUPPLY_PROP_CONSTANT_CHARGE_CURRENT:
		ret = ip5xxx_read(ip5xxx, ip5xxx->regs.charger.const_curr_sel, &rval);
		if (ret)
			return ret;

		val->intval = ip5xxx->const_curr.setpoint + 100000 * rval;
		return 0;

	case POWER_SUPPLY_PROP_CONSTANT_CHARGE_CURRENT_MAX:
		val->intval = 100000 * 0x1f;
		return 0;

	case POWER_SUPPLY_PROP_CONSTANT_CHARGE_VOLTAGE:
		ret = ip5xxx_battery_get_voltage_max(ip5xxx, &vmax);
		if (ret)
			return ret;

		ret = ip5xxx_read(ip5xxx, ip5xxx->regs.charger.const_volt_sel, &rval);
		if (ret)
			return ret;

		val->intval = vmax + 14000 * rval;
		return 0;

	case POWER_SUPPLY_PROP_CONSTANT_CHARGE_VOLTAGE_MAX:
		ret = ip5xxx_battery_get_voltage_max(ip5xxx, &vmax);
		if (ret)
			return ret;

		val->intval = vmax + 14000 * 3;
		return 0;

	default:
		return -EINVAL;
	}
}

static int ip5xxx_battery_set_voltage_max(struct ip5xxx *ip5xxx, int val)
{
	unsigned int rval;
	int ret;

	if (val > ip5xxx->vbat_max)
		return -EINVAL;

	switch (val) {
	case 4200000:
		rval = IP5XXX_BAT_TYPE_4_2V;
		break;
	case 4300000:
		rval = IP5XXX_BAT_TYPE_4_3V;
		break;
	case 4350000:
		rval = IP5XXX_BAT_TYPE_4_35V;
		break;
	case 4400000:
		rval = IP5XXX_BAT_TYPE_4_4V;
		break;
	default:
		return -EINVAL;
	}

	ret = ip5xxx_write(ip5xxx, ip5xxx->regs.battery.type, rval);
	if (ret)
		return ret;

	/* Don't try to auto-detect battery type, even if the IC could */
	if (ip5xxx->regs.battery.vset_en) {
		ret = ip5xxx_write(ip5xxx, ip5xxx->regs.battery.vset_en, 1);
		if (ret)
			return ret;
	}

	return 0;
}

static int ip5xxx_battery_set_property(struct power_supply *psy,
				       enum power_supply_property psp,
				       const union power_supply_propval *val)
{
	struct ip5xxx *ip5xxx = power_supply_get_drvdata(psy);
	unsigned int rval;
	int ret, vmax;

	ret = ip5xxx_initialize(psy);
	if (ret)
		return ret;

	switch (psp) {
	case POWER_SUPPLY_PROP_STATUS:
		switch (val->intval) {
		case POWER_SUPPLY_STATUS_CHARGING:
			rval = 1;
			break;
		case POWER_SUPPLY_STATUS_DISCHARGING:
		case POWER_SUPPLY_STATUS_NOT_CHARGING:
			rval = 0;
			break;
		default:
			return -EINVAL;
		}
		return ip5xxx_write(ip5xxx, ip5xxx->regs.charger.enable, rval);

	case POWER_SUPPLY_PROP_VOLTAGE_MAX_DESIGN:
		return ip5xxx_battery_set_voltage_max(ip5xxx, val->intval);

	case POWER_SUPPLY_PROP_CONSTANT_CHARGE_CURRENT:
		rval = (val->intval - ip5xxx->const_curr.setpoint) / 100000;
		return ip5xxx_write(ip5xxx, ip5xxx->regs.charger.const_curr_sel, rval);

	case POWER_SUPPLY_PROP_CONSTANT_CHARGE_VOLTAGE:
		ret = ip5xxx_battery_get_voltage_max(ip5xxx, &vmax);
		if (ret)
			return ret;

		rval = (val->intval - vmax) / 14000;
		return ip5xxx_write(ip5xxx, ip5xxx->regs.charger.const_volt_sel, rval);

	default:
		return -EINVAL;
	}
}

static int ip5xxx_battery_property_is_writeable(struct power_supply *psy,
						enum power_supply_property psp)
{
	return psp == POWER_SUPPLY_PROP_STATUS ||
	       psp == POWER_SUPPLY_PROP_VOLTAGE_MAX_DESIGN ||
	       psp == POWER_SUPPLY_PROP_CONSTANT_CHARGE_CURRENT ||
	       psp == POWER_SUPPLY_PROP_CONSTANT_CHARGE_VOLTAGE;
}

static const struct power_supply_desc ip5xxx_battery_desc = {
	.name			= "ip5xxx-battery",
	.type			= POWER_SUPPLY_TYPE_BATTERY,
	.properties		= ip5xxx_battery_properties,
	.num_properties		= ARRAY_SIZE(ip5xxx_battery_properties),
	.get_property		= ip5xxx_battery_get_property,
	.set_property		= ip5xxx_battery_set_property,
	.property_is_writeable	= ip5xxx_battery_property_is_writeable,
};

static const enum power_supply_property ip5xxx_boost_properties[] = {
	POWER_SUPPLY_PROP_ONLINE,
	POWER_SUPPLY_PROP_VOLTAGE_MIN_DESIGN,
};

static int ip5xxx_boost_get_property(struct power_supply *psy,
				     enum power_supply_property psp,
				     union power_supply_propval *val)
{
	struct ip5xxx *ip5xxx = power_supply_get_drvdata(psy);
	unsigned int rval;
	int ret;

	ret = ip5xxx_initialize(psy);
	if (ret)
		return ret;

	switch (psp) {
	case POWER_SUPPLY_PROP_ONLINE:
		ret = ip5xxx_read(ip5xxx, ip5xxx->regs.boost.enable, &rval);
		if (ret)
			return ret;

		val->intval = !!rval;
		return 0;

	case POWER_SUPPLY_PROP_VOLTAGE_MIN_DESIGN:
		ret = ip5xxx_read(ip5xxx, ip5xxx->regs.boost.undervolt_limit, &rval);
		if (ret)
			return ret;

		val->intval = ip5xxx->boost_undervolt.setpoint +
			      ip5xxx->boost_undervolt.microvolts_per_bit * rval;
		return 0;

	default:
		return -EINVAL;
	}
}

static int ip5xxx_boost_set_property(struct power_supply *psy,
				     enum power_supply_property psp,
				     const union power_supply_propval *val)
{
	struct ip5xxx *ip5xxx = power_supply_get_drvdata(psy);
	unsigned int rval;
	int ret;

	ret = ip5xxx_initialize(psy);
	if (ret)
		return ret;

	switch (psp) {
	case POWER_SUPPLY_PROP_ONLINE:
		return ip5xxx_write(ip5xxx, ip5xxx->regs.boost.enable, !!val->intval);

	case POWER_SUPPLY_PROP_VOLTAGE_MIN_DESIGN:
		rval = (val->intval - ip5xxx->boost_undervolt.setpoint) /
			ip5xxx->boost_undervolt.microvolts_per_bit;
		return ip5xxx_write(ip5xxx, ip5xxx->regs.boost.undervolt_limit, rval);

	default:
		return -EINVAL;
	}
}

static int ip5xxx_boost_property_is_writeable(struct power_supply *psy,
					      enum power_supply_property psp)
{
	return true;
}

static const struct power_supply_desc ip5xxx_boost_desc = {
	.name			= "ip5xxx-boost",
	.type			= POWER_SUPPLY_TYPE_USB,
	.properties		= ip5xxx_boost_properties,
	.num_properties		= ARRAY_SIZE(ip5xxx_boost_properties),
	.get_property		= ip5xxx_boost_get_property,
	.set_property		= ip5xxx_boost_set_property,
	.property_is_writeable	= ip5xxx_boost_property_is_writeable,
};

static const struct regmap_config ip5xxx_regmap_config = {
	.reg_bits		= 8,
	.val_bits		= 8,
	.max_register		= 0xa9,
};

static struct ip5xxx_regfield_config ip51xx_fields = {
	.charger_enable = REG_FIELD(0x01, 1, 1),
	.charger_const_volt_sel = REG_FIELD(0x24, 1, 2),
	.charger_const_curr_sel = REG_FIELD(0x25, 0, 4),
	.charger_status = REG_FIELD(0x71, 5, 7),
	.charger_chg_end = REG_FIELD(0x71, 3, 3),
	.charger_timeout = REG_FIELD(0x71, 0, 2),
	.charger_vin_overvolt = REG_FIELD(0x72, 5, 5),
	.boost_enable = REG_FIELD(0x01, 2, 2),
	.boost_llshdn_enable = REG_FIELD(0x02, 1, 1),
	.boost_llshdn_i_limit = REG_FIELD(0x0c, 3, 7),
	.boost_load_powerup_en = REG_FIELD(0x02, 0, 0),
	.boost_vin_pullout_en = REG_FIELD(0x04, 5, 5),
	.boost_undervolt_limit = REG_FIELD(0x22, 2, 3),
	.boost_light_load_status = REG_FIELD(0x72, 6, 6),
	.battery_ntc_dis = REG_FIELD(0x07, 6, 6),
	.battery_type = REG_FIELD(0x24, 5, 6),
	.battery_vset_en = REG_FIELD(0x26, 6, 6),
	.battery_adc_volt_low = REG_FIELD(0xa2, 0, 7),
	.battery_adc_volt_high = REG_FIELD(0xa3, 0, 5),
	.battery_adc_curr_low = REG_FIELD(0xa4, 0, 7),
	.battery_adc_curr_high = REG_FIELD(0xa5, 0, 5),
	.battery_adc_ovolt_low = REG_FIELD(0xa8, 0, 7),
	.battery_adc_ovolt_high = REG_FIELD(0xa9, 0, 5),
	.btn_shdn_enable = REG_FIELD(0x03, 5, 5),
	.btn_wled_mode = REG_FIELD(0x07, 1, 1),
	.btn_shdn_mode = REG_FIELD(0x07, 0, 0),
	.btn_long_press_time = REG_FIELD(0x03, 6, 7),
	.btn_pressed = REG_FIELD(0x77, 3, 3),
	.btn_long_pressed = REG_FIELD(0x77, 1, 1),
	.btn_short_pressed = REG_FIELD(0x77, 0, 0),
	.wled_enable = REG_FIELD(0x01, 3, 3),
	.wled_detect_en = REG_FIELD(0x01, 4, 4),
	.wled_present = REG_FIELD(0x72, 7, 7),

	.vbat_max = 4350000,
	.boost_undervolt_setpoint = 4530000,
	.boost_undervolt_uv_per_bit = 100000,
};

static struct ip5xxx_regfield_config ip5306_fields = {
	.charger_enable = REG_FIELD(0x00, 4, 4),
	.charger_const_volt_sel = REG_FIELD(0x22, 0, 1),
	.charger_const_curr_sel = REG_FIELD(0x24, 0, 4),
	.charger_status = REG_FIELD_UNSUPPORTED, // other bits...
	.charger_chg_end = REG_FIELD(0x71, 3, 3),
	.charger_timeout = REG_FIELD_UNSUPPORTED,
	.charger_vin_overvolt = REG_FIELD_UNSUPPORTED,
	.boost_enable = REG_FIELD(0x00, 5, 5),
	.boost_llshdn_enable = REG_FIELD_UNSUPPORTED,
	.boost_llshdn_i_limit = REG_FIELD_UNSUPPORTED,
	.boost_load_powerup_en = REG_FIELD(0x00, 2, 2),
	.boost_vin_pullout_en = REG_FIELD(0x01, 2, 2),
	.boost_undervolt_limit = REG_FIELD(0x21, 2, 4),
	.boost_light_load_status = REG_FIELD(0x72, 2, 2),
	.battery_ntc_dis = REG_FIELD_UNSUPPORTED,
	.battery_type = REG_FIELD(0x22, 2, 3),
	.battery_vset_en = REG_FIELD_UNSUPPORTED,
	.battery_adc_volt_low = REG_FIELD_UNSUPPORTED,
	.battery_adc_volt_high = REG_FIELD_UNSUPPORTED,
	.battery_adc_curr_low = REG_FIELD_UNSUPPORTED,
	.battery_adc_curr_high = REG_FIELD_UNSUPPORTED,
	.battery_adc_ovolt_low = REG_FIELD_UNSUPPORTED,
	.battery_adc_ovolt_high = REG_FIELD_UNSUPPORTED,
	.btn_shdn_enable = REG_FIELD(0x00, 0, 0),
	.btn_wled_mode = REG_FIELD(0x01, 6, 6),
	.btn_shdn_mode = REG_FIELD(0x01, 7, 7),
	.btn_long_press_time = REG_FIELD(0x02, 4, 4), // +1s
	.btn_pressed = REG_FIELD_UNSUPPORTED,
	/* TODO: double press */
	.btn_long_pressed = REG_FIELD(0x77, 1, 1),
	.btn_short_pressed = REG_FIELD(0x77, 0, 0),
	.wled_enable = REG_FIELD_UNSUPPORTED,
	.wled_detect_en = REG_FIELD_UNSUPPORTED,
	.wled_present = REG_FIELD_UNSUPPORTED,

	.vbat_max = 4400000,
	.boost_undervolt_setpoint = 4450000,
	.boost_undervolt_uv_per_bit = 50000,
	.const_curr_setpoint = 50000,
	.chg_end_inverted = 1,
};

#define ip5xxx_setup_reg(_field, _reg) \
			do { \
				if (likely(cfg->_field.lsb <= cfg->_field.msb)) { \
					struct regmap_field *_tmp = devm_regmap_field_alloc(dev, \
							ip5xxx->regmap, cfg->_field); \
					if (!IS_ERR(_tmp)) \
						ip5xxx->regs._reg = _tmp; \
				} \
			} while (0)

static void ip5xxx_setup_regs(struct device *dev, struct ip5xxx *ip5xxx,
			      const struct ip5xxx_regfield_config *cfg)
{
	ip5xxx_setup_reg(charger_enable, charger.enable);
	ip5xxx_setup_reg(charger_const_volt_sel, charger.const_volt_sel);
	ip5xxx_setup_reg(charger_const_curr_sel, charger.const_curr_sel);
	ip5xxx_setup_reg(charger_status, charger.status);
	ip5xxx_setup_reg(charger_chg_end, charger.chg_end);
	ip5xxx_setup_reg(charger_timeout, charger.timeout);
	ip5xxx_setup_reg(charger_vin_overvolt, charger.vin_overvolt);
	ip5xxx_setup_reg(boost_enable, boost.enable);
	ip5xxx_setup_reg(boost_llshdn_enable, boost.light_load_shutdown.enable);
	ip5xxx_setup_reg(boost_llshdn_i_limit, boost.light_load_shutdown.i_limit);
	ip5xxx_setup_reg(boost_load_powerup_en, boost.load_powerup_en);
	ip5xxx_setup_reg(boost_vin_pullout_en, boost.vin_pullout_en);
	ip5xxx_setup_reg(boost_undervolt_limit, boost.undervolt_limit);
	ip5xxx_setup_reg(boost_light_load_status, boost.light_load_status);
	ip5xxx_setup_reg(battery_ntc_dis, battery.ntc_dis);
	ip5xxx_setup_reg(battery_type, battery.type);
	ip5xxx_setup_reg(battery_vset_en, battery.vset_en);
	ip5xxx_setup_reg(battery_adc_volt_low, battery.adc.volt.low);
	ip5xxx_setup_reg(battery_adc_volt_high, battery.adc.volt.high);
	ip5xxx_setup_reg(battery_adc_curr_low, battery.adc.curr.low);
	ip5xxx_setup_reg(battery_adc_curr_high, battery.adc.curr.high);
	ip5xxx_setup_reg(battery_adc_ovolt_low, battery.adc.open_volt.low);
	ip5xxx_setup_reg(battery_adc_ovolt_high, battery.adc.open_volt.high);
	ip5xxx_setup_reg(btn_shdn_enable, btn.shdn_enable);
	ip5xxx_setup_reg(btn_wled_mode, btn.wled_mode);
	ip5xxx_setup_reg(btn_shdn_mode, btn.shdn_mode);
	ip5xxx_setup_reg(btn_long_press_time, btn.long_press_time);
	ip5xxx_setup_reg(btn_pressed, btn.pressed);
	ip5xxx_setup_reg(btn_long_pressed, btn.long_pressed);
	ip5xxx_setup_reg(btn_short_pressed, btn.short_pressed);
	ip5xxx_setup_reg(wled_enable, wled.enable);
	ip5xxx_setup_reg(wled_detect_en, wled.detect_en);
	ip5xxx_setup_reg(wled_present, wled.present);

	ip5xxx->vbat_max = cfg->vbat_max;
	ip5xxx->boost_undervolt.setpoint = cfg->boost_undervolt_setpoint;
	ip5xxx->boost_undervolt.microvolts_per_bit = cfg->boost_undervolt_uv_per_bit;
	ip5xxx->const_curr.setpoint = cfg->const_curr_setpoint;
	ip5xxx->chg_end_inverted = cfg->chg_end_inverted;
}

static int ip5xxx_power_probe(struct i2c_client *client)
{
	const struct ip5xxx_regfield_config *fields = &ip51xx_fields;
	struct power_supply_config psy_cfg = {};
	struct device *dev = &client->dev;
	const struct of_device_id *of_id;
	struct power_supply *psy;
	struct ip5xxx *ip5xxx;

	ip5xxx = devm_kzalloc(dev, sizeof(*ip5xxx), GFP_KERNEL);
	if (!ip5xxx)
		return -ENOMEM;

	ip5xxx->regmap = devm_regmap_init_i2c(client, &ip5xxx_regmap_config);
	if (IS_ERR(ip5xxx->regmap))
		return PTR_ERR(ip5xxx->regmap);

	of_id = i2c_of_match_device(dev->driver->of_match_table, client);
	if (of_id)
		fields = (const struct ip5xxx_regfield_config *)of_id->data;
	ip5xxx_setup_regs(dev, ip5xxx, fields);

<<<<<<< HEAD
	psy_cfg.of_node = dev->of_node;
=======
	psy_cfg.fwnode = dev_fwnode(dev);
>>>>>>> e8a457b7
	psy_cfg.drv_data = ip5xxx;

	psy = devm_power_supply_register(dev, &ip5xxx_battery_desc, &psy_cfg);
	if (IS_ERR(psy))
		return PTR_ERR(psy);

	psy = devm_power_supply_register(dev, &ip5xxx_boost_desc, &psy_cfg);
	if (IS_ERR(psy))
		return PTR_ERR(psy);

	return 0;
}

static const struct of_device_id ip5xxx_power_of_match[] = {
	{ .compatible = "injoinic,ip5108", .data = &ip51xx_fields },
	{ .compatible = "injoinic,ip5109", .data = &ip51xx_fields },
	{ .compatible = "injoinic,ip5207", .data = &ip51xx_fields },
	{ .compatible = "injoinic,ip5209", .data = &ip51xx_fields },
	{ .compatible = "injoinic,ip5306", .data = &ip5306_fields },
	{ }
};
MODULE_DEVICE_TABLE(of, ip5xxx_power_of_match);

static struct i2c_driver ip5xxx_power_driver = {
	.probe		= ip5xxx_power_probe,
	.driver		= {
		.name		= "ip5xxx-power",
		.of_match_table	= ip5xxx_power_of_match,
	}
};
module_i2c_driver(ip5xxx_power_driver);

MODULE_AUTHOR("Samuel Holland <samuel@sholland.org>");
MODULE_DESCRIPTION("Injoinic IP5xxx power bank IC driver");
MODULE_LICENSE("GPL");<|MERGE_RESOLUTION|>--- conflicted
+++ resolved
@@ -848,11 +848,7 @@
 		fields = (const struct ip5xxx_regfield_config *)of_id->data;
 	ip5xxx_setup_regs(dev, ip5xxx, fields);
 
-<<<<<<< HEAD
-	psy_cfg.of_node = dev->of_node;
-=======
 	psy_cfg.fwnode = dev_fwnode(dev);
->>>>>>> e8a457b7
 	psy_cfg.drv_data = ip5xxx;
 
 	psy = devm_power_supply_register(dev, &ip5xxx_battery_desc, &psy_cfg);
