// SPDX-License-Identifier: GPL-2.0-only
/* Copyright(c) 2022 Intel Corporation. All rights reserved. */
#include <linux/seq_file.h>
#include <linux/device.h>
#include <linux/delay.h>

#include "cxlmem.h"
#include "core.h"

/**
 * DOC: cxl core hdm
 *
 * Compute Express Link Host Managed Device Memory, starting with the
 * CXL 2.0 specification, is managed by an array of HDM Decoder register
 * instances per CXL port and per CXL endpoint. Define common helpers
 * for enumerating these registers and capabilities.
 */

DECLARE_RWSEM(cxl_dpa_rwsem);

static int add_hdm_decoder(struct cxl_port *port, struct cxl_decoder *cxld,
			   int *target_map)
{
	int rc;

	rc = cxl_decoder_add_locked(cxld, target_map);
	if (rc) {
		put_device(&cxld->dev);
		dev_err(&port->dev, "Failed to add decoder\n");
		return rc;
	}

	rc = cxl_decoder_autoremove(&port->dev, cxld);
	if (rc)
		return rc;

	dev_dbg(&cxld->dev, "Added to port %s\n", dev_name(&port->dev));

	return 0;
}

/*
 * Per the CXL specification (8.2.5.12 CXL HDM Decoder Capability Structure)
 * single ported host-bridges need not publish a decoder capability when a
 * passthrough decode can be assumed, i.e. all transactions that the uport sees
 * are claimed and passed to the single dport. Disable the range until the first
 * CXL region is enumerated / activated.
 */
int devm_cxl_add_passthrough_decoder(struct cxl_port *port)
{
	struct cxl_switch_decoder *cxlsd;
	struct cxl_dport *dport = NULL;
	int single_port_map[1];
	unsigned long index;
	struct cxl_hdm *cxlhdm = dev_get_drvdata(&port->dev);

	/*
	 * Capability checks are moot for passthrough decoders, support
	 * any and all possibilities.
	 */
	cxlhdm->interleave_mask = ~0U;
	cxlhdm->iw_cap_mask = ~0UL;

	cxlsd = cxl_switch_decoder_alloc(port, 1);
	if (IS_ERR(cxlsd))
		return PTR_ERR(cxlsd);

	device_lock_assert(&port->dev);

	xa_for_each(&port->dports, index, dport)
		break;
	single_port_map[0] = dport->port_id;

	return add_hdm_decoder(port, &cxlsd->cxld, single_port_map);
}
EXPORT_SYMBOL_NS_GPL(devm_cxl_add_passthrough_decoder, CXL);

static void parse_hdm_decoder_caps(struct cxl_hdm *cxlhdm)
{
	u32 hdm_cap;

	hdm_cap = readl(cxlhdm->regs.hdm_decoder + CXL_HDM_DECODER_CAP_OFFSET);
	cxlhdm->decoder_count = cxl_hdm_decoder_count(hdm_cap);
	cxlhdm->target_count =
		FIELD_GET(CXL_HDM_DECODER_TARGET_COUNT_MASK, hdm_cap);
	if (FIELD_GET(CXL_HDM_DECODER_INTERLEAVE_11_8, hdm_cap))
		cxlhdm->interleave_mask |= GENMASK(11, 8);
	if (FIELD_GET(CXL_HDM_DECODER_INTERLEAVE_14_12, hdm_cap))
		cxlhdm->interleave_mask |= GENMASK(14, 12);
<<<<<<< HEAD
=======
	cxlhdm->iw_cap_mask = BIT(1) | BIT(2) | BIT(4) | BIT(8);
	if (FIELD_GET(CXL_HDM_DECODER_INTERLEAVE_3_6_12_WAY, hdm_cap))
		cxlhdm->iw_cap_mask |= BIT(3) | BIT(6) | BIT(12);
	if (FIELD_GET(CXL_HDM_DECODER_INTERLEAVE_16_WAY, hdm_cap))
		cxlhdm->iw_cap_mask |= BIT(16);
>>>>>>> 0c383648
}

static bool should_emulate_decoders(struct cxl_endpoint_dvsec_info *info)
{
	struct cxl_hdm *cxlhdm;
	void __iomem *hdm;
	u32 ctrl;
	int i;

	if (!info)
		return false;

	cxlhdm = dev_get_drvdata(&info->port->dev);
	hdm = cxlhdm->regs.hdm_decoder;

	if (!hdm)
		return true;

	/*
	 * If HDM decoders are present and the driver is in control of
	 * Mem_Enable skip DVSEC based emulation
	 */
	if (!info->mem_enabled)
		return false;

	/*
	 * If any decoders are committed already, there should not be any
	 * emulated DVSEC decoders.
	 */
	for (i = 0; i < cxlhdm->decoder_count; i++) {
		ctrl = readl(hdm + CXL_HDM_DECODER0_CTRL_OFFSET(i));
		dev_dbg(&info->port->dev,
			"decoder%d.%d: committed: %ld base: %#x_%.8x size: %#x_%.8x\n",
			info->port->id, i,
			FIELD_GET(CXL_HDM_DECODER0_CTRL_COMMITTED, ctrl),
			readl(hdm + CXL_HDM_DECODER0_BASE_HIGH_OFFSET(i)),
			readl(hdm + CXL_HDM_DECODER0_BASE_LOW_OFFSET(i)),
			readl(hdm + CXL_HDM_DECODER0_SIZE_HIGH_OFFSET(i)),
			readl(hdm + CXL_HDM_DECODER0_SIZE_LOW_OFFSET(i)));
		if (FIELD_GET(CXL_HDM_DECODER0_CTRL_COMMITTED, ctrl))
			return false;
	}

	return true;
}

/**
 * devm_cxl_setup_hdm - map HDM decoder component registers
 * @port: cxl_port to map
 * @info: cached DVSEC range register info
 */
struct cxl_hdm *devm_cxl_setup_hdm(struct cxl_port *port,
				   struct cxl_endpoint_dvsec_info *info)
{
	struct cxl_register_map *reg_map = &port->reg_map;
	struct device *dev = &port->dev;
	struct cxl_hdm *cxlhdm;
	int rc;

	cxlhdm = devm_kzalloc(dev, sizeof(*cxlhdm), GFP_KERNEL);
	if (!cxlhdm)
		return ERR_PTR(-ENOMEM);
	cxlhdm->port = port;
	dev_set_drvdata(dev, cxlhdm);

	/* Memory devices can configure device HDM using DVSEC range regs. */
	if (reg_map->resource == CXL_RESOURCE_NONE) {
		if (!info || !info->mem_enabled) {
			dev_err(dev, "No component registers mapped\n");
			return ERR_PTR(-ENXIO);
		}

		cxlhdm->decoder_count = info->ranges;
		return cxlhdm;
	}

	if (!reg_map->component_map.hdm_decoder.valid) {
		dev_dbg(&port->dev, "HDM decoder registers not implemented\n");
		/* unique error code to indicate no HDM decoder capability */
		return ERR_PTR(-ENODEV);
	}

	rc = cxl_map_component_regs(reg_map, &cxlhdm->regs,
				    BIT(CXL_CM_CAP_CAP_ID_HDM));
	if (rc) {
		dev_err(dev, "Failed to map HDM capability.\n");
		return ERR_PTR(rc);
	}

	parse_hdm_decoder_caps(cxlhdm);
	if (cxlhdm->decoder_count == 0) {
		dev_err(dev, "Spec violation. Caps invalid\n");
		return ERR_PTR(-ENXIO);
	}

	/*
	 * Now that the hdm capability is parsed, decide if range
	 * register emulation is needed and fixup cxlhdm accordingly.
	 */
	if (should_emulate_decoders(info)) {
		dev_dbg(dev, "Fallback map %d range register%s\n", info->ranges,
			info->ranges > 1 ? "s" : "");
		cxlhdm->decoder_count = info->ranges;
	}

	return cxlhdm;
}
EXPORT_SYMBOL_NS_GPL(devm_cxl_setup_hdm, CXL);

static void __cxl_dpa_debug(struct seq_file *file, struct resource *r, int depth)
{
	unsigned long long start = r->start, end = r->end;

	seq_printf(file, "%*s%08llx-%08llx : %s\n", depth * 2, "", start, end,
		   r->name);
}

void cxl_dpa_debug(struct seq_file *file, struct cxl_dev_state *cxlds)
{
	struct resource *p1, *p2;

	down_read(&cxl_dpa_rwsem);
	for (p1 = cxlds->dpa_res.child; p1; p1 = p1->sibling) {
		__cxl_dpa_debug(file, p1, 0);
		for (p2 = p1->child; p2; p2 = p2->sibling)
			__cxl_dpa_debug(file, p2, 1);
	}
	up_read(&cxl_dpa_rwsem);
}
EXPORT_SYMBOL_NS_GPL(cxl_dpa_debug, CXL);

/*
 * Must be called in a context that synchronizes against this decoder's
 * port ->remove() callback (like an endpoint decoder sysfs attribute)
 */
static void __cxl_dpa_release(struct cxl_endpoint_decoder *cxled)
{
	struct cxl_memdev *cxlmd = cxled_to_memdev(cxled);
	struct cxl_port *port = cxled_to_port(cxled);
	struct cxl_dev_state *cxlds = cxlmd->cxlds;
	struct resource *res = cxled->dpa_res;
	resource_size_t skip_start;

	lockdep_assert_held_write(&cxl_dpa_rwsem);

	/* save @skip_start, before @res is released */
	skip_start = res->start - cxled->skip;
	__release_region(&cxlds->dpa_res, res->start, resource_size(res));
	if (cxled->skip)
		__release_region(&cxlds->dpa_res, skip_start, cxled->skip);
	cxled->skip = 0;
	cxled->dpa_res = NULL;
	put_device(&cxled->cxld.dev);
	port->hdm_end--;
}

static void cxl_dpa_release(void *cxled)
{
	down_write(&cxl_dpa_rwsem);
	__cxl_dpa_release(cxled);
	up_write(&cxl_dpa_rwsem);
}

/*
 * Must be called from context that will not race port device
 * unregistration, like decoder sysfs attribute methods
 */
static void devm_cxl_dpa_release(struct cxl_endpoint_decoder *cxled)
{
	struct cxl_port *port = cxled_to_port(cxled);

	lockdep_assert_held_write(&cxl_dpa_rwsem);
	devm_remove_action(&port->dev, cxl_dpa_release, cxled);
	__cxl_dpa_release(cxled);
}

static int __cxl_dpa_reserve(struct cxl_endpoint_decoder *cxled,
			     resource_size_t base, resource_size_t len,
			     resource_size_t skipped)
{
	struct cxl_memdev *cxlmd = cxled_to_memdev(cxled);
	struct cxl_port *port = cxled_to_port(cxled);
	struct cxl_dev_state *cxlds = cxlmd->cxlds;
	struct device *dev = &port->dev;
	struct resource *res;

	lockdep_assert_held_write(&cxl_dpa_rwsem);

	if (!len) {
		dev_warn(dev, "decoder%d.%d: empty reservation attempted\n",
			 port->id, cxled->cxld.id);
		return -EINVAL;
	}

	if (cxled->dpa_res) {
		dev_dbg(dev, "decoder%d.%d: existing allocation %pr assigned\n",
			port->id, cxled->cxld.id, cxled->dpa_res);
		return -EBUSY;
	}

	if (port->hdm_end + 1 != cxled->cxld.id) {
		/*
		 * Assumes alloc and commit order is always in hardware instance
		 * order per expectations from 8.2.5.12.20 Committing Decoder
		 * Programming that enforce decoder[m] committed before
		 * decoder[m+1] commit start.
		 */
		dev_dbg(dev, "decoder%d.%d: expected decoder%d.%d\n", port->id,
			cxled->cxld.id, port->id, port->hdm_end + 1);
		return -EBUSY;
	}

	if (skipped) {
		res = __request_region(&cxlds->dpa_res, base - skipped, skipped,
				       dev_name(&cxled->cxld.dev), 0);
		if (!res) {
			dev_dbg(dev,
				"decoder%d.%d: failed to reserve skipped space\n",
				port->id, cxled->cxld.id);
			return -EBUSY;
		}
	}
	res = __request_region(&cxlds->dpa_res, base, len,
			       dev_name(&cxled->cxld.dev), 0);
	if (!res) {
		dev_dbg(dev, "decoder%d.%d: failed to reserve allocation\n",
			port->id, cxled->cxld.id);
		if (skipped)
			__release_region(&cxlds->dpa_res, base - skipped,
					 skipped);
		return -EBUSY;
	}
	cxled->dpa_res = res;
	cxled->skip = skipped;

	if (resource_contains(&cxlds->pmem_res, res))
		cxled->mode = CXL_DECODER_PMEM;
	else if (resource_contains(&cxlds->ram_res, res))
		cxled->mode = CXL_DECODER_RAM;
	else {
		dev_warn(dev, "decoder%d.%d: %pr mixed mode not supported\n",
			 port->id, cxled->cxld.id, cxled->dpa_res);
		cxled->mode = CXL_DECODER_MIXED;
	}

	port->hdm_end++;
	get_device(&cxled->cxld.dev);
	return 0;
}

int devm_cxl_dpa_reserve(struct cxl_endpoint_decoder *cxled,
				resource_size_t base, resource_size_t len,
				resource_size_t skipped)
{
	struct cxl_port *port = cxled_to_port(cxled);
	int rc;

	down_write(&cxl_dpa_rwsem);
	rc = __cxl_dpa_reserve(cxled, base, len, skipped);
	up_write(&cxl_dpa_rwsem);

	if (rc)
		return rc;

	return devm_add_action_or_reset(&port->dev, cxl_dpa_release, cxled);
}
EXPORT_SYMBOL_NS_GPL(devm_cxl_dpa_reserve, CXL);

resource_size_t cxl_dpa_size(struct cxl_endpoint_decoder *cxled)
{
	resource_size_t size = 0;

	down_read(&cxl_dpa_rwsem);
	if (cxled->dpa_res)
		size = resource_size(cxled->dpa_res);
	up_read(&cxl_dpa_rwsem);

	return size;
}

resource_size_t cxl_dpa_resource_start(struct cxl_endpoint_decoder *cxled)
{
	resource_size_t base = -1;

	lockdep_assert_held(&cxl_dpa_rwsem);
	if (cxled->dpa_res)
		base = cxled->dpa_res->start;

	return base;
}

int cxl_dpa_free(struct cxl_endpoint_decoder *cxled)
{
	struct cxl_port *port = cxled_to_port(cxled);
	struct device *dev = &cxled->cxld.dev;
	int rc;

	down_write(&cxl_dpa_rwsem);
	if (!cxled->dpa_res) {
		rc = 0;
		goto out;
	}
	if (cxled->cxld.region) {
		dev_dbg(dev, "decoder assigned to: %s\n",
			dev_name(&cxled->cxld.region->dev));
		rc = -EBUSY;
		goto out;
	}
	if (cxled->cxld.flags & CXL_DECODER_F_ENABLE) {
		dev_dbg(dev, "decoder enabled\n");
		rc = -EBUSY;
		goto out;
	}
	if (cxled->cxld.id != port->hdm_end) {
		dev_dbg(dev, "expected decoder%d.%d\n", port->id,
			port->hdm_end);
		rc = -EBUSY;
		goto out;
	}
	devm_cxl_dpa_release(cxled);
	rc = 0;
out:
	up_write(&cxl_dpa_rwsem);
	return rc;
}

int cxl_dpa_set_mode(struct cxl_endpoint_decoder *cxled,
		     enum cxl_decoder_mode mode)
{
	struct cxl_memdev *cxlmd = cxled_to_memdev(cxled);
	struct cxl_dev_state *cxlds = cxlmd->cxlds;
	struct device *dev = &cxled->cxld.dev;
	int rc;

	switch (mode) {
	case CXL_DECODER_RAM:
	case CXL_DECODER_PMEM:
		break;
	default:
		dev_dbg(dev, "unsupported mode: %d\n", mode);
		return -EINVAL;
	}

	down_write(&cxl_dpa_rwsem);
	if (cxled->cxld.flags & CXL_DECODER_F_ENABLE) {
		rc = -EBUSY;
		goto out;
	}

	/*
	 * Only allow modes that are supported by the current partition
	 * configuration
	 */
	if (mode == CXL_DECODER_PMEM && !resource_size(&cxlds->pmem_res)) {
		dev_dbg(dev, "no available pmem capacity\n");
		rc = -ENXIO;
		goto out;
	}
	if (mode == CXL_DECODER_RAM && !resource_size(&cxlds->ram_res)) {
		dev_dbg(dev, "no available ram capacity\n");
		rc = -ENXIO;
		goto out;
	}

	cxled->mode = mode;
	rc = 0;
out:
	up_write(&cxl_dpa_rwsem);

	return rc;
}

int cxl_dpa_alloc(struct cxl_endpoint_decoder *cxled, unsigned long long size)
{
	struct cxl_memdev *cxlmd = cxled_to_memdev(cxled);
	resource_size_t free_ram_start, free_pmem_start;
	struct cxl_port *port = cxled_to_port(cxled);
	struct cxl_dev_state *cxlds = cxlmd->cxlds;
	struct device *dev = &cxled->cxld.dev;
	resource_size_t start, avail, skip;
	struct resource *p, *last;
	int rc;

	down_write(&cxl_dpa_rwsem);
	if (cxled->cxld.region) {
		dev_dbg(dev, "decoder attached to %s\n",
			dev_name(&cxled->cxld.region->dev));
		rc = -EBUSY;
		goto out;
	}

	if (cxled->cxld.flags & CXL_DECODER_F_ENABLE) {
		dev_dbg(dev, "decoder enabled\n");
		rc = -EBUSY;
		goto out;
	}

	for (p = cxlds->ram_res.child, last = NULL; p; p = p->sibling)
		last = p;
	if (last)
		free_ram_start = last->end + 1;
	else
		free_ram_start = cxlds->ram_res.start;

	for (p = cxlds->pmem_res.child, last = NULL; p; p = p->sibling)
		last = p;
	if (last)
		free_pmem_start = last->end + 1;
	else
		free_pmem_start = cxlds->pmem_res.start;

	if (cxled->mode == CXL_DECODER_RAM) {
		start = free_ram_start;
		avail = cxlds->ram_res.end - start + 1;
		skip = 0;
	} else if (cxled->mode == CXL_DECODER_PMEM) {
		resource_size_t skip_start, skip_end;

		start = free_pmem_start;
		avail = cxlds->pmem_res.end - start + 1;
		skip_start = free_ram_start;

		/*
		 * If some pmem is already allocated, then that allocation
		 * already handled the skip.
		 */
		if (cxlds->pmem_res.child &&
		    skip_start == cxlds->pmem_res.child->start)
			skip_end = skip_start - 1;
		else
			skip_end = start - 1;
		skip = skip_end - skip_start + 1;
	} else {
		dev_dbg(dev, "mode not set\n");
		rc = -EINVAL;
		goto out;
	}

	if (size > avail) {
		dev_dbg(dev, "%pa exceeds available %s capacity: %pa\n", &size,
			cxl_decoder_mode_name(cxled->mode), &avail);
		rc = -ENOSPC;
		goto out;
	}

	rc = __cxl_dpa_reserve(cxled, start, size, skip);
out:
	up_write(&cxl_dpa_rwsem);

	if (rc)
		return rc;

	return devm_add_action_or_reset(&port->dev, cxl_dpa_release, cxled);
}

static void cxld_set_interleave(struct cxl_decoder *cxld, u32 *ctrl)
{
	u16 eig;
	u8 eiw;

	/*
	 * Input validation ensures these warns never fire, but otherwise
	 * suppress unititalized variable usage warnings.
	 */
	if (WARN_ONCE(ways_to_eiw(cxld->interleave_ways, &eiw),
		      "invalid interleave_ways: %d\n", cxld->interleave_ways))
		return;
	if (WARN_ONCE(granularity_to_eig(cxld->interleave_granularity, &eig),
		      "invalid interleave_granularity: %d\n",
		      cxld->interleave_granularity))
		return;

	u32p_replace_bits(ctrl, eig, CXL_HDM_DECODER0_CTRL_IG_MASK);
	u32p_replace_bits(ctrl, eiw, CXL_HDM_DECODER0_CTRL_IW_MASK);
	*ctrl |= CXL_HDM_DECODER0_CTRL_COMMIT;
}

static void cxld_set_type(struct cxl_decoder *cxld, u32 *ctrl)
{
	u32p_replace_bits(ctrl,
			  !!(cxld->target_type == CXL_DECODER_HOSTONLYMEM),
			  CXL_HDM_DECODER0_CTRL_HOSTONLY);
}

static void cxlsd_set_targets(struct cxl_switch_decoder *cxlsd, u64 *tgt)
{
	struct cxl_dport **t = &cxlsd->target[0];
	int ways = cxlsd->cxld.interleave_ways;

	*tgt = FIELD_PREP(GENMASK(7, 0), t[0]->port_id);
	if (ways > 1)
		*tgt |= FIELD_PREP(GENMASK(15, 8), t[1]->port_id);
	if (ways > 2)
		*tgt |= FIELD_PREP(GENMASK(23, 16), t[2]->port_id);
	if (ways > 3)
		*tgt |= FIELD_PREP(GENMASK(31, 24), t[3]->port_id);
	if (ways > 4)
		*tgt |= FIELD_PREP(GENMASK_ULL(39, 32), t[4]->port_id);
	if (ways > 5)
		*tgt |= FIELD_PREP(GENMASK_ULL(47, 40), t[5]->port_id);
	if (ways > 6)
		*tgt |= FIELD_PREP(GENMASK_ULL(55, 48), t[6]->port_id);
	if (ways > 7)
		*tgt |= FIELD_PREP(GENMASK_ULL(63, 56), t[7]->port_id);
}

/*
 * Per CXL 2.0 8.2.5.12.20 Committing Decoder Programming, hardware must set
 * committed or error within 10ms, but just be generous with 20ms to account for
 * clock skew and other marginal behavior
 */
#define COMMIT_TIMEOUT_MS 20
static int cxld_await_commit(void __iomem *hdm, int id)
{
	u32 ctrl;
	int i;

	for (i = 0; i < COMMIT_TIMEOUT_MS; i++) {
		ctrl = readl(hdm + CXL_HDM_DECODER0_CTRL_OFFSET(id));
		if (FIELD_GET(CXL_HDM_DECODER0_CTRL_COMMIT_ERROR, ctrl)) {
			ctrl &= ~CXL_HDM_DECODER0_CTRL_COMMIT;
			writel(ctrl, hdm + CXL_HDM_DECODER0_CTRL_OFFSET(id));
			return -EIO;
		}
		if (FIELD_GET(CXL_HDM_DECODER0_CTRL_COMMITTED, ctrl))
			return 0;
		fsleep(1000);
	}

	return -ETIMEDOUT;
}

static int cxl_decoder_commit(struct cxl_decoder *cxld)
{
	struct cxl_port *port = to_cxl_port(cxld->dev.parent);
	struct cxl_hdm *cxlhdm = dev_get_drvdata(&port->dev);
	void __iomem *hdm = cxlhdm->regs.hdm_decoder;
	int id = cxld->id, rc;
	u64 base, size;
	u32 ctrl;

	if (cxld->flags & CXL_DECODER_F_ENABLE)
		return 0;

	if (cxl_num_decoders_committed(port) != id) {
		dev_dbg(&port->dev,
			"%s: out of order commit, expected decoder%d.%d\n",
			dev_name(&cxld->dev), port->id,
			cxl_num_decoders_committed(port));
		return -EBUSY;
	}

	/*
	 * For endpoint decoders hosted on CXL memory devices that
	 * support the sanitize operation, make sure sanitize is not in-flight.
	 */
	if (is_endpoint_decoder(&cxld->dev)) {
		struct cxl_endpoint_decoder *cxled =
			to_cxl_endpoint_decoder(&cxld->dev);
		struct cxl_memdev *cxlmd = cxled_to_memdev(cxled);
		struct cxl_memdev_state *mds =
			to_cxl_memdev_state(cxlmd->cxlds);

		if (mds && mds->security.sanitize_active) {
			dev_dbg(&cxlmd->dev,
				"attempted to commit %s during sanitize\n",
				dev_name(&cxld->dev));
			return -EBUSY;
		}
	}

	down_read(&cxl_dpa_rwsem);
	/* common decoder settings */
	ctrl = readl(hdm + CXL_HDM_DECODER0_CTRL_OFFSET(cxld->id));
	cxld_set_interleave(cxld, &ctrl);
	cxld_set_type(cxld, &ctrl);
	base = cxld->hpa_range.start;
	size = range_len(&cxld->hpa_range);

	writel(upper_32_bits(base), hdm + CXL_HDM_DECODER0_BASE_HIGH_OFFSET(id));
	writel(lower_32_bits(base), hdm + CXL_HDM_DECODER0_BASE_LOW_OFFSET(id));
	writel(upper_32_bits(size), hdm + CXL_HDM_DECODER0_SIZE_HIGH_OFFSET(id));
	writel(lower_32_bits(size), hdm + CXL_HDM_DECODER0_SIZE_LOW_OFFSET(id));

	if (is_switch_decoder(&cxld->dev)) {
		struct cxl_switch_decoder *cxlsd =
			to_cxl_switch_decoder(&cxld->dev);
		void __iomem *tl_hi = hdm + CXL_HDM_DECODER0_TL_HIGH(id);
		void __iomem *tl_lo = hdm + CXL_HDM_DECODER0_TL_LOW(id);
		u64 targets;

		cxlsd_set_targets(cxlsd, &targets);
		writel(upper_32_bits(targets), tl_hi);
		writel(lower_32_bits(targets), tl_lo);
	} else {
		struct cxl_endpoint_decoder *cxled =
			to_cxl_endpoint_decoder(&cxld->dev);
		void __iomem *sk_hi = hdm + CXL_HDM_DECODER0_SKIP_HIGH(id);
		void __iomem *sk_lo = hdm + CXL_HDM_DECODER0_SKIP_LOW(id);

		writel(upper_32_bits(cxled->skip), sk_hi);
		writel(lower_32_bits(cxled->skip), sk_lo);
	}

	writel(ctrl, hdm + CXL_HDM_DECODER0_CTRL_OFFSET(id));
	up_read(&cxl_dpa_rwsem);

	port->commit_end++;
	rc = cxld_await_commit(hdm, cxld->id);
	if (rc) {
		dev_dbg(&port->dev, "%s: error %d committing decoder\n",
			dev_name(&cxld->dev), rc);
		cxld->reset(cxld);
		return rc;
	}
	cxld->flags |= CXL_DECODER_F_ENABLE;

	return 0;
}

static int cxl_decoder_reset(struct cxl_decoder *cxld)
{
	struct cxl_port *port = to_cxl_port(cxld->dev.parent);
	struct cxl_hdm *cxlhdm = dev_get_drvdata(&port->dev);
	void __iomem *hdm = cxlhdm->regs.hdm_decoder;
	int id = cxld->id;
	u32 ctrl;

	if ((cxld->flags & CXL_DECODER_F_ENABLE) == 0)
		return 0;

	if (port->commit_end != id) {
		dev_dbg(&port->dev,
			"%s: out of order reset, expected decoder%d.%d\n",
			dev_name(&cxld->dev), port->id, port->commit_end);
		return -EBUSY;
	}

	down_read(&cxl_dpa_rwsem);
	ctrl = readl(hdm + CXL_HDM_DECODER0_CTRL_OFFSET(id));
	ctrl &= ~CXL_HDM_DECODER0_CTRL_COMMIT;
	writel(ctrl, hdm + CXL_HDM_DECODER0_CTRL_OFFSET(id));

	writel(0, hdm + CXL_HDM_DECODER0_SIZE_HIGH_OFFSET(id));
	writel(0, hdm + CXL_HDM_DECODER0_SIZE_LOW_OFFSET(id));
	writel(0, hdm + CXL_HDM_DECODER0_BASE_HIGH_OFFSET(id));
	writel(0, hdm + CXL_HDM_DECODER0_BASE_LOW_OFFSET(id));
	up_read(&cxl_dpa_rwsem);

	port->commit_end--;
	cxld->flags &= ~CXL_DECODER_F_ENABLE;

	/* Userspace is now responsible for reconfiguring this decoder */
	if (is_endpoint_decoder(&cxld->dev)) {
		struct cxl_endpoint_decoder *cxled;

		cxled = to_cxl_endpoint_decoder(&cxld->dev);
		cxled->state = CXL_DECODER_STATE_MANUAL;
	}

	return 0;
}

static int cxl_setup_hdm_decoder_from_dvsec(
	struct cxl_port *port, struct cxl_decoder *cxld, u64 *dpa_base,
	int which, struct cxl_endpoint_dvsec_info *info)
{
	struct cxl_endpoint_decoder *cxled;
	u64 len;
	int rc;

	if (!is_cxl_endpoint(port))
		return -EOPNOTSUPP;

	cxled = to_cxl_endpoint_decoder(&cxld->dev);
	len = range_len(&info->dvsec_range[which]);
	if (!len)
		return -ENOENT;

	cxld->target_type = CXL_DECODER_HOSTONLYMEM;
	cxld->commit = NULL;
	cxld->reset = NULL;
	cxld->hpa_range = info->dvsec_range[which];

	/*
	 * Set the emulated decoder as locked pending additional support to
	 * change the range registers at run time.
	 */
	cxld->flags |= CXL_DECODER_F_ENABLE | CXL_DECODER_F_LOCK;
	port->commit_end = cxld->id;

	rc = devm_cxl_dpa_reserve(cxled, *dpa_base, len, 0);
	if (rc) {
		dev_err(&port->dev,
			"decoder%d.%d: Failed to reserve DPA range %#llx - %#llx\n (%d)",
			port->id, cxld->id, *dpa_base, *dpa_base + len - 1, rc);
		return rc;
	}
	*dpa_base += len;
	cxled->state = CXL_DECODER_STATE_AUTO;

	return 0;
}

static int init_hdm_decoder(struct cxl_port *port, struct cxl_decoder *cxld,
			    int *target_map, void __iomem *hdm, int which,
			    u64 *dpa_base, struct cxl_endpoint_dvsec_info *info)
{
	struct cxl_endpoint_decoder *cxled = NULL;
	u64 size, base, skip, dpa_size, lo, hi;
	bool committed;
	u32 remainder;
	int i, rc;
	u32 ctrl;
	union {
		u64 value;
		unsigned char target_id[8];
	} target_list;

	if (should_emulate_decoders(info))
		return cxl_setup_hdm_decoder_from_dvsec(port, cxld, dpa_base,
							which, info);

	ctrl = readl(hdm + CXL_HDM_DECODER0_CTRL_OFFSET(which));
	lo = readl(hdm + CXL_HDM_DECODER0_BASE_LOW_OFFSET(which));
	hi = readl(hdm + CXL_HDM_DECODER0_BASE_HIGH_OFFSET(which));
	base = (hi << 32) + lo;
	lo = readl(hdm + CXL_HDM_DECODER0_SIZE_LOW_OFFSET(which));
	hi = readl(hdm + CXL_HDM_DECODER0_SIZE_HIGH_OFFSET(which));
	size = (hi << 32) + lo;
	committed = !!(ctrl & CXL_HDM_DECODER0_CTRL_COMMITTED);
	cxld->commit = cxl_decoder_commit;
	cxld->reset = cxl_decoder_reset;

	if (!committed)
		size = 0;
	if (base == U64_MAX || size == U64_MAX) {
		dev_warn(&port->dev, "decoder%d.%d: Invalid resource range\n",
			 port->id, cxld->id);
		return -ENXIO;
	}

	if (info)
		cxled = to_cxl_endpoint_decoder(&cxld->dev);
	cxld->hpa_range = (struct range) {
		.start = base,
		.end = base + size - 1,
	};

	/* decoders are enabled if committed */
	if (committed) {
		cxld->flags |= CXL_DECODER_F_ENABLE;
		if (ctrl & CXL_HDM_DECODER0_CTRL_LOCK)
			cxld->flags |= CXL_DECODER_F_LOCK;
		if (FIELD_GET(CXL_HDM_DECODER0_CTRL_HOSTONLY, ctrl))
			cxld->target_type = CXL_DECODER_HOSTONLYMEM;
		else
			cxld->target_type = CXL_DECODER_DEVMEM;

		guard(rwsem_write)(&cxl_region_rwsem);
		if (cxld->id != cxl_num_decoders_committed(port)) {
			dev_warn(&port->dev,
				 "decoder%d.%d: Committed out of order\n",
				 port->id, cxld->id);
			return -ENXIO;
		}

		if (size == 0) {
			dev_warn(&port->dev,
				 "decoder%d.%d: Committed with zero size\n",
				 port->id, cxld->id);
			return -ENXIO;
		}
		port->commit_end = cxld->id;
	} else {
		if (cxled) {
			struct cxl_memdev *cxlmd = cxled_to_memdev(cxled);
			struct cxl_dev_state *cxlds = cxlmd->cxlds;

			/*
			 * Default by devtype until a device arrives that needs
			 * more precision.
			 */
			if (cxlds->type == CXL_DEVTYPE_CLASSMEM)
				cxld->target_type = CXL_DECODER_HOSTONLYMEM;
			else
				cxld->target_type = CXL_DECODER_DEVMEM;
		} else {
			/* To be overridden by region type at commit time */
			cxld->target_type = CXL_DECODER_HOSTONLYMEM;
		}

		if (!FIELD_GET(CXL_HDM_DECODER0_CTRL_HOSTONLY, ctrl) &&
		    cxld->target_type == CXL_DECODER_HOSTONLYMEM) {
			ctrl |= CXL_HDM_DECODER0_CTRL_HOSTONLY;
			writel(ctrl, hdm + CXL_HDM_DECODER0_CTRL_OFFSET(which));
		}
	}
	rc = eiw_to_ways(FIELD_GET(CXL_HDM_DECODER0_CTRL_IW_MASK, ctrl),
			  &cxld->interleave_ways);
	if (rc) {
		dev_warn(&port->dev,
			 "decoder%d.%d: Invalid interleave ways (ctrl: %#x)\n",
			 port->id, cxld->id, ctrl);
		return rc;
	}
	rc = eig_to_granularity(FIELD_GET(CXL_HDM_DECODER0_CTRL_IG_MASK, ctrl),
				 &cxld->interleave_granularity);
	if (rc) {
		dev_warn(&port->dev,
			 "decoder%d.%d: Invalid interleave granularity (ctrl: %#x)\n",
			 port->id, cxld->id, ctrl);
		return rc;
	}

	dev_dbg(&port->dev, "decoder%d.%d: range: %#llx-%#llx iw: %d ig: %d\n",
		port->id, cxld->id, cxld->hpa_range.start, cxld->hpa_range.end,
		cxld->interleave_ways, cxld->interleave_granularity);

	if (!cxled) {
		lo = readl(hdm + CXL_HDM_DECODER0_TL_LOW(which));
		hi = readl(hdm + CXL_HDM_DECODER0_TL_HIGH(which));
		target_list.value = (hi << 32) + lo;
		for (i = 0; i < cxld->interleave_ways; i++)
			target_map[i] = target_list.target_id[i];

		return 0;
	}

	if (!committed)
		return 0;

	dpa_size = div_u64_rem(size, cxld->interleave_ways, &remainder);
	if (remainder) {
		dev_err(&port->dev,
			"decoder%d.%d: invalid committed configuration size: %#llx ways: %d\n",
			port->id, cxld->id, size, cxld->interleave_ways);
		return -ENXIO;
	}
	lo = readl(hdm + CXL_HDM_DECODER0_SKIP_LOW(which));
	hi = readl(hdm + CXL_HDM_DECODER0_SKIP_HIGH(which));
	skip = (hi << 32) + lo;
	rc = devm_cxl_dpa_reserve(cxled, *dpa_base + skip, dpa_size, skip);
	if (rc) {
		dev_err(&port->dev,
			"decoder%d.%d: Failed to reserve DPA range %#llx - %#llx\n (%d)",
			port->id, cxld->id, *dpa_base,
			*dpa_base + dpa_size + skip - 1, rc);
		return rc;
	}
	*dpa_base += dpa_size + skip;

	cxled->state = CXL_DECODER_STATE_AUTO;

	return 0;
}

static void cxl_settle_decoders(struct cxl_hdm *cxlhdm)
{
	void __iomem *hdm = cxlhdm->regs.hdm_decoder;
	int committed, i;
	u32 ctrl;

	if (!hdm)
		return;

	/*
	 * Since the register resource was recently claimed via request_region()
	 * be careful about trusting the "not-committed" status until the commit
	 * timeout has elapsed.  The commit timeout is 10ms (CXL 2.0
	 * 8.2.5.12.20), but double it to be tolerant of any clock skew between
	 * host and target.
	 */
	for (i = 0, committed = 0; i < cxlhdm->decoder_count; i++) {
		ctrl = readl(hdm + CXL_HDM_DECODER0_CTRL_OFFSET(i));
		if (ctrl & CXL_HDM_DECODER0_CTRL_COMMITTED)
			committed++;
	}

	/* ensure that future checks of committed can be trusted */
	if (committed != cxlhdm->decoder_count)
		msleep(20);
}

/**
 * devm_cxl_enumerate_decoders - add decoder objects per HDM register set
 * @cxlhdm: Structure to populate with HDM capabilities
 * @info: cached DVSEC range register info
 */
int devm_cxl_enumerate_decoders(struct cxl_hdm *cxlhdm,
				struct cxl_endpoint_dvsec_info *info)
{
	void __iomem *hdm = cxlhdm->regs.hdm_decoder;
	struct cxl_port *port = cxlhdm->port;
	int i;
	u64 dpa_base = 0;

	cxl_settle_decoders(cxlhdm);

	for (i = 0; i < cxlhdm->decoder_count; i++) {
		int target_map[CXL_DECODER_MAX_INTERLEAVE] = { 0 };
		int rc, target_count = cxlhdm->target_count;
		struct cxl_decoder *cxld;

		if (is_cxl_endpoint(port)) {
			struct cxl_endpoint_decoder *cxled;

			cxled = cxl_endpoint_decoder_alloc(port);
			if (IS_ERR(cxled)) {
				dev_warn(&port->dev,
					 "Failed to allocate decoder%d.%d\n",
					 port->id, i);
				return PTR_ERR(cxled);
			}
			cxld = &cxled->cxld;
		} else {
			struct cxl_switch_decoder *cxlsd;

			cxlsd = cxl_switch_decoder_alloc(port, target_count);
			if (IS_ERR(cxlsd)) {
				dev_warn(&port->dev,
					 "Failed to allocate decoder%d.%d\n",
					 port->id, i);
				return PTR_ERR(cxlsd);
			}
			cxld = &cxlsd->cxld;
		}

		rc = init_hdm_decoder(port, cxld, target_map, hdm, i,
				      &dpa_base, info);
		if (rc) {
			dev_warn(&port->dev,
				 "Failed to initialize decoder%d.%d\n",
				 port->id, i);
			put_device(&cxld->dev);
			return rc;
		}
		rc = add_hdm_decoder(port, cxld, target_map);
		if (rc) {
			dev_warn(&port->dev,
				 "Failed to add decoder%d.%d\n", port->id, i);
			return rc;
		}
	}

	return 0;
}
EXPORT_SYMBOL_NS_GPL(devm_cxl_enumerate_decoders, CXL);<|MERGE_RESOLUTION|>--- conflicted
+++ resolved
@@ -87,14 +87,11 @@
 		cxlhdm->interleave_mask |= GENMASK(11, 8);
 	if (FIELD_GET(CXL_HDM_DECODER_INTERLEAVE_14_12, hdm_cap))
 		cxlhdm->interleave_mask |= GENMASK(14, 12);
-<<<<<<< HEAD
-=======
 	cxlhdm->iw_cap_mask = BIT(1) | BIT(2) | BIT(4) | BIT(8);
 	if (FIELD_GET(CXL_HDM_DECODER_INTERLEAVE_3_6_12_WAY, hdm_cap))
 		cxlhdm->iw_cap_mask |= BIT(3) | BIT(6) | BIT(12);
 	if (FIELD_GET(CXL_HDM_DECODER_INTERLEAVE_16_WAY, hdm_cap))
 		cxlhdm->iw_cap_mask |= BIT(16);
->>>>>>> 0c383648
 }
 
 static bool should_emulate_decoders(struct cxl_endpoint_dvsec_info *info)
