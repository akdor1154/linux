// SPDX-License-Identifier: GPL-2.0-or-later
/*
 * nct6683 - Driver for the hardware monitoring functionality of
 *	     Nuvoton NCT6683D/NCT6686D/NCT6687D eSIO
 *
 * Copyright (C) 2013  Guenter Roeck <linux@roeck-us.net>
 *
 * Derived from nct6775 driver
 * Copyright (C) 2012, 2013  Guenter Roeck <linux@roeck-us.net>
 *
 * Supports the following chips:
 *
 * Chip        #vin    #fan    #pwm    #temp  chip ID
 * nct6683d     21(1)   16      8       32(1) 0xc730
 * nct6686d     21(1)   16      8       32(1) 0xd440
 * nct6687d     21(1)   16      8       32(1) 0xd590
 *
 * Notes:
 *	(1) Total number of vin and temp inputs is 32.
 */

#define pr_fmt(fmt) KBUILD_MODNAME ": " fmt

#include <linux/acpi.h>
#include <linux/delay.h>
#include <linux/err.h>
#include <linux/init.h>
#include <linux/io.h>
#include <linux/jiffies.h>
#include <linux/hwmon.h>
#include <linux/hwmon-sysfs.h>
#include <linux/module.h>
#include <linux/mutex.h>
#include <linux/platform_device.h>
#include <linux/slab.h>

enum kinds { nct6683, nct6686, nct6687 };

static bool force;
module_param(force, bool, 0);
MODULE_PARM_DESC(force, "Set to one to enable support for unknown vendors");

static const char * const nct6683_device_names[] = {
	"nct6683",
	"nct6686",
	"nct6687",
};

static const char * const nct6683_chip_names[] = {
	"NCT6683D",
	"NCT6686D",
	"NCT6687D",
};

#define DRVNAME "nct6683"

/*
 * Super-I/O constants and functions
 */

#define NCT6683_LD_ACPI		0x0a
#define NCT6683_LD_HWM		0x0b
#define NCT6683_LD_VID		0x0d

#define SIO_REG_LDSEL		0x07	/* Logical device select */
#define SIO_REG_DEVID		0x20	/* Device ID (2 bytes) */
#define SIO_REG_ENABLE		0x30	/* Logical device enable */
#define SIO_REG_ADDR		0x60	/* Logical device address (2 bytes) */

#define SIO_NCT6681_ID		0xb270	/* for later */
#define SIO_NCT6683_ID		0xc730
#define SIO_NCT6686_ID		0xd440
#define SIO_NCT6687_ID		0xd590
#define SIO_ID_MASK		0xFFF0

static inline void
superio_outb(int ioreg, int reg, int val)
{
	outb(reg, ioreg);
	outb(val, ioreg + 1);
}

static inline int
superio_inb(int ioreg, int reg)
{
	outb(reg, ioreg);
	return inb(ioreg + 1);
}

static inline void
superio_select(int ioreg, int ld)
{
	outb(SIO_REG_LDSEL, ioreg);
	outb(ld, ioreg + 1);
}

static inline int
superio_enter(int ioreg)
{
	/*
	 * Try to reserve <ioreg> and <ioreg + 1> for exclusive access.
	 */
	if (!request_muxed_region(ioreg, 2, DRVNAME))
		return -EBUSY;

	outb(0x87, ioreg);
	outb(0x87, ioreg);

	return 0;
}

static inline void
superio_exit(int ioreg)
{
	outb(0xaa, ioreg);
	outb(0x02, ioreg);
	outb(0x02, ioreg + 1);
	release_region(ioreg, 2);
}

/*
 * ISA constants
 */

#define IOREGION_ALIGNMENT	(~7)
#define IOREGION_OFFSET		4	/* Use EC port 1 */
#define IOREGION_LENGTH		4

#define EC_PAGE_REG		0
#define EC_INDEX_REG		1
#define EC_DATA_REG		2
#define EC_EVENT_REG		3

/* Common and NCT6683 specific data */

#define NCT6683_NUM_REG_MON		32
#define NCT6683_NUM_REG_FAN		16
#define NCT6683_NUM_REG_PWM		8

#define NCT6683_REG_MON(x)		(0x100 + (x) * 2)
#define NCT6683_REG_FAN_RPM(x)		(0x140 + (x) * 2)
#define NCT6683_REG_PWM(x)		(0x160 + (x))
#define NCT6683_REG_PWM_WRITE(x)	(0xa28 + (x))

#define NCT6683_REG_MON_STS(x)		(0x174 + (x))
#define NCT6683_REG_IDLE(x)		(0x178 + (x))

#define NCT6683_REG_FAN_STS(x)		(0x17c + (x))
#define NCT6683_REG_FAN_ERRSTS		0x17e
#define NCT6683_REG_FAN_INITSTS		0x17f

#define NCT6683_HWM_CFG			0x180

#define NCT6683_REG_MON_CFG(x)		(0x1a0 + (x))
#define NCT6683_REG_FANIN_CFG(x)	(0x1c0 + (x))
#define NCT6683_REG_FANOUT_CFG(x)	(0x1d0 + (x))

#define NCT6683_REG_INTEL_TEMP_MAX(x)	(0x901 + (x) * 16)
#define NCT6683_REG_INTEL_TEMP_CRIT(x)	(0x90d + (x) * 16)

#define NCT6683_REG_TEMP_HYST(x)	(0x330 + (x))		/* 8 bit */
#define NCT6683_REG_TEMP_MAX(x)		(0x350 + (x))		/* 8 bit */
#define NCT6683_REG_MON_HIGH(x)		(0x370 + (x) * 2)	/* 8 bit */
#define NCT6683_REG_MON_LOW(x)		(0x371 + (x) * 2)	/* 8 bit */

#define NCT6683_REG_FAN_MIN(x)		(0x3b8 + (x) * 2)	/* 16 bit */

#define NCT6683_REG_FAN_CFG_CTRL	0xa01
#define NCT6683_FAN_CFG_REQ		0x80
#define NCT6683_FAN_CFG_DONE		0x40

#define NCT6683_REG_CUSTOMER_ID		0x602
#define NCT6683_CUSTOMER_ID_INTEL	0x805
#define NCT6683_CUSTOMER_ID_MITAC	0xa0e
#define NCT6683_CUSTOMER_ID_MSI		0x201
#define NCT6683_CUSTOMER_ID_MSI2	0x200
#define NCT6683_CUSTOMER_ID_MSI3	0x207
#define NCT6683_CUSTOMER_ID_MSI4	0x20d
<<<<<<< HEAD
=======
#define NCT6683_CUSTOMER_ID_AMD		0x162b
>>>>>>> e8a457b7
#define NCT6683_CUSTOMER_ID_ASROCK		0xe2c
#define NCT6683_CUSTOMER_ID_ASROCK2	0xe1b
#define NCT6683_CUSTOMER_ID_ASROCK3	0x1631
#define NCT6683_CUSTOMER_ID_ASROCK4	0x163e

#define NCT6683_REG_BUILD_YEAR		0x604
#define NCT6683_REG_BUILD_MONTH		0x605
#define NCT6683_REG_BUILD_DAY		0x606
#define NCT6683_REG_SERIAL		0x607
#define NCT6683_REG_VERSION_HI		0x608
#define NCT6683_REG_VERSION_LO		0x609

#define NCT6683_REG_CR_CASEOPEN		0xe8
#define NCT6683_CR_CASEOPEN_MASK	(1 << 7)

#define NCT6683_REG_CR_BEEP		0xe0
#define NCT6683_CR_BEEP_MASK		(1 << 6)

static const char *const nct6683_mon_label[] = {
	NULL,	/* disabled */
	"Local",
	"Diode 0 (curr)",
	"Diode 1 (curr)",
	"Diode 2 (curr)",
	"Diode 0 (volt)",
	"Diode 1 (volt)",
	"Diode 2 (volt)",
	"Thermistor 14",
	"Thermistor 15",
	"Thermistor 16",
	"Thermistor 0",
	"Thermistor 1",
	"Thermistor 2",
	"Thermistor 3",
	"Thermistor 4",
	"Thermistor 5",		/* 0x10 */
	"Thermistor 6",
	"Thermistor 7",
	"Thermistor 8",
	"Thermistor 9",
	"Thermistor 10",
	"Thermistor 11",
	"Thermistor 12",
	"Thermistor 13",
	NULL, NULL, NULL, NULL, NULL, NULL, NULL,
	"PECI 0.0",		/* 0x20 */
	"PECI 1.0",
	"PECI 2.0",
	"PECI 3.0",
	"PECI 0.1",
	"PECI 1.1",
	"PECI 2.1",
	"PECI 3.1",
	"PECI DIMM 0",
	"PECI DIMM 1",
	"PECI DIMM 2",
	"PECI DIMM 3",
	NULL, NULL, NULL, NULL,
	"PCH CPU",		/* 0x30 */
	"PCH CHIP",
	"PCH CHIP CPU MAX",
	"PCH MCH",
	"PCH DIMM 0",
	"PCH DIMM 1",
	"PCH DIMM 2",
	"PCH DIMM 3",
	"SMBus 0",
	"SMBus 1",
	"SMBus 2",
	"SMBus 3",
	"SMBus 4",
	"SMBus 5",
	"DIMM 0",
	"DIMM 1",
	"DIMM 2",		/* 0x40 */
	"DIMM 3",
	"AMD TSI Addr 90h",
	"AMD TSI Addr 92h",
	"AMD TSI Addr 94h",
	"AMD TSI Addr 96h",
	"AMD TSI Addr 98h",
	"AMD TSI Addr 9ah",
	"AMD TSI Addr 9ch",
	"AMD TSI Addr 9dh",
	NULL, NULL, NULL, NULL, NULL, NULL,
	"Virtual 0",		/* 0x50 */
	"Virtual 1",
	"Virtual 2",
	"Virtual 3",
	"Virtual 4",
	"Virtual 5",
	"Virtual 6",
	"Virtual 7",
	NULL, NULL, NULL, NULL, NULL, NULL, NULL, NULL,
	"VCC",			/* 0x60 voltage sensors */
	"VSB",
	"AVSB",
	"VTT",
	"VBAT",
	"VREF",
	"VIN0",
	"VIN1",
	"VIN2",
	"VIN3",
	"VIN4",
	"VIN5",
	"VIN6",
	"VIN7",
	"VIN8",
	"VIN9",
	"VIN10",
	"VIN11",
	"VIN12",
	"VIN13",
	"VIN14",
	"VIN15",
	"VIN16",
};

#define NUM_MON_LABELS		ARRAY_SIZE(nct6683_mon_label)
#define MON_VOLTAGE_START	0x60

/* ------------------------------------------------------- */

struct nct6683_data {
	int addr;		/* IO base of EC space */
	int sioreg;		/* SIO register */
	enum kinds kind;
	u16 customer_id;

	struct device *hwmon_dev;
	const struct attribute_group *groups[6];

	int temp_num;			/* number of temperature attributes */
	u8 temp_index[NCT6683_NUM_REG_MON];
	u8 temp_src[NCT6683_NUM_REG_MON];

	u8 in_num;			/* number of voltage attributes */
	u8 in_index[NCT6683_NUM_REG_MON];
	u8 in_src[NCT6683_NUM_REG_MON];

	struct mutex update_lock;	/* used to protect sensor updates */
	bool valid;			/* true if following fields are valid */
	unsigned long last_updated;	/* In jiffies */

	/* Voltage attribute values */
	u8 in[3][NCT6683_NUM_REG_MON];	/* [0]=in, [1]=in_max, [2]=in_min */

	/* Temperature attribute values */
	s16 temp_in[NCT6683_NUM_REG_MON];
	s8 temp[4][NCT6683_NUM_REG_MON];/* [0]=min, [1]=max, [2]=hyst,
					 * [3]=crit
					 */

	/* Fan attribute values */
	unsigned int rpm[NCT6683_NUM_REG_FAN];
	u16 fan_min[NCT6683_NUM_REG_FAN];
	u8 fanin_cfg[NCT6683_NUM_REG_FAN];
	u8 fanout_cfg[NCT6683_NUM_REG_FAN];
	u16 have_fan;			/* some fan inputs can be disabled */

	u8 have_pwm;
	u8 pwm[NCT6683_NUM_REG_PWM];

#ifdef CONFIG_PM
	/* Remember extra register values over suspend/resume */
	u8 hwm_cfg;
#endif
};

struct nct6683_sio_data {
	int sioreg;
	enum kinds kind;
};

struct sensor_device_template {
	struct device_attribute dev_attr;
	union {
		struct {
			u8 nr;
			u8 index;
		} s;
		int index;
	} u;
	bool s2;	/* true if both index and nr are used */
};

struct sensor_device_attr_u {
	union {
		struct sensor_device_attribute a1;
		struct sensor_device_attribute_2 a2;
	} u;
	char name[32];
};

#define __TEMPLATE_ATTR(_template, _mode, _show, _store) {	\
	.attr = {.name = _template, .mode = _mode },		\
	.show	= _show,					\
	.store	= _store,					\
}

#define SENSOR_DEVICE_TEMPLATE(_template, _mode, _show, _store, _index)	\
	{ .dev_attr = __TEMPLATE_ATTR(_template, _mode, _show, _store),	\
	  .u.index = _index,						\
	  .s2 = false }

#define SENSOR_DEVICE_TEMPLATE_2(_template, _mode, _show, _store,	\
				 _nr, _index)				\
	{ .dev_attr = __TEMPLATE_ATTR(_template, _mode, _show, _store),	\
	  .u.s.index = _index,						\
	  .u.s.nr = _nr,						\
	  .s2 = true }

#define SENSOR_TEMPLATE(_name, _template, _mode, _show, _store, _index)	\
static struct sensor_device_template sensor_dev_template_##_name	\
	= SENSOR_DEVICE_TEMPLATE(_template, _mode, _show, _store,	\
				 _index)

#define SENSOR_TEMPLATE_2(_name, _template, _mode, _show, _store,	\
			  _nr, _index)					\
static struct sensor_device_template sensor_dev_template_##_name	\
	= SENSOR_DEVICE_TEMPLATE_2(_template, _mode, _show, _store,	\
				 _nr, _index)

struct sensor_template_group {
	struct sensor_device_template **templates;
	umode_t (*is_visible)(struct kobject *, struct attribute *, int);
	int base;
};

static struct attribute_group *
nct6683_create_attr_group(struct device *dev,
			  const struct sensor_template_group *tg,
			  int repeat)
{
	struct sensor_device_attribute_2 *a2;
	struct sensor_device_attribute *a;
	struct sensor_device_template **t;
	struct sensor_device_attr_u *su;
	struct attribute_group *group;
	struct attribute **attrs;
	int i, count;

	if (repeat <= 0)
		return ERR_PTR(-EINVAL);

	t = tg->templates;
	for (count = 0; *t; t++, count++)
		;

	if (count == 0)
		return ERR_PTR(-EINVAL);

	group = devm_kzalloc(dev, sizeof(*group), GFP_KERNEL);
	if (group == NULL)
		return ERR_PTR(-ENOMEM);

	attrs = devm_kcalloc(dev, repeat * count + 1, sizeof(*attrs),
			     GFP_KERNEL);
	if (attrs == NULL)
		return ERR_PTR(-ENOMEM);

	su = devm_kzalloc(dev, array3_size(repeat, count, sizeof(*su)),
			  GFP_KERNEL);
	if (su == NULL)
		return ERR_PTR(-ENOMEM);

	group->attrs = attrs;
	group->is_visible = tg->is_visible;

	for (i = 0; i < repeat; i++) {
		t = tg->templates;
		while (*t) {
			snprintf(su->name, sizeof(su->name),
				 (*t)->dev_attr.attr.name, tg->base + i);
			if ((*t)->s2) {
				a2 = &su->u.a2;
				sysfs_attr_init(&a2->dev_attr.attr);
				a2->dev_attr.attr.name = su->name;
				a2->nr = (*t)->u.s.nr + i;
				a2->index = (*t)->u.s.index;
				a2->dev_attr.attr.mode =
				  (*t)->dev_attr.attr.mode;
				a2->dev_attr.show = (*t)->dev_attr.show;
				a2->dev_attr.store = (*t)->dev_attr.store;
				*attrs = &a2->dev_attr.attr;
			} else {
				a = &su->u.a1;
				sysfs_attr_init(&a->dev_attr.attr);
				a->dev_attr.attr.name = su->name;
				a->index = (*t)->u.index + i;
				a->dev_attr.attr.mode =
				  (*t)->dev_attr.attr.mode;
				a->dev_attr.show = (*t)->dev_attr.show;
				a->dev_attr.store = (*t)->dev_attr.store;
				*attrs = &a->dev_attr.attr;
			}
			attrs++;
			su++;
			t++;
		}
	}

	return group;
}

/* LSB is 16 mV, except for the following sources, where it is 32 mV */
#define MON_SRC_VCC	0x60
#define MON_SRC_VSB	0x61
#define MON_SRC_AVSB	0x62
#define MON_SRC_VBAT	0x64

static inline long in_from_reg(u16 reg, u8 src)
{
	int scale = 16;

	if (src == MON_SRC_VCC || src == MON_SRC_VSB || src == MON_SRC_AVSB ||
	    src == MON_SRC_VBAT)
		scale <<= 1;
	return reg * scale;
}

static u16 nct6683_read(struct nct6683_data *data, u16 reg)
{
	int res;

	outb_p(0xff, data->addr + EC_PAGE_REG);		/* unlock */
	outb_p(reg >> 8, data->addr + EC_PAGE_REG);
	outb_p(reg & 0xff, data->addr + EC_INDEX_REG);
	res = inb_p(data->addr + EC_DATA_REG);
	return res;
}

static u16 nct6683_read16(struct nct6683_data *data, u16 reg)
{
	return (nct6683_read(data, reg) << 8) | nct6683_read(data, reg + 1);
}

static void nct6683_write(struct nct6683_data *data, u16 reg, u16 value)
{
	outb_p(0xff, data->addr + EC_PAGE_REG);		/* unlock */
	outb_p(reg >> 8, data->addr + EC_PAGE_REG);
	outb_p(reg & 0xff, data->addr + EC_INDEX_REG);
	outb_p(value & 0xff, data->addr + EC_DATA_REG);
}

static int get_in_reg(struct nct6683_data *data, int nr, int index)
{
	int ch = data->in_index[index];
	int reg = -EINVAL;

	switch (nr) {
	case 0:
		reg = NCT6683_REG_MON(ch);
		break;
	case 1:
		if (data->customer_id != NCT6683_CUSTOMER_ID_INTEL)
			reg = NCT6683_REG_MON_LOW(ch);
		break;
	case 2:
		if (data->customer_id != NCT6683_CUSTOMER_ID_INTEL)
			reg = NCT6683_REG_MON_HIGH(ch);
		break;
	default:
		break;
	}
	return reg;
}

static int get_temp_reg(struct nct6683_data *data, int nr, int index)
{
	int ch = data->temp_index[index];
	int reg = -EINVAL;

	switch (data->customer_id) {
	case NCT6683_CUSTOMER_ID_INTEL:
		switch (nr) {
		default:
		case 1:	/* max */
			reg = NCT6683_REG_INTEL_TEMP_MAX(ch);
			break;
		case 3:	/* crit */
			reg = NCT6683_REG_INTEL_TEMP_CRIT(ch);
			break;
		}
		break;
	case NCT6683_CUSTOMER_ID_MITAC:
	default:
		switch (nr) {
		default:
		case 0:	/* min */
			reg = NCT6683_REG_MON_LOW(ch);
			break;
		case 1:	/* max */
			reg = NCT6683_REG_TEMP_MAX(ch);
			break;
		case 2:	/* hyst */
			reg = NCT6683_REG_TEMP_HYST(ch);
			break;
		case 3:	/* crit */
			reg = NCT6683_REG_MON_HIGH(ch);
			break;
		}
		break;
	}
	return reg;
}

static void nct6683_update_pwm(struct device *dev)
{
	struct nct6683_data *data = dev_get_drvdata(dev);
	int i;

	for (i = 0; i < NCT6683_NUM_REG_PWM; i++) {
		if (!(data->have_pwm & (1 << i)))
			continue;
		data->pwm[i] = nct6683_read(data, NCT6683_REG_PWM(i));
	}
}

static struct nct6683_data *nct6683_update_device(struct device *dev)
{
	struct nct6683_data *data = dev_get_drvdata(dev);
	int i, j;

	mutex_lock(&data->update_lock);

	if (time_after(jiffies, data->last_updated + HZ) || !data->valid) {
		/* Measured voltages and limits */
		for (i = 0; i < data->in_num; i++) {
			for (j = 0; j < 3; j++) {
				int reg = get_in_reg(data, j, i);

				if (reg >= 0)
					data->in[j][i] =
						nct6683_read(data, reg);
			}
		}

		/* Measured temperatures and limits */
		for (i = 0; i < data->temp_num; i++) {
			u8 ch = data->temp_index[i];

			data->temp_in[i] = nct6683_read16(data,
							  NCT6683_REG_MON(ch));
			for (j = 0; j < 4; j++) {
				int reg = get_temp_reg(data, j, i);

				if (reg >= 0)
					data->temp[j][i] =
						nct6683_read(data, reg);
			}
		}

		/* Measured fan speeds and limits */
		for (i = 0; i < ARRAY_SIZE(data->rpm); i++) {
			if (!(data->have_fan & (1 << i)))
				continue;

			data->rpm[i] = nct6683_read16(data,
						NCT6683_REG_FAN_RPM(i));
			data->fan_min[i] = nct6683_read16(data,
						NCT6683_REG_FAN_MIN(i));
		}

		nct6683_update_pwm(dev);

		data->last_updated = jiffies;
		data->valid = true;
	}

	mutex_unlock(&data->update_lock);
	return data;
}

/*
 * Sysfs callback functions
 */
static ssize_t
show_in_label(struct device *dev, struct device_attribute *attr, char *buf)
{
	struct sensor_device_attribute *sattr = to_sensor_dev_attr(attr);
	struct nct6683_data *data = nct6683_update_device(dev);
	int nr = sattr->index;

	return sprintf(buf, "%s\n", nct6683_mon_label[data->in_src[nr]]);
}

static ssize_t
show_in_reg(struct device *dev, struct device_attribute *attr, char *buf)
{
	struct sensor_device_attribute_2 *sattr = to_sensor_dev_attr_2(attr);
	struct nct6683_data *data = nct6683_update_device(dev);
	int index = sattr->index;
	int nr = sattr->nr;

	return sprintf(buf, "%ld\n",
		       in_from_reg(data->in[index][nr], data->in_index[index]));
}

static umode_t nct6683_in_is_visible(struct kobject *kobj,
				     struct attribute *attr, int index)
{
	struct device *dev = kobj_to_dev(kobj);
	struct nct6683_data *data = dev_get_drvdata(dev);
	int nr = index % 4;	/* attribute */

	/*
	 * Voltage limits exist for Intel boards,
	 * but register location and encoding is unknown
	 */
	if ((nr == 2 || nr == 3) &&
	    data->customer_id == NCT6683_CUSTOMER_ID_INTEL)
		return 0;

	return attr->mode;
}

SENSOR_TEMPLATE(in_label, "in%d_label", S_IRUGO, show_in_label, NULL, 0);
SENSOR_TEMPLATE_2(in_input, "in%d_input", S_IRUGO, show_in_reg, NULL, 0, 0);
SENSOR_TEMPLATE_2(in_min, "in%d_min", S_IRUGO, show_in_reg, NULL, 0, 1);
SENSOR_TEMPLATE_2(in_max, "in%d_max", S_IRUGO, show_in_reg, NULL, 0, 2);

static struct sensor_device_template *nct6683_attributes_in_template[] = {
	&sensor_dev_template_in_label,
	&sensor_dev_template_in_input,
	&sensor_dev_template_in_min,
	&sensor_dev_template_in_max,
	NULL
};

static const struct sensor_template_group nct6683_in_template_group = {
	.templates = nct6683_attributes_in_template,
	.is_visible = nct6683_in_is_visible,
};

static ssize_t
show_fan(struct device *dev, struct device_attribute *attr, char *buf)
{
	struct sensor_device_attribute *sattr = to_sensor_dev_attr(attr);
	struct nct6683_data *data = nct6683_update_device(dev);

	return sprintf(buf, "%d\n", data->rpm[sattr->index]);
}

static ssize_t
show_fan_min(struct device *dev, struct device_attribute *attr, char *buf)
{
	struct nct6683_data *data = nct6683_update_device(dev);
	struct sensor_device_attribute *sattr = to_sensor_dev_attr(attr);
	int nr = sattr->index;

	return sprintf(buf, "%d\n", data->fan_min[nr]);
}

static ssize_t
show_fan_pulses(struct device *dev, struct device_attribute *attr, char *buf)
{
	struct sensor_device_attribute *sattr = to_sensor_dev_attr(attr);
	struct nct6683_data *data = nct6683_update_device(dev);

	return sprintf(buf, "%d\n",
		       ((data->fanin_cfg[sattr->index] >> 5) & 0x03) + 1);
}

static umode_t nct6683_fan_is_visible(struct kobject *kobj,
				      struct attribute *attr, int index)
{
	struct device *dev = kobj_to_dev(kobj);
	struct nct6683_data *data = dev_get_drvdata(dev);
	int fan = index / 3;	/* fan index */
	int nr = index % 3;	/* attribute index */

	if (!(data->have_fan & (1 << fan)))
		return 0;

	/*
	 * Intel may have minimum fan speed limits,
	 * but register location and encoding are unknown.
	 */
	if (nr == 2 && data->customer_id == NCT6683_CUSTOMER_ID_INTEL)
		return 0;

	return attr->mode;
}

SENSOR_TEMPLATE(fan_input, "fan%d_input", S_IRUGO, show_fan, NULL, 0);
SENSOR_TEMPLATE(fan_pulses, "fan%d_pulses", S_IRUGO, show_fan_pulses, NULL, 0);
SENSOR_TEMPLATE(fan_min, "fan%d_min", S_IRUGO, show_fan_min, NULL, 0);

/*
 * nct6683_fan_is_visible uses the index into the following array
 * to determine if attributes should be created or not.
 * Any change in order or content must be matched.
 */
static struct sensor_device_template *nct6683_attributes_fan_template[] = {
	&sensor_dev_template_fan_input,
	&sensor_dev_template_fan_pulses,
	&sensor_dev_template_fan_min,
	NULL
};

static const struct sensor_template_group nct6683_fan_template_group = {
	.templates = nct6683_attributes_fan_template,
	.is_visible = nct6683_fan_is_visible,
	.base = 1,
};

static ssize_t
show_temp_label(struct device *dev, struct device_attribute *attr, char *buf)
{
	struct sensor_device_attribute *sattr = to_sensor_dev_attr(attr);
	struct nct6683_data *data = nct6683_update_device(dev);
	int nr = sattr->index;

	return sprintf(buf, "%s\n", nct6683_mon_label[data->temp_src[nr]]);
}

static ssize_t
show_temp8(struct device *dev, struct device_attribute *attr, char *buf)
{
	struct sensor_device_attribute_2 *sattr = to_sensor_dev_attr_2(attr);
	struct nct6683_data *data = nct6683_update_device(dev);
	int index = sattr->index;
	int nr = sattr->nr;

	return sprintf(buf, "%d\n", data->temp[index][nr] * 1000);
}

static ssize_t
show_temp_hyst(struct device *dev, struct device_attribute *attr, char *buf)
{
	struct sensor_device_attribute *sattr = to_sensor_dev_attr(attr);
	struct nct6683_data *data = nct6683_update_device(dev);
	int nr = sattr->index;
	int temp = data->temp[1][nr] - data->temp[2][nr];

	return sprintf(buf, "%d\n", temp * 1000);
}

static ssize_t
show_temp16(struct device *dev, struct device_attribute *attr, char *buf)
{
	struct sensor_device_attribute *sattr = to_sensor_dev_attr(attr);
	struct nct6683_data *data = nct6683_update_device(dev);
	int index = sattr->index;

	return sprintf(buf, "%d\n", (data->temp_in[index] / 128) * 500);
}

/*
 * Temperature sensor type is determined by temperature source
 * and can not be modified.
 * 0x02..0x07: Thermal diode
 * 0x08..0x18: Thermistor
 * 0x20..0x2b: Intel PECI
 * 0x42..0x49: AMD TSI
 * Others are unspecified (not visible)
 */

static int get_temp_type(u8 src)
{
	if (src >= 0x02 && src <= 0x07)
		return 3;	/* thermal diode */
	else if (src >= 0x08 && src <= 0x18)
		return 4;	/* thermistor */
	else if (src >= 0x20 && src <= 0x2b)
		return 6;	/* PECI */
	else if (src >= 0x42 && src <= 0x49)
		return 5;

	return 0;
}

static ssize_t
show_temp_type(struct device *dev, struct device_attribute *attr, char *buf)
{
	struct nct6683_data *data = nct6683_update_device(dev);
	struct sensor_device_attribute *sattr = to_sensor_dev_attr(attr);
	int nr = sattr->index;
	return sprintf(buf, "%d\n", get_temp_type(data->temp_src[nr]));
}

static umode_t nct6683_temp_is_visible(struct kobject *kobj,
				       struct attribute *attr, int index)
{
	struct device *dev = kobj_to_dev(kobj);
	struct nct6683_data *data = dev_get_drvdata(dev);
	int temp = index / 7;	/* temp index */
	int nr = index % 7;	/* attribute index */

	/*
	 * Intel does not have low temperature limits or temperature hysteresis
	 * registers, or at least register location and encoding is unknown.
	 */
	if ((nr == 2 || nr == 4) &&
	    data->customer_id == NCT6683_CUSTOMER_ID_INTEL)
		return 0;

	if (nr == 6 && get_temp_type(data->temp_src[temp]) == 0)
		return 0;				/* type */

	return attr->mode;
}

SENSOR_TEMPLATE(temp_input, "temp%d_input", S_IRUGO, show_temp16, NULL, 0);
SENSOR_TEMPLATE(temp_label, "temp%d_label", S_IRUGO, show_temp_label, NULL, 0);
SENSOR_TEMPLATE_2(temp_min, "temp%d_min", S_IRUGO, show_temp8, NULL, 0, 0);
SENSOR_TEMPLATE_2(temp_max, "temp%d_max", S_IRUGO, show_temp8, NULL, 0, 1);
SENSOR_TEMPLATE(temp_max_hyst, "temp%d_max_hyst", S_IRUGO, show_temp_hyst, NULL,
		0);
SENSOR_TEMPLATE_2(temp_crit, "temp%d_crit", S_IRUGO, show_temp8, NULL, 0, 3);
SENSOR_TEMPLATE(temp_type, "temp%d_type", S_IRUGO, show_temp_type, NULL, 0);

/*
 * nct6683_temp_is_visible uses the index into the following array
 * to determine if attributes should be created or not.
 * Any change in order or content must be matched.
 */
static struct sensor_device_template *nct6683_attributes_temp_template[] = {
	&sensor_dev_template_temp_input,
	&sensor_dev_template_temp_label,
	&sensor_dev_template_temp_min,		/* 2 */
	&sensor_dev_template_temp_max,		/* 3 */
	&sensor_dev_template_temp_max_hyst,	/* 4 */
	&sensor_dev_template_temp_crit,		/* 5 */
	&sensor_dev_template_temp_type,		/* 6 */
	NULL
};

static const struct sensor_template_group nct6683_temp_template_group = {
	.templates = nct6683_attributes_temp_template,
	.is_visible = nct6683_temp_is_visible,
	.base = 1,
};

static ssize_t
show_pwm(struct device *dev, struct device_attribute *attr, char *buf)
{
	struct nct6683_data *data = nct6683_update_device(dev);
	struct sensor_device_attribute_2 *sattr = to_sensor_dev_attr_2(attr);
	int index = sattr->index;

	return sprintf(buf, "%d\n", data->pwm[index]);
}

static ssize_t
store_pwm(struct device *dev, struct device_attribute *attr, const char *buf,
	  size_t count)
{
	struct sensor_device_attribute_2 *sattr = to_sensor_dev_attr_2(attr);
	struct nct6683_data *data = dev_get_drvdata(dev);
	int index = sattr->index;
	unsigned long val;

	if (kstrtoul(buf, 10, &val) || val > 255)
		return -EINVAL;

	mutex_lock(&data->update_lock);
	nct6683_write(data, NCT6683_REG_FAN_CFG_CTRL, NCT6683_FAN_CFG_REQ);
	usleep_range(1000, 2000);
	nct6683_write(data, NCT6683_REG_PWM_WRITE(index), val);
	nct6683_write(data, NCT6683_REG_FAN_CFG_CTRL, NCT6683_FAN_CFG_DONE);
	mutex_unlock(&data->update_lock);

	return count;
}

SENSOR_TEMPLATE(pwm, "pwm%d", S_IRUGO, show_pwm, store_pwm, 0);

static umode_t nct6683_pwm_is_visible(struct kobject *kobj,
				      struct attribute *attr, int index)
{
	struct device *dev = kobj_to_dev(kobj);
	struct nct6683_data *data = dev_get_drvdata(dev);
	int pwm = index;	/* pwm index */

	if (!(data->have_pwm & (1 << pwm)))
		return 0;

	/* Only update pwm values for Mitac boards */
	if (data->customer_id == NCT6683_CUSTOMER_ID_MITAC)
		return attr->mode | S_IWUSR;

	return attr->mode;
}

static struct sensor_device_template *nct6683_attributes_pwm_template[] = {
	&sensor_dev_template_pwm,
	NULL
};

static const struct sensor_template_group nct6683_pwm_template_group = {
	.templates = nct6683_attributes_pwm_template,
	.is_visible = nct6683_pwm_is_visible,
	.base = 1,
};

static ssize_t
beep_enable_show(struct device *dev, struct device_attribute *attr, char *buf)
{
	struct nct6683_data *data = dev_get_drvdata(dev);
	int ret;
	u8 reg;

	mutex_lock(&data->update_lock);

	ret = superio_enter(data->sioreg);
	if (ret)
		goto error;
	superio_select(data->sioreg, NCT6683_LD_HWM);
	reg = superio_inb(data->sioreg, NCT6683_REG_CR_BEEP);
	superio_exit(data->sioreg);

	mutex_unlock(&data->update_lock);

	return sprintf(buf, "%u\n", !!(reg & NCT6683_CR_BEEP_MASK));

error:
	mutex_unlock(&data->update_lock);
	return ret;
}

static ssize_t
beep_enable_store(struct device *dev, struct device_attribute *attr,
		  const char *buf, size_t count)
{
	struct nct6683_data *data = dev_get_drvdata(dev);
	unsigned long val;
	u8 reg;
	int ret;

	if (kstrtoul(buf, 10, &val) || (val != 0 && val != 1))
		return -EINVAL;

	mutex_lock(&data->update_lock);

	ret = superio_enter(data->sioreg);
	if (ret) {
		count = ret;
		goto error;
	}

	superio_select(data->sioreg, NCT6683_LD_HWM);
	reg = superio_inb(data->sioreg, NCT6683_REG_CR_BEEP);
	if (val)
		reg |= NCT6683_CR_BEEP_MASK;
	else
		reg &= ~NCT6683_CR_BEEP_MASK;
	superio_outb(data->sioreg, NCT6683_REG_CR_BEEP, reg);
	superio_exit(data->sioreg);
error:
	mutex_unlock(&data->update_lock);
	return count;
}

/* Case open detection */

static ssize_t
intrusion0_alarm_show(struct device *dev, struct device_attribute *attr,
		      char *buf)
{
	struct nct6683_data *data = dev_get_drvdata(dev);
	int ret;
	u8 reg;

	mutex_lock(&data->update_lock);

	ret = superio_enter(data->sioreg);
	if (ret)
		goto error;
	superio_select(data->sioreg, NCT6683_LD_ACPI);
	reg = superio_inb(data->sioreg, NCT6683_REG_CR_CASEOPEN);
	superio_exit(data->sioreg);

	mutex_unlock(&data->update_lock);

	return sprintf(buf, "%u\n", !(reg & NCT6683_CR_CASEOPEN_MASK));

error:
	mutex_unlock(&data->update_lock);
	return ret;
}

static ssize_t
intrusion0_alarm_store(struct device *dev, struct device_attribute *attr,
		       const char *buf, size_t count)
{
	struct nct6683_data *data = dev_get_drvdata(dev);
	unsigned long val;
	u8 reg;
	int ret;

	if (kstrtoul(buf, 10, &val) || val != 0)
		return -EINVAL;

	mutex_lock(&data->update_lock);

	/*
	 * Use CR registers to clear caseopen status.
	 * Caseopen is activ low, clear by writing 1 into the register.
	 */

	ret = superio_enter(data->sioreg);
	if (ret) {
		count = ret;
		goto error;
	}

	superio_select(data->sioreg, NCT6683_LD_ACPI);
	reg = superio_inb(data->sioreg, NCT6683_REG_CR_CASEOPEN);
	reg |= NCT6683_CR_CASEOPEN_MASK;
	superio_outb(data->sioreg, NCT6683_REG_CR_CASEOPEN, reg);
	reg &= ~NCT6683_CR_CASEOPEN_MASK;
	superio_outb(data->sioreg, NCT6683_REG_CR_CASEOPEN, reg);
	superio_exit(data->sioreg);

	data->valid = false;	/* Force cache refresh */
error:
	mutex_unlock(&data->update_lock);
	return count;
}

static DEVICE_ATTR_RW(intrusion0_alarm);
static DEVICE_ATTR_RW(beep_enable);

static struct attribute *nct6683_attributes_other[] = {
	&dev_attr_intrusion0_alarm.attr,
	&dev_attr_beep_enable.attr,
	NULL
};

static const struct attribute_group nct6683_group_other = {
	.attrs = nct6683_attributes_other,
};

/* Get the monitoring functions started */
static inline void nct6683_init_device(struct nct6683_data *data)
{
	u8 tmp;

	/* Start hardware monitoring if needed */
	tmp = nct6683_read(data, NCT6683_HWM_CFG);
	if (!(tmp & 0x80))
		nct6683_write(data, NCT6683_HWM_CFG, tmp | 0x80);
}

/*
 * There are a total of 24 fan inputs. Each can be configured as input
 * or as output. A maximum of 16 inputs and 8 outputs is configurable.
 */
static void
nct6683_setup_fans(struct nct6683_data *data)
{
	int i;
	u8 reg;

	for (i = 0; i < NCT6683_NUM_REG_FAN; i++) {
		reg = nct6683_read(data, NCT6683_REG_FANIN_CFG(i));
		if (reg & 0x80)
			data->have_fan |= 1 << i;
		data->fanin_cfg[i] = reg;
	}
	for (i = 0; i < NCT6683_NUM_REG_PWM; i++) {
		reg = nct6683_read(data, NCT6683_REG_FANOUT_CFG(i));
		if (reg & 0x80)
			data->have_pwm |= 1 << i;
		data->fanout_cfg[i] = reg;
	}
}

/*
 * Translation from monitoring register to temperature and voltage attributes
 * ==========================================================================
 *
 * There are a total of 32 monitoring registers. Each can be assigned to either
 * a temperature or voltage monitoring source.
 * NCT6683_REG_MON_CFG(x) defines assignment for each monitoring source.
 *
 * Temperature and voltage attribute mapping is determined by walking through
 * the NCT6683_REG_MON_CFG registers. If the assigned source is
 * a temperature, temp_index[n] is set to the monitor register index, and
 * temp_src[n] is set to the temperature source. If the assigned source is
 * a voltage, the respective values are stored in in_index[] and in_src[],
 * respectively.
 */

static void nct6683_setup_sensors(struct nct6683_data *data)
{
	u8 reg;
	int i;

	data->temp_num = 0;
	data->in_num = 0;
	for (i = 0; i < NCT6683_NUM_REG_MON; i++) {
		reg = nct6683_read(data, NCT6683_REG_MON_CFG(i)) & 0x7f;
		/* Ignore invalid assignments */
		if (reg >= NUM_MON_LABELS)
			continue;
		/* Skip if disabled or reserved */
		if (nct6683_mon_label[reg] == NULL)
			continue;
		if (reg < MON_VOLTAGE_START) {
			data->temp_index[data->temp_num] = i;
			data->temp_src[data->temp_num] = reg;
			data->temp_num++;
		} else {
			data->in_index[data->in_num] = i;
			data->in_src[data->in_num] = reg;
			data->in_num++;
		}
	}
}

static int nct6683_probe(struct platform_device *pdev)
{
	struct device *dev = &pdev->dev;
	struct nct6683_sio_data *sio_data = dev->platform_data;
	struct attribute_group *group;
	struct nct6683_data *data;
	struct device *hwmon_dev;
	struct resource *res;
	int groups = 0;
	char build[16];

	res = platform_get_resource(pdev, IORESOURCE_IO, 0);
	if (!devm_request_region(dev, res->start, IOREGION_LENGTH, DRVNAME))
		return -EBUSY;

	data = devm_kzalloc(dev, sizeof(struct nct6683_data), GFP_KERNEL);
	if (!data)
		return -ENOMEM;

	data->kind = sio_data->kind;
	data->sioreg = sio_data->sioreg;
	data->addr = res->start;
	mutex_init(&data->update_lock);
	platform_set_drvdata(pdev, data);

	data->customer_id = nct6683_read16(data, NCT6683_REG_CUSTOMER_ID);

	/* By default only instantiate driver if the customer ID is known */
	switch (data->customer_id) {
	case NCT6683_CUSTOMER_ID_INTEL:
		break;
	case NCT6683_CUSTOMER_ID_MITAC:
		break;
	case NCT6683_CUSTOMER_ID_MSI:
		break;
	case NCT6683_CUSTOMER_ID_MSI2:
		break;
	case NCT6683_CUSTOMER_ID_MSI3:
		break;
	case NCT6683_CUSTOMER_ID_MSI4:
		break;
<<<<<<< HEAD
=======
	case NCT6683_CUSTOMER_ID_AMD:
		break;
>>>>>>> e8a457b7
	case NCT6683_CUSTOMER_ID_ASROCK:
		break;
	case NCT6683_CUSTOMER_ID_ASROCK2:
		break;
	case NCT6683_CUSTOMER_ID_ASROCK3:
		break;
	case NCT6683_CUSTOMER_ID_ASROCK4:
		break;
	default:
		if (!force)
			return -ENODEV;
		dev_warn(dev, "Enabling support for unknown customer ID 0x%04x\n", data->customer_id);
		break;
	}

	nct6683_init_device(data);
	nct6683_setup_fans(data);
	nct6683_setup_sensors(data);

	/* Register sysfs hooks */

	if (data->have_pwm) {
		group = nct6683_create_attr_group(dev,
						  &nct6683_pwm_template_group,
						  fls(data->have_pwm));
		if (IS_ERR(group))
			return PTR_ERR(group);
		data->groups[groups++] = group;
	}

	if (data->in_num) {
		group = nct6683_create_attr_group(dev,
						  &nct6683_in_template_group,
						  data->in_num);
		if (IS_ERR(group))
			return PTR_ERR(group);
		data->groups[groups++] = group;
	}

	if (data->have_fan) {
		group = nct6683_create_attr_group(dev,
						  &nct6683_fan_template_group,
						  fls(data->have_fan));
		if (IS_ERR(group))
			return PTR_ERR(group);
		data->groups[groups++] = group;
	}

	if (data->temp_num) {
		group = nct6683_create_attr_group(dev,
						  &nct6683_temp_template_group,
						  data->temp_num);
		if (IS_ERR(group))
			return PTR_ERR(group);
		data->groups[groups++] = group;
	}
	data->groups[groups++] = &nct6683_group_other;

	if (data->customer_id == NCT6683_CUSTOMER_ID_INTEL)
		scnprintf(build, sizeof(build), "%02x/%02x/%02x",
			  nct6683_read(data, NCT6683_REG_BUILD_MONTH),
			  nct6683_read(data, NCT6683_REG_BUILD_DAY),
			  nct6683_read(data, NCT6683_REG_BUILD_YEAR));
	else
		scnprintf(build, sizeof(build), "%02d/%02d/%02d",
			  nct6683_read(data, NCT6683_REG_BUILD_MONTH),
			  nct6683_read(data, NCT6683_REG_BUILD_DAY),
			  nct6683_read(data, NCT6683_REG_BUILD_YEAR));

	dev_info(dev, "%s EC firmware version %d.%d build %s\n",
		 nct6683_chip_names[data->kind],
		 nct6683_read(data, NCT6683_REG_VERSION_HI),
		 nct6683_read(data, NCT6683_REG_VERSION_LO),
		 build);

	hwmon_dev = devm_hwmon_device_register_with_groups(dev,
			nct6683_device_names[data->kind], data, data->groups);
	return PTR_ERR_OR_ZERO(hwmon_dev);
}

#ifdef CONFIG_PM
static int nct6683_suspend(struct device *dev)
{
	struct nct6683_data *data = nct6683_update_device(dev);

	mutex_lock(&data->update_lock);
	data->hwm_cfg = nct6683_read(data, NCT6683_HWM_CFG);
	mutex_unlock(&data->update_lock);

	return 0;
}

static int nct6683_resume(struct device *dev)
{
	struct nct6683_data *data = dev_get_drvdata(dev);

	mutex_lock(&data->update_lock);

	nct6683_write(data, NCT6683_HWM_CFG, data->hwm_cfg);

	/* Force re-reading all values */
	data->valid = false;
	mutex_unlock(&data->update_lock);

	return 0;
}

static const struct dev_pm_ops nct6683_dev_pm_ops = {
	.suspend = nct6683_suspend,
	.resume = nct6683_resume,
	.freeze = nct6683_suspend,
	.restore = nct6683_resume,
};

#define NCT6683_DEV_PM_OPS	(&nct6683_dev_pm_ops)
#else
#define NCT6683_DEV_PM_OPS	NULL
#endif /* CONFIG_PM */

static struct platform_driver nct6683_driver = {
	.driver = {
		.name	= DRVNAME,
		.pm	= NCT6683_DEV_PM_OPS,
	},
	.probe		= nct6683_probe,
};

static int __init nct6683_find(int sioaddr, struct nct6683_sio_data *sio_data)
{
	int addr;
	u16 val;
	int err;

	err = superio_enter(sioaddr);
	if (err)
		return err;

	val = (superio_inb(sioaddr, SIO_REG_DEVID) << 8)
	       | superio_inb(sioaddr, SIO_REG_DEVID + 1);

	switch (val & SIO_ID_MASK) {
	case SIO_NCT6683_ID:
		sio_data->kind = nct6683;
		break;
	case SIO_NCT6686_ID:
		sio_data->kind = nct6686;
		break;
	case SIO_NCT6687_ID:
		sio_data->kind = nct6687;
		break;
	default:
		if (val != 0xffff)
			pr_debug("unsupported chip ID: 0x%04x\n", val);
		goto fail;
	}

	/* We have a known chip, find the HWM I/O address */
	superio_select(sioaddr, NCT6683_LD_HWM);
	val = (superio_inb(sioaddr, SIO_REG_ADDR) << 8)
	    | superio_inb(sioaddr, SIO_REG_ADDR + 1);
	addr = val & IOREGION_ALIGNMENT;
	if (addr == 0) {
		pr_err("EC base I/O port unconfigured\n");
		goto fail;
	}

	/* Activate logical device if needed */
	val = superio_inb(sioaddr, SIO_REG_ENABLE);
	if (!(val & 0x01)) {
		pr_warn("Forcibly enabling EC access. Data may be unusable.\n");
		superio_outb(sioaddr, SIO_REG_ENABLE, val | 0x01);
	}

	superio_exit(sioaddr);
	pr_info("Found %s or compatible chip at %#x:%#x\n",
		nct6683_chip_names[sio_data->kind], sioaddr, addr);
	sio_data->sioreg = sioaddr;

	return addr;

fail:
	superio_exit(sioaddr);
	return -ENODEV;
}

/*
 * when Super-I/O functions move to a separate file, the Super-I/O
 * bus will manage the lifetime of the device and this module will only keep
 * track of the nct6683 driver. But since we use platform_device_alloc(), we
 * must keep track of the device
 */
static struct platform_device *pdev[2];

static int __init sensors_nct6683_init(void)
{
	struct nct6683_sio_data sio_data;
	int sioaddr[2] = { 0x2e, 0x4e };
	struct resource res;
	bool found = false;
	int address;
	int i, err;

	err = platform_driver_register(&nct6683_driver);
	if (err)
		return err;

	/*
	 * initialize sio_data->kind and sio_data->sioreg.
	 *
	 * when Super-I/O functions move to a separate file, the Super-I/O
	 * driver will probe 0x2e and 0x4e and auto-detect the presence of a
	 * nct6683 hardware monitor, and call probe()
	 */
	for (i = 0; i < ARRAY_SIZE(pdev); i++) {
		address = nct6683_find(sioaddr[i], &sio_data);
		if (address <= 0)
			continue;

		found = true;

		pdev[i] = platform_device_alloc(DRVNAME, address);
		if (!pdev[i]) {
			err = -ENOMEM;
			goto exit_device_unregister;
		}

		err = platform_device_add_data(pdev[i], &sio_data,
					       sizeof(struct nct6683_sio_data));
		if (err)
			goto exit_device_put;

		memset(&res, 0, sizeof(res));
		res.name = DRVNAME;
		res.start = address + IOREGION_OFFSET;
		res.end = address + IOREGION_OFFSET + IOREGION_LENGTH - 1;
		res.flags = IORESOURCE_IO;

		err = acpi_check_resource_conflict(&res);
		if (err) {
			platform_device_put(pdev[i]);
			pdev[i] = NULL;
			continue;
		}

		err = platform_device_add_resources(pdev[i], &res, 1);
		if (err)
			goto exit_device_put;

		/* platform_device_add calls probe() */
		err = platform_device_add(pdev[i]);
		if (err)
			goto exit_device_put;
	}
	if (!found) {
		err = -ENODEV;
		goto exit_unregister;
	}

	return 0;

exit_device_put:
	platform_device_put(pdev[i]);
exit_device_unregister:
	while (--i >= 0) {
		if (pdev[i])
			platform_device_unregister(pdev[i]);
	}
exit_unregister:
	platform_driver_unregister(&nct6683_driver);
	return err;
}

static void __exit sensors_nct6683_exit(void)
{
	int i;

	for (i = 0; i < ARRAY_SIZE(pdev); i++) {
		if (pdev[i])
			platform_device_unregister(pdev[i]);
	}
	platform_driver_unregister(&nct6683_driver);
}

MODULE_AUTHOR("Guenter Roeck <linux@roeck-us.net>");
MODULE_DESCRIPTION("NCT6683D driver");
MODULE_LICENSE("GPL");

module_init(sensors_nct6683_init);
module_exit(sensors_nct6683_exit);<|MERGE_RESOLUTION|>--- conflicted
+++ resolved
@@ -176,10 +176,7 @@
 #define NCT6683_CUSTOMER_ID_MSI2	0x200
 #define NCT6683_CUSTOMER_ID_MSI3	0x207
 #define NCT6683_CUSTOMER_ID_MSI4	0x20d
-<<<<<<< HEAD
-=======
 #define NCT6683_CUSTOMER_ID_AMD		0x162b
->>>>>>> e8a457b7
 #define NCT6683_CUSTOMER_ID_ASROCK		0xe2c
 #define NCT6683_CUSTOMER_ID_ASROCK2	0xe1b
 #define NCT6683_CUSTOMER_ID_ASROCK3	0x1631
@@ -1235,11 +1232,8 @@
 		break;
 	case NCT6683_CUSTOMER_ID_MSI4:
 		break;
-<<<<<<< HEAD
-=======
 	case NCT6683_CUSTOMER_ID_AMD:
 		break;
->>>>>>> e8a457b7
 	case NCT6683_CUSTOMER_ID_ASROCK:
 		break;
 	case NCT6683_CUSTOMER_ID_ASROCK2:
