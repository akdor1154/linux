--- conflicted
+++ resolved
@@ -855,8 +855,6 @@
 					   schp->ibcq.cq_context);
 		spin_unlock_irqrestore(&schp->comp_handler_lock, flag);
 	}
-<<<<<<< HEAD
-=======
 	return 0;
 }
 
@@ -874,7 +872,6 @@
 		wr = wr->next;
 	}
 	return ret;
->>>>>>> 5fa4ec9c
 }
 
 static void complete_rq_drain_wr(struct c4iw_qp *qhp, struct ib_recv_wr *wr)
@@ -907,8 +904,6 @@
 					   rchp->ibcq.cq_context);
 		spin_unlock_irqrestore(&rchp->comp_handler_lock, flag);
 	}
-<<<<<<< HEAD
-=======
 }
 
 static void complete_rq_drain_wrs(struct c4iw_qp *qhp, struct ib_recv_wr *wr)
@@ -917,7 +912,6 @@
 		complete_rq_drain_wr(qhp, wr);
 		wr = wr->next;
 	}
->>>>>>> 5fa4ec9c
 }
 
 int c4iw_post_send(struct ib_qp *ibqp, struct ib_send_wr *wr,
