// SPDX-License-Identifier: GPL-2.0

// Copyright (C) 2024 Google LLC.

//! Linux Security Modules (LSM).
//!
//! C header: [`include/linux/security.h`](srctree/include/linux/security.h).

use crate::{
    bindings,
    error::{to_result, Result},
};

/// A security context string.
///
/// # Invariants
///
/// The `ctx` field corresponds to a valid security context as returned by a successful call to
<<<<<<< HEAD
/// `security_secid_to_secctx`, that has not yet been destroyed by `security_release_secctx`.
=======
/// `security_secid_to_secctx`, that has not yet been released by `security_release_secctx`.
>>>>>>> e8a457b7
pub struct SecurityCtx {
    ctx: bindings::lsm_context,
}

impl SecurityCtx {
    /// Get the security context given its id.
    #[inline]
    pub fn from_secid(secid: u32) -> Result<Self> {
        // SAFETY: `struct lsm_context` can be initialized to all zeros.
        let mut ctx: bindings::lsm_context = unsafe { core::mem::zeroed() };

        // SAFETY: Just a C FFI call. The pointer is valid for writes.
        to_result(unsafe { bindings::security_secid_to_secctx(secid, &mut ctx) })?;

        // INVARIANT: If the above call did not fail, then we have a valid security context.
        Ok(Self { ctx })
    }

    /// Returns whether the security context is empty.
    #[inline]
    pub fn is_empty(&self) -> bool {
        self.ctx.len == 0
    }

    /// Returns the length of this security context.
    #[inline]
    pub fn len(&self) -> usize {
        self.ctx.len as usize
    }

    /// Returns the bytes for this security context.
    #[inline]
    pub fn as_bytes(&self) -> &[u8] {
        let ptr = self.ctx.context;
        if ptr.is_null() {
            debug_assert_eq!(self.len(), 0);
            // We can't pass a null pointer to `slice::from_raw_parts` even if the length is zero.
            return &[];
        }

        // SAFETY: The call to `security_secid_to_secctx` guarantees that the pointer is valid for
        // `self.len()` bytes. Furthermore, if the length is zero, then we have ensured that the
        // pointer is not null.
        unsafe { core::slice::from_raw_parts(ptr.cast(), self.len()) }
    }
}

impl Drop for SecurityCtx {
    #[inline]
    fn drop(&mut self) {
<<<<<<< HEAD
        // SAFETY: By the invariant of `Self`, this frees a context that came from a successful
        // call to `security_secid_to_secctx` and has not yet been destroyed by
        // `security_release_secctx`.
=======
        // SAFETY: By the invariant of `Self`, this releases an lsm context that came from a
        // successful call to `security_secid_to_secctx` and has not yet been released.
>>>>>>> e8a457b7
        unsafe { bindings::security_release_secctx(&mut self.ctx) };
    }
}<|MERGE_RESOLUTION|>--- conflicted
+++ resolved
@@ -16,11 +16,7 @@
 /// # Invariants
 ///
 /// The `ctx` field corresponds to a valid security context as returned by a successful call to
-<<<<<<< HEAD
-/// `security_secid_to_secctx`, that has not yet been destroyed by `security_release_secctx`.
-=======
 /// `security_secid_to_secctx`, that has not yet been released by `security_release_secctx`.
->>>>>>> e8a457b7
 pub struct SecurityCtx {
     ctx: bindings::lsm_context,
 }
@@ -71,14 +67,8 @@
 impl Drop for SecurityCtx {
     #[inline]
     fn drop(&mut self) {
-<<<<<<< HEAD
-        // SAFETY: By the invariant of `Self`, this frees a context that came from a successful
-        // call to `security_secid_to_secctx` and has not yet been destroyed by
-        // `security_release_secctx`.
-=======
         // SAFETY: By the invariant of `Self`, this releases an lsm context that came from a
         // successful call to `security_secid_to_secctx` and has not yet been released.
->>>>>>> e8a457b7
         unsafe { bindings::security_release_secctx(&mut self.ctx) };
     }
 }