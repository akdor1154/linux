# SPDX-License-Identifier: GPL-2.0

# Where to place rustdoc generated documentation
rustdoc_output := $(objtree)/Documentation/output/rust/rustdoc

obj-$(CONFIG_RUST) += core.o compiler_builtins.o ffi.o
always-$(CONFIG_RUST) += exports_core_generated.h

# Missing prototypes are expected in the helpers since these are exported
# for Rust only, thus there is no header nor prototypes.
obj-$(CONFIG_RUST) += helpers/helpers.o
CFLAGS_REMOVE_helpers/helpers.o = -Wmissing-prototypes -Wmissing-declarations

always-$(CONFIG_RUST) += bindings/bindings_generated.rs bindings/bindings_helpers_generated.rs
obj-$(CONFIG_RUST) += bindings.o kernel.o
always-$(CONFIG_RUST) += exports_helpers_generated.h \
    exports_bindings_generated.h exports_kernel_generated.h

always-$(CONFIG_RUST) += uapi/uapi_generated.rs
obj-$(CONFIG_RUST) += uapi.o

ifdef CONFIG_RUST_BUILD_ASSERT_ALLOW
obj-$(CONFIG_RUST) += build_error.o
else
always-$(CONFIG_RUST) += build_error.o
endif

obj-$(CONFIG_RUST) += exports.o

always-$(CONFIG_RUST_KERNEL_DOCTESTS) += doctests_kernel_generated.rs
always-$(CONFIG_RUST_KERNEL_DOCTESTS) += doctests_kernel_generated_kunit.c

obj-$(CONFIG_RUST_KERNEL_DOCTESTS) += doctests_kernel_generated.o
obj-$(CONFIG_RUST_KERNEL_DOCTESTS) += doctests_kernel_generated_kunit.o

always-$(subst y,$(CONFIG_RUST),$(CONFIG_JUMP_LABEL)) += kernel/generated_arch_static_branch_asm.rs

<<<<<<< HEAD
# Avoids running `$(RUSTC)` for the sysroot when it may not be available.
=======
# Avoids running `$(RUSTC)` when it may not be available.
>>>>>>> a5a056c8
ifdef CONFIG_RUST

libmacros_name := $(shell MAKEFLAGS= $(RUSTC) --print file-names --crate-name macros --crate-type proc-macro - </dev/null)
libmacros_extension := $(patsubst libmacros.%,%,$(libmacros_name))

always-$(CONFIG_RUST) += $(libmacros_name)

# `$(rust_flags)` is passed in case the user added `--sysroot`.
rustc_sysroot := $(shell MAKEFLAGS= $(RUSTC) $(rust_flags) --print sysroot)
rustc_host_target := $(shell $(RUSTC) --version --verbose | grep -F 'host: ' | cut -d' ' -f2)
RUST_LIB_SRC ?= $(rustc_sysroot)/lib/rustlib/src/rust/library

ifneq ($(quiet),)
rust_test_quiet=-q
rustdoc_test_quiet=--test-args -q
rustdoc_test_kernel_quiet=>/dev/null
endif

core-cfgs = \
    --cfg no_fp_fmt_parse

quiet_cmd_rustdoc = RUSTDOC $(if $(rustdoc_host),H, ) $<
      cmd_rustdoc = \
	OBJTREE=$(abspath $(objtree)) \
	$(RUSTDOC) $(filter-out $(skip_flags),$(if $(rustdoc_host),$(rust_common_flags),$(rust_flags))) \
		$(rustc_target_flags) -L$(objtree)/$(obj) \
		-Zunstable-options --generate-link-to-definition \
		--output $(rustdoc_output) \
		--crate-name $(subst rustdoc-,,$@) \
		$(if $(rustdoc_host),,--sysroot=/dev/null) \
		@$(objtree)/include/generated/rustc_cfg $<

# The `html_logo_url` and `html_favicon_url` forms of the `doc` attribute
# can be used to specify a custom logo. However:
#   - The given value is used as-is, thus it cannot be relative or a local file
#     (unlike the non-custom case) since the generated docs have subfolders.
#   - It requires adding it to every crate.
#   - It requires changing `core` which comes from the sysroot.
#
# Using `-Zcrate-attr` would solve the last two points, but not the first.
# The https://github.com/rust-lang/rfcs/pull/3226 RFC suggests two new
# command-like flags to solve the issue. Meanwhile, we use the non-custom case
# and then retouch the generated files.
rustdoc: rustdoc-core rustdoc-macros rustdoc-compiler_builtins \
    rustdoc-kernel
	$(Q)cp $(srctree)/Documentation/images/logo.svg $(rustdoc_output)/static.files/
	$(Q)cp $(srctree)/Documentation/images/COPYING-logo $(rustdoc_output)/static.files/
	$(Q)find $(rustdoc_output) -name '*.html' -type f -print0 | xargs -0 sed -Ei \
		-e 's:rust-logo-[0-9a-f]+\.svg:logo.svg:g' \
		-e 's:favicon-[0-9a-f]+\.svg:logo.svg:g' \
		-e 's:<link rel="alternate icon" type="image/png" href="[/.]+/static\.files/favicon-(16x16|32x32)-[0-9a-f]+\.png">::g' \
		-e 's:<a href="srctree/([^"]+)">:<a href="$(realpath $(srctree))/\1">:g'
	$(Q)for f in $(rustdoc_output)/static.files/rustdoc-*.css; do \
		echo ".logo-container > img { object-fit: contain; }" >> $$f; done

rustdoc-macros: private rustdoc_host = yes
rustdoc-macros: private rustc_target_flags = --crate-type proc-macro \
    --extern proc_macro
rustdoc-macros: $(src)/macros/lib.rs FORCE
	+$(call if_changed,rustdoc)

# Starting with Rust 1.82.0, skipping `-Wrustdoc::unescaped_backticks` should
# not be needed -- see https://github.com/rust-lang/rust/pull/128307.
rustdoc-core: private skip_flags = -Wrustdoc::unescaped_backticks
rustdoc-core: private rustc_target_flags = $(core-cfgs)
rustdoc-core: $(RUST_LIB_SRC)/core/src/lib.rs FORCE
	+$(call if_changed,rustdoc)

rustdoc-compiler_builtins: $(src)/compiler_builtins.rs rustdoc-core FORCE
	+$(call if_changed,rustdoc)

rustdoc-ffi: $(src)/ffi.rs rustdoc-core FORCE
	+$(call if_changed,rustdoc)

rustdoc-kernel: private rustc_target_flags = --extern ffi \
<<<<<<< HEAD
    --extern build_error --extern macros=$(objtree)/$(obj)/libmacros.so \
    --extern bindings --extern uapi
rustdoc-kernel: $(src)/kernel/lib.rs rustdoc-core rustdoc-ffi rustdoc-macros \
    rustdoc-compiler_builtins $(obj)/libmacros.so \
=======
    --extern build_error --extern macros \
    --extern bindings --extern uapi
rustdoc-kernel: $(src)/kernel/lib.rs rustdoc-core rustdoc-ffi rustdoc-macros \
    rustdoc-compiler_builtins $(obj)/$(libmacros_name) \
>>>>>>> a5a056c8
    $(obj)/bindings.o FORCE
	+$(call if_changed,rustdoc)

quiet_cmd_rustc_test_library = $(RUSTC_OR_CLIPPY_QUIET) TL $<
      cmd_rustc_test_library = \
	OBJTREE=$(abspath $(objtree)) \
	$(RUSTC_OR_CLIPPY) $(rust_common_flags) \
		@$(objtree)/include/generated/rustc_cfg $(rustc_target_flags) \
		--crate-type $(if $(rustc_test_library_proc),proc-macro,rlib) \
		--out-dir $(objtree)/$(obj)/test --cfg testlib \
		-L$(objtree)/$(obj)/test \
		--crate-name $(subst rusttest-,,$(subst rusttestlib-,,$@)) $<

rusttestlib-build_error: $(src)/build_error.rs FORCE
	+$(call if_changed,rustc_test_library)

rusttestlib-ffi: $(src)/ffi.rs FORCE
	+$(call if_changed,rustc_test_library)

rusttestlib-macros: private rustc_target_flags = --extern proc_macro
rusttestlib-macros: private rustc_test_library_proc = yes
rusttestlib-macros: $(src)/macros/lib.rs FORCE
	+$(call if_changed,rustc_test_library)

rusttestlib-kernel: private rustc_target_flags = --extern ffi \
    --extern build_error --extern macros \
    --extern bindings --extern uapi
rusttestlib-kernel: $(src)/kernel/lib.rs \
    rusttestlib-bindings rusttestlib-uapi rusttestlib-build_error \
    $(obj)/libmacros.so $(obj)/bindings.o FORCE
	+$(call if_changed,rustc_test_library)

rusttestlib-bindings: private rustc_target_flags = --extern ffi
rusttestlib-bindings: $(src)/bindings/lib.rs rusttestlib-ffi FORCE
	+$(call if_changed,rustc_test_library)

rusttestlib-uapi: private rustc_target_flags = --extern ffi
rusttestlib-uapi: $(src)/uapi/lib.rs rusttestlib-ffi FORCE
	+$(call if_changed,rustc_test_library)

quiet_cmd_rustdoc_test = RUSTDOC T $<
      cmd_rustdoc_test = \
	RUST_MODFILE=test.rs \
	OBJTREE=$(abspath $(objtree)) \
	$(RUSTDOC) --test $(rust_common_flags) \
		@$(objtree)/include/generated/rustc_cfg \
		$(rustc_target_flags) $(rustdoc_test_target_flags) \
		$(rustdoc_test_quiet) \
		-L$(objtree)/$(obj)/test --output $(rustdoc_output) \
		--crate-name $(subst rusttest-,,$@) $<

quiet_cmd_rustdoc_test_kernel = RUSTDOC TK $<
      cmd_rustdoc_test_kernel = \
	rm -rf $(objtree)/$(obj)/test/doctests/kernel; \
	mkdir -p $(objtree)/$(obj)/test/doctests/kernel; \
	OBJTREE=$(abspath $(objtree)) \
	$(RUSTDOC) --test $(rust_flags) \
		-L$(objtree)/$(obj) --extern ffi --extern kernel \
		--extern build_error --extern macros \
		--extern bindings --extern uapi \
		--no-run --crate-name kernel -Zunstable-options \
		--sysroot=/dev/null \
		--test-builder $(objtree)/scripts/rustdoc_test_builder \
		$< $(rustdoc_test_kernel_quiet); \
	$(objtree)/scripts/rustdoc_test_gen

%/doctests_kernel_generated.rs %/doctests_kernel_generated_kunit.c: \
    $(src)/kernel/lib.rs $(obj)/kernel.o \
    $(objtree)/scripts/rustdoc_test_builder \
    $(objtree)/scripts/rustdoc_test_gen FORCE
	+$(call if_changed,rustdoc_test_kernel)

# We cannot use `-Zpanic-abort-tests` because some tests are dynamic,
# so for the moment we skip `-Cpanic=abort`.
quiet_cmd_rustc_test = $(RUSTC_OR_CLIPPY_QUIET) T  $<
      cmd_rustc_test = \
	OBJTREE=$(abspath $(objtree)) \
	$(RUSTC_OR_CLIPPY) --test $(rust_common_flags) \
		@$(objtree)/include/generated/rustc_cfg \
		$(rustc_target_flags) --out-dir $(objtree)/$(obj)/test \
		-L$(objtree)/$(obj)/test \
		--crate-name $(subst rusttest-,,$@) $<; \
	$(objtree)/$(obj)/test/$(subst rusttest-,,$@) $(rust_test_quiet) \
		$(rustc_test_run_flags)

rusttest: rusttest-macros rusttest-kernel

rusttest-macros: private rustc_target_flags = --extern proc_macro \
	--extern macros --extern kernel
rusttest-macros: private rustdoc_test_target_flags = --crate-type proc-macro
rusttest-macros: $(src)/macros/lib.rs \
    rusttestlib-macros rusttestlib-kernel FORCE
	+$(call if_changed,rustc_test)
	+$(call if_changed,rustdoc_test)

rusttest-kernel: private rustc_target_flags = --extern ffi \
    --extern build_error --extern macros --extern bindings --extern uapi
rusttest-kernel: $(src)/kernel/lib.rs rusttestlib-ffi rusttestlib-kernel \
    rusttestlib-build_error rusttestlib-macros rusttestlib-bindings \
    rusttestlib-uapi FORCE
	+$(call if_changed,rustc_test)

ifdef CONFIG_CC_IS_CLANG
bindgen_c_flags = $(c_flags)
else
# bindgen relies on libclang to parse C. Ideally, bindgen would support a GCC
# plugin backend and/or the Clang driver would be perfectly compatible with GCC.
#
# For the moment, here we are tweaking the flags on the fly. This is a hack,
# and some kernel configurations may not work (e.g. `GCC_PLUGIN_RANDSTRUCT`
# if we end up using one of those structs).
bindgen_skip_c_flags := -mno-fp-ret-in-387 -mpreferred-stack-boundary=% \
	-mskip-rax-setup -mgeneral-regs-only -msign-return-address=% \
	-mindirect-branch=thunk-extern -mindirect-branch-register \
	-mfunction-return=thunk-extern -mrecord-mcount -mabi=lp64 \
	-mindirect-branch-cs-prefix -mstack-protector-guard% -mtraceback=no \
	-mno-pointers-to-nested-functions -mno-string \
	-mno-strict-align -mstrict-align \
	-fconserve-stack -falign-jumps=% -falign-loops=% \
	-femit-struct-debug-baseonly -fno-ipa-cp-clone -fno-ipa-sra \
	-fno-partial-inlining -fplugin-arg-arm_ssp_per_task_plugin-% \
	-fno-reorder-blocks -fno-allow-store-data-races -fasan-shadow-offset=% \
	-fzero-call-used-regs=% -fno-stack-clash-protection \
	-fno-inline-functions-called-once -fsanitize=bounds-strict \
	-fstrict-flex-arrays=% -fmin-function-alignment=% \
	--param=% --param asan-%

# Derived from `scripts/Makefile.clang`.
BINDGEN_TARGET_x86	:= x86_64-linux-gnu
BINDGEN_TARGET_arm64	:= aarch64-linux-gnu
BINDGEN_TARGET		:= $(BINDGEN_TARGET_$(SRCARCH))

# All warnings are inhibited since GCC builds are very experimental,
# many GCC warnings are not supported by Clang, they may only appear in
# some configurations, with new GCC versions, etc.
bindgen_extra_c_flags = -w --target=$(BINDGEN_TARGET)

# Auto variable zero-initialization requires an additional special option with
# clang that is going to be removed sometime in the future (likely in
# clang-18), so make sure to pass this option only if clang supports it
# (libclang major version < 16).
#
# https://github.com/llvm/llvm-project/issues/44842
# https://github.com/llvm/llvm-project/blob/llvmorg-16.0.0-rc2/clang/docs/ReleaseNotes.rst#deprecated-compiler-flags
ifdef CONFIG_INIT_STACK_ALL_ZERO
libclang_maj_ver=$(shell $(BINDGEN) $(srctree)/scripts/rust_is_available_bindgen_libclang.h 2>&1 | sed -ne 's/.*clang version \([0-9]*\).*/\1/p')
ifeq ($(shell expr $(libclang_maj_ver) \< 16), 1)
bindgen_extra_c_flags += -enable-trivial-auto-var-init-zero-knowing-it-will-be-removed-from-clang
endif
endif

bindgen_c_flags = $(filter-out $(bindgen_skip_c_flags), $(c_flags)) \
	$(bindgen_extra_c_flags)
endif

ifdef CONFIG_LTO
bindgen_c_flags_lto = $(filter-out $(CC_FLAGS_LTO), $(bindgen_c_flags))
else
bindgen_c_flags_lto = $(bindgen_c_flags)
endif

# `-fno-builtin` is passed to avoid `bindgen` from using `clang` builtin
# prototypes for functions like `memcpy` -- if this flag is not passed,
# `bindgen`-generated prototypes use `c_ulong` or `c_uint` depending on
# architecture instead of generating `usize`.
bindgen_c_flags_final = $(bindgen_c_flags_lto) -fno-builtin -D__BINDGEN__

<<<<<<< HEAD
quiet_cmd_bindgen = BINDGEN $@
      cmd_bindgen = \
	$(BINDGEN) $< $(bindgen_target_flags) \
=======
# Each `bindgen` release may upgrade the list of Rust target versions. By
# default, the highest stable release in their list is used. Thus we need to set
# a `--rust-target` to avoid future `bindgen` releases emitting code that
# `rustc` may not understand. On top of that, `bindgen` does not support passing
# an unknown Rust target version.
#
# Therefore, the Rust target for `bindgen` can be only as high as the minimum
# Rust version the kernel supports and only as high as the greatest stable Rust
# target supported by the minimum `bindgen` version the kernel supports (that
# is, if we do not test the actual `rustc`/`bindgen` versions running).
#
# Starting with `bindgen` 0.71.0, we will be able to set any future Rust version
# instead, i.e. we will be able to set here our minimum supported Rust version.
quiet_cmd_bindgen = BINDGEN $@
      cmd_bindgen = \
	$(BINDGEN) $< $(bindgen_target_flags) --rust-target 1.68 \
>>>>>>> a5a056c8
		--use-core --with-derive-default --ctypes-prefix ffi --no-layout-tests \
		--no-debug '.*' --enable-function-attribute-detection \
		-o $@ -- $(bindgen_c_flags_final) -DMODULE \
		$(bindgen_target_cflags) $(bindgen_target_extra)

$(obj)/bindings/bindings_generated.rs: private bindgen_target_flags = \
    $(shell grep -Ev '^#|^$$' $(src)/bindgen_parameters)
$(obj)/bindings/bindings_generated.rs: private bindgen_target_extra = ; \
    sed -Ei 's/pub const RUST_CONST_HELPER_([a-zA-Z0-9_]*)/pub const \1/g' $@
$(obj)/bindings/bindings_generated.rs: $(src)/bindings/bindings_helper.h \
    $(src)/bindgen_parameters FORCE
	$(call if_changed_dep,bindgen)

$(obj)/uapi/uapi_generated.rs: private bindgen_target_flags = \
    $(shell grep -Ev '^#|^$$' $(src)/bindgen_parameters)
$(obj)/uapi/uapi_generated.rs: $(src)/uapi/uapi_helper.h \
    $(src)/bindgen_parameters FORCE
	$(call if_changed_dep,bindgen)

# See `CFLAGS_REMOVE_helpers.o` above. In addition, Clang on C does not warn
# with `-Wmissing-declarations` (unlike GCC), so it is not strictly needed here
# given it is `libclang`; but for consistency, future Clang changes and/or
# a potential future GCC backend for `bindgen`, we disable it too.
$(obj)/bindings/bindings_helpers_generated.rs: private bindgen_target_flags = \
    --blocklist-type '.*' --allowlist-var '' \
    --allowlist-function 'rust_helper_.*'
$(obj)/bindings/bindings_helpers_generated.rs: private bindgen_target_cflags = \
    -I$(objtree)/$(obj) -Wno-missing-prototypes -Wno-missing-declarations
$(obj)/bindings/bindings_helpers_generated.rs: private bindgen_target_extra = ; \
    sed -Ei 's/pub fn rust_helper_([a-zA-Z0-9_]*)/#[link_name="rust_helper_\1"]\n    pub fn \1/g' $@
$(obj)/bindings/bindings_helpers_generated.rs: $(src)/helpers/helpers.c FORCE
	$(call if_changed_dep,bindgen)

quiet_cmd_exports = EXPORTS $@
      cmd_exports = \
	$(NM) -p --defined-only $< \
		| awk '$$2~/(T|R|D|B)/ && $$3!~/__cfi/ {printf "EXPORT_SYMBOL_RUST_GPL(%s);\n",$$3}' > $@

$(obj)/exports_core_generated.h: $(obj)/core.o FORCE
	$(call if_changed,exports)

# Even though Rust kernel modules should never use the bindings directly,
# symbols from the `bindings` crate and the C helpers need to be exported
# because Rust generics and inlined functions may not get their code generated
# in the crate where they are defined. Other helpers, called from non-inline
# functions, may not be exported, in principle. However, in general, the Rust
# compiler does not guarantee codegen will be performed for a non-inline
# function either. Therefore, we export all symbols from helpers and bindings.
# In the future, this may be revisited to reduce the number of exports after
# the compiler is informed about the places codegen is required.
$(obj)/exports_helpers_generated.h: $(obj)/helpers/helpers.o FORCE
	$(call if_changed,exports)

$(obj)/exports_bindings_generated.h: $(obj)/bindings.o FORCE
	$(call if_changed,exports)

$(obj)/exports_kernel_generated.h: $(obj)/kernel.o FORCE
	$(call if_changed,exports)

quiet_cmd_rustc_procmacro = $(RUSTC_OR_CLIPPY_QUIET) P $@
      cmd_rustc_procmacro = \
	$(RUSTC_OR_CLIPPY) $(rust_common_flags) \
		-Clinker-flavor=gcc -Clinker=$(HOSTCC) \
		-Clink-args='$(call escsq,$(KBUILD_PROCMACROLDFLAGS))' \
		--emit=dep-info=$(depfile) --emit=link=$@ --extern proc_macro \
		--crate-type proc-macro \
		--crate-name $(patsubst lib%.$(libmacros_extension),%,$(notdir $@)) $<

# Procedural macros can only be used with the `rustc` that compiled it.
$(obj)/$(libmacros_name): $(src)/macros/lib.rs FORCE
	+$(call if_changed_dep,rustc_procmacro)

quiet_cmd_rustc_library = $(if $(skip_clippy),RUSTC,$(RUSTC_OR_CLIPPY_QUIET)) L $@
      cmd_rustc_library = \
	OBJTREE=$(abspath $(objtree)) \
	$(if $(skip_clippy),$(RUSTC),$(RUSTC_OR_CLIPPY)) \
		$(filter-out $(skip_flags),$(rust_flags) $(rustc_target_flags)) \
		--emit=dep-info=$(depfile) --emit=obj=$@ \
		--emit=metadata=$(dir $@)$(patsubst %.o,lib%.rmeta,$(notdir $@)) \
		--crate-type rlib -L$(objtree)/$(obj) \
		--crate-name $(patsubst %.o,%,$(notdir $@)) $< \
		--sysroot=/dev/null \
	$(if $(rustc_objcopy),;$(OBJCOPY) $(rustc_objcopy) $@) \
	$(cmd_objtool)

rust-analyzer:
<<<<<<< HEAD
	$(Q)$(srctree)/scripts/generate_rust_analyzer.py \
=======
	$(Q)MAKEFLAGS= $(srctree)/scripts/generate_rust_analyzer.py \
>>>>>>> a5a056c8
		--cfgs='core=$(core-cfgs)' \
		$(realpath $(srctree)) $(realpath $(objtree)) \
		$(rustc_sysroot) $(RUST_LIB_SRC) $(if $(KBUILD_EXTMOD),$(srcroot)) \
		> rust-project.json

redirect-intrinsics = \
	__addsf3 __eqsf2 __extendsfdf2 __gesf2 __lesf2 __ltsf2 __mulsf3 __nesf2 __truncdfsf2 __unordsf2 \
	__adddf3 __eqdf2 __ledf2 __ltdf2 __muldf3 __unorddf2 \
	__muloti4 __multi3 \
	__udivmodti4 __udivti3 __umodti3

ifneq ($(or $(CONFIG_ARM64),$(and $(CONFIG_RISCV),$(CONFIG_64BIT))),)
	# These intrinsics are defined for ARM64 and RISCV64
	redirect-intrinsics += \
		__ashrti3 \
		__ashlti3 __lshrti3
endif

define rule_rustc_library
	$(call cmd_and_fixdep,rustc_library)
	$(call cmd,gen_objtooldep)
endef

$(obj)/core.o: private skip_clippy = 1
$(obj)/core.o: private skip_flags = -Wunreachable_pub
$(obj)/core.o: private rustc_objcopy = $(foreach sym,$(redirect-intrinsics),--redefine-sym $(sym)=__rust$(sym))
$(obj)/core.o: private rustc_target_flags = $(core-cfgs)
$(obj)/core.o: $(RUST_LIB_SRC)/core/src/lib.rs \
    $(wildcard $(objtree)/include/config/RUSTC_VERSION_TEXT) FORCE
	+$(call if_changed_rule,rustc_library)
ifneq ($(or $(CONFIG_X86_64),$(CONFIG_X86_32)),)
$(obj)/core.o: scripts/target.json
endif

$(obj)/compiler_builtins.o: private rustc_objcopy = -w -W '__*'
$(obj)/compiler_builtins.o: $(src)/compiler_builtins.rs $(obj)/core.o FORCE
	+$(call if_changed_rule,rustc_library)

$(obj)/build_error.o: $(src)/build_error.rs $(obj)/compiler_builtins.o FORCE
	+$(call if_changed_rule,rustc_library)

$(obj)/ffi.o: $(src)/ffi.rs $(obj)/compiler_builtins.o FORCE
	+$(call if_changed_rule,rustc_library)

$(obj)/bindings.o: private rustc_target_flags = --extern ffi
$(obj)/bindings.o: $(src)/bindings/lib.rs \
    $(obj)/ffi.o \
    $(obj)/bindings/bindings_generated.rs \
    $(obj)/bindings/bindings_helpers_generated.rs FORCE
	+$(call if_changed_rule,rustc_library)

$(obj)/uapi.o: private rustc_target_flags = --extern ffi
$(obj)/uapi.o: $(src)/uapi/lib.rs \
    $(obj)/ffi.o \
    $(obj)/uapi/uapi_generated.rs FORCE
	+$(call if_changed_rule,rustc_library)

$(obj)/kernel.o: private rustc_target_flags = --extern ffi \
    --extern build_error --extern macros --extern bindings --extern uapi
$(obj)/kernel.o: $(src)/kernel/lib.rs $(obj)/build_error.o \
<<<<<<< HEAD
    $(obj)/libmacros.so $(obj)/bindings.o $(obj)/uapi.o FORCE
=======
    $(obj)/$(libmacros_name) $(obj)/bindings.o $(obj)/uapi.o FORCE
>>>>>>> a5a056c8
	+$(call if_changed_rule,rustc_library)

ifdef CONFIG_JUMP_LABEL
$(obj)/kernel.o: $(obj)/kernel/generated_arch_static_branch_asm.rs
endif

endif # CONFIG_RUST<|MERGE_RESOLUTION|>--- conflicted
+++ resolved
@@ -35,11 +35,7 @@
 
 always-$(subst y,$(CONFIG_RUST),$(CONFIG_JUMP_LABEL)) += kernel/generated_arch_static_branch_asm.rs
 
-<<<<<<< HEAD
-# Avoids running `$(RUSTC)` for the sysroot when it may not be available.
-=======
 # Avoids running `$(RUSTC)` when it may not be available.
->>>>>>> a5a056c8
 ifdef CONFIG_RUST
 
 libmacros_name := $(shell MAKEFLAGS= $(RUSTC) --print file-names --crate-name macros --crate-type proc-macro - </dev/null)
@@ -115,17 +111,10 @@
 	+$(call if_changed,rustdoc)
 
 rustdoc-kernel: private rustc_target_flags = --extern ffi \
-<<<<<<< HEAD
-    --extern build_error --extern macros=$(objtree)/$(obj)/libmacros.so \
-    --extern bindings --extern uapi
-rustdoc-kernel: $(src)/kernel/lib.rs rustdoc-core rustdoc-ffi rustdoc-macros \
-    rustdoc-compiler_builtins $(obj)/libmacros.so \
-=======
     --extern build_error --extern macros \
     --extern bindings --extern uapi
 rustdoc-kernel: $(src)/kernel/lib.rs rustdoc-core rustdoc-ffi rustdoc-macros \
     rustdoc-compiler_builtins $(obj)/$(libmacros_name) \
->>>>>>> a5a056c8
     $(obj)/bindings.o FORCE
 	+$(call if_changed,rustdoc)
 
@@ -293,11 +282,6 @@
 # architecture instead of generating `usize`.
 bindgen_c_flags_final = $(bindgen_c_flags_lto) -fno-builtin -D__BINDGEN__
 
-<<<<<<< HEAD
-quiet_cmd_bindgen = BINDGEN $@
-      cmd_bindgen = \
-	$(BINDGEN) $< $(bindgen_target_flags) \
-=======
 # Each `bindgen` release may upgrade the list of Rust target versions. By
 # default, the highest stable release in their list is used. Thus we need to set
 # a `--rust-target` to avoid future `bindgen` releases emitting code that
@@ -314,7 +298,6 @@
 quiet_cmd_bindgen = BINDGEN $@
       cmd_bindgen = \
 	$(BINDGEN) $< $(bindgen_target_flags) --rust-target 1.68 \
->>>>>>> a5a056c8
 		--use-core --with-derive-default --ctypes-prefix ffi --no-layout-tests \
 		--no-debug '.*' --enable-function-attribute-detection \
 		-o $@ -- $(bindgen_c_flags_final) -DMODULE \
@@ -401,11 +384,7 @@
 	$(cmd_objtool)
 
 rust-analyzer:
-<<<<<<< HEAD
-	$(Q)$(srctree)/scripts/generate_rust_analyzer.py \
-=======
 	$(Q)MAKEFLAGS= $(srctree)/scripts/generate_rust_analyzer.py \
->>>>>>> a5a056c8
 		--cfgs='core=$(core-cfgs)' \
 		$(realpath $(srctree)) $(realpath $(objtree)) \
 		$(rustc_sysroot) $(RUST_LIB_SRC) $(if $(KBUILD_EXTMOD),$(srcroot)) \
@@ -466,11 +445,7 @@
 $(obj)/kernel.o: private rustc_target_flags = --extern ffi \
     --extern build_error --extern macros --extern bindings --extern uapi
 $(obj)/kernel.o: $(src)/kernel/lib.rs $(obj)/build_error.o \
-<<<<<<< HEAD
-    $(obj)/libmacros.so $(obj)/bindings.o $(obj)/uapi.o FORCE
-=======
     $(obj)/$(libmacros_name) $(obj)/bindings.o $(obj)/uapi.o FORCE
->>>>>>> a5a056c8
 	+$(call if_changed_rule,rustc_library)
 
 ifdef CONFIG_JUMP_LABEL
