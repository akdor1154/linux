// SPDX-License-Identifier: GPL-2.0
/*
 * ring buffer based function tracer
 *
 * Copyright (C) 2007-2012 Steven Rostedt <srostedt@redhat.com>
 * Copyright (C) 2008 Ingo Molnar <mingo@redhat.com>
 *
 * Originally taken from the RT patch by:
 *    Arnaldo Carvalho de Melo <acme@redhat.com>
 *
 * Based on code from the latency_tracer, that is:
 *  Copyright (C) 2004-2006 Ingo Molnar
 *  Copyright (C) 2004 Nadia Yvette Chambers
 */
#include <linux/ring_buffer.h>
#include <linux/utsname.h>
#include <linux/stacktrace.h>
#include <linux/writeback.h>
#include <linux/kallsyms.h>
#include <linux/security.h>
#include <linux/seq_file.h>
#include <linux/irqflags.h>
#include <linux/debugfs.h>
#include <linux/tracefs.h>
#include <linux/pagemap.h>
#include <linux/hardirq.h>
#include <linux/linkage.h>
#include <linux/uaccess.h>
#include <linux/cleanup.h>
#include <linux/vmalloc.h>
#include <linux/ftrace.h>
#include <linux/module.h>
#include <linux/percpu.h>
#include <linux/splice.h>
#include <linux/kdebug.h>
#include <linux/string.h>
#include <linux/mount.h>
#include <linux/rwsem.h>
#include <linux/slab.h>
#include <linux/ctype.h>
#include <linux/init.h>
#include <linux/panic_notifier.h>
#include <linux/poll.h>
#include <linux/nmi.h>
#include <linux/fs.h>
#include <linux/trace.h>
#include <linux/sched/clock.h>
#include <linux/sched/rt.h>
#include <linux/fsnotify.h>
#include <linux/irq_work.h>
#include <linux/workqueue.h>
#include <linux/sort.h>

#include <asm/setup.h> /* COMMAND_LINE_SIZE */

#include "trace.h"
#include "trace_output.h"

#ifdef CONFIG_FTRACE_STARTUP_TEST
/*
 * We need to change this state when a selftest is running.
 * A selftest will lurk into the ring-buffer to count the
 * entries inserted during the selftest although some concurrent
 * insertions into the ring-buffer such as trace_printk could occurred
 * at the same time, giving false positive or negative results.
 */
static bool __read_mostly tracing_selftest_running;

/*
 * If boot-time tracing including tracers/events via kernel cmdline
 * is running, we do not want to run SELFTEST.
 */
bool __read_mostly tracing_selftest_disabled;

void __init disable_tracing_selftest(const char *reason)
{
	if (!tracing_selftest_disabled) {
		tracing_selftest_disabled = true;
		pr_info("Ftrace startup test is disabled due to %s\n", reason);
	}
}
#else
#define tracing_selftest_running	0
#define tracing_selftest_disabled	0
#endif

/* Pipe tracepoints to printk */
static struct trace_iterator *tracepoint_print_iter;
int tracepoint_printk;
static bool tracepoint_printk_stop_on_boot __initdata;
static bool traceoff_after_boot __initdata;
static DEFINE_STATIC_KEY_FALSE(tracepoint_printk_key);

/* For tracers that don't implement custom flags */
static struct tracer_opt dummy_tracer_opt[] = {
	{ }
};

static int
dummy_set_flag(struct trace_array *tr, u32 old_flags, u32 bit, int set)
{
	return 0;
}

/*
 * To prevent the comm cache from being overwritten when no
 * tracing is active, only save the comm when a trace event
 * occurred.
 */
DEFINE_PER_CPU(bool, trace_taskinfo_save);

/*
 * Kill all tracing for good (never come back).
 * It is initialized to 1 but will turn to zero if the initialization
 * of the tracer is successful. But that is the only place that sets
 * this back to zero.
 */
static int tracing_disabled = 1;

cpumask_var_t __read_mostly	tracing_buffer_mask;

/*
 * ftrace_dump_on_oops - variable to dump ftrace buffer on oops
 *
 * If there is an oops (or kernel panic) and the ftrace_dump_on_oops
 * is set, then ftrace_dump is called. This will output the contents
 * of the ftrace buffers to the console.  This is very useful for
 * capturing traces that lead to crashes and outputing it to a
 * serial console.
 *
 * It is default off, but you can enable it with either specifying
 * "ftrace_dump_on_oops" in the kernel command line, or setting
 * /proc/sys/kernel/ftrace_dump_on_oops
 * Set 1 if you want to dump buffers of all CPUs
 * Set 2 if you want to dump the buffer of the CPU that triggered oops
 * Set instance name if you want to dump the specific trace instance
 * Multiple instance dump is also supported, and instances are seperated
 * by commas.
 */
/* Set to string format zero to disable by default */
char ftrace_dump_on_oops[MAX_TRACER_SIZE] = "0";

/* When set, tracing will stop when a WARN*() is hit */
int __disable_trace_on_warning;

#ifdef CONFIG_TRACE_EVAL_MAP_FILE
/* Map of enums to their values, for "eval_map" file */
struct trace_eval_map_head {
	struct module			*mod;
	unsigned long			length;
};

union trace_eval_map_item;

struct trace_eval_map_tail {
	/*
	 * "end" is first and points to NULL as it must be different
	 * than "mod" or "eval_string"
	 */
	union trace_eval_map_item	*next;
	const char			*end;	/* points to NULL */
};

static DEFINE_MUTEX(trace_eval_mutex);

/*
 * The trace_eval_maps are saved in an array with two extra elements,
 * one at the beginning, and one at the end. The beginning item contains
 * the count of the saved maps (head.length), and the module they
 * belong to if not built in (head.mod). The ending item contains a
 * pointer to the next array of saved eval_map items.
 */
union trace_eval_map_item {
	struct trace_eval_map		map;
	struct trace_eval_map_head	head;
	struct trace_eval_map_tail	tail;
};

static union trace_eval_map_item *trace_eval_maps;
#endif /* CONFIG_TRACE_EVAL_MAP_FILE */

int tracing_set_tracer(struct trace_array *tr, const char *buf);
static void ftrace_trace_userstack(struct trace_array *tr,
				   struct trace_buffer *buffer,
				   unsigned int trace_ctx);

static char bootup_tracer_buf[MAX_TRACER_SIZE] __initdata;
static char *default_bootup_tracer;

static bool allocate_snapshot;
static bool snapshot_at_boot;

static char boot_instance_info[COMMAND_LINE_SIZE] __initdata;
static int boot_instance_index;

static char boot_snapshot_info[COMMAND_LINE_SIZE] __initdata;
static int boot_snapshot_index;

static int __init set_cmdline_ftrace(char *str)
{
	strscpy(bootup_tracer_buf, str, MAX_TRACER_SIZE);
	default_bootup_tracer = bootup_tracer_buf;
	/* We are using ftrace early, expand it */
	trace_set_ring_buffer_expanded(NULL);
	return 1;
}
__setup("ftrace=", set_cmdline_ftrace);

int ftrace_dump_on_oops_enabled(void)
{
	if (!strcmp("0", ftrace_dump_on_oops))
		return 0;
	else
		return 1;
}

static int __init set_ftrace_dump_on_oops(char *str)
{
	if (!*str) {
		strscpy(ftrace_dump_on_oops, "1", MAX_TRACER_SIZE);
		return 1;
	}

	if (*str == ',') {
		strscpy(ftrace_dump_on_oops, "1", MAX_TRACER_SIZE);
		strscpy(ftrace_dump_on_oops + 1, str, MAX_TRACER_SIZE - 1);
		return 1;
	}

	if (*str++ == '=') {
		strscpy(ftrace_dump_on_oops, str, MAX_TRACER_SIZE);
		return 1;
	}

	return 0;
}
__setup("ftrace_dump_on_oops", set_ftrace_dump_on_oops);

static int __init stop_trace_on_warning(char *str)
{
	if ((strcmp(str, "=0") != 0 && strcmp(str, "=off") != 0))
		__disable_trace_on_warning = 1;
	return 1;
}
__setup("traceoff_on_warning", stop_trace_on_warning);

static int __init boot_alloc_snapshot(char *str)
{
	char *slot = boot_snapshot_info + boot_snapshot_index;
	int left = sizeof(boot_snapshot_info) - boot_snapshot_index;
	int ret;

	if (str[0] == '=') {
		str++;
		if (strlen(str) >= left)
			return -1;

		ret = snprintf(slot, left, "%s\t", str);
		boot_snapshot_index += ret;
	} else {
		allocate_snapshot = true;
		/* We also need the main ring buffer expanded */
		trace_set_ring_buffer_expanded(NULL);
	}
	return 1;
}
__setup("alloc_snapshot", boot_alloc_snapshot);


static int __init boot_snapshot(char *str)
{
	snapshot_at_boot = true;
	boot_alloc_snapshot(str);
	return 1;
}
__setup("ftrace_boot_snapshot", boot_snapshot);


static int __init boot_instance(char *str)
{
	char *slot = boot_instance_info + boot_instance_index;
	int left = sizeof(boot_instance_info) - boot_instance_index;
	int ret;

	if (strlen(str) >= left)
		return -1;

	ret = snprintf(slot, left, "%s\t", str);
	boot_instance_index += ret;

	return 1;
}
__setup("trace_instance=", boot_instance);


static char trace_boot_options_buf[MAX_TRACER_SIZE] __initdata;

static int __init set_trace_boot_options(char *str)
{
	strscpy(trace_boot_options_buf, str, MAX_TRACER_SIZE);
	return 1;
}
__setup("trace_options=", set_trace_boot_options);

static char trace_boot_clock_buf[MAX_TRACER_SIZE] __initdata;
static char *trace_boot_clock __initdata;

static int __init set_trace_boot_clock(char *str)
{
	strscpy(trace_boot_clock_buf, str, MAX_TRACER_SIZE);
	trace_boot_clock = trace_boot_clock_buf;
	return 1;
}
__setup("trace_clock=", set_trace_boot_clock);

static int __init set_tracepoint_printk(char *str)
{
	/* Ignore the "tp_printk_stop_on_boot" param */
	if (*str == '_')
		return 0;

	if ((strcmp(str, "=0") != 0 && strcmp(str, "=off") != 0))
		tracepoint_printk = 1;
	return 1;
}
__setup("tp_printk", set_tracepoint_printk);

static int __init set_tracepoint_printk_stop(char *str)
{
	tracepoint_printk_stop_on_boot = true;
	return 1;
}
__setup("tp_printk_stop_on_boot", set_tracepoint_printk_stop);

static int __init set_traceoff_after_boot(char *str)
{
	traceoff_after_boot = true;
	return 1;
}
__setup("traceoff_after_boot", set_traceoff_after_boot);

unsigned long long ns2usecs(u64 nsec)
{
	nsec += 500;
	do_div(nsec, 1000);
	return nsec;
}

static void
trace_process_export(struct trace_export *export,
	       struct ring_buffer_event *event, int flag)
{
	struct trace_entry *entry;
	unsigned int size = 0;

	if (export->flags & flag) {
		entry = ring_buffer_event_data(event);
		size = ring_buffer_event_length(event);
		export->write(export, entry, size);
	}
}

static DEFINE_MUTEX(ftrace_export_lock);

static struct trace_export __rcu *ftrace_exports_list __read_mostly;

static DEFINE_STATIC_KEY_FALSE(trace_function_exports_enabled);
static DEFINE_STATIC_KEY_FALSE(trace_event_exports_enabled);
static DEFINE_STATIC_KEY_FALSE(trace_marker_exports_enabled);

static inline void ftrace_exports_enable(struct trace_export *export)
{
	if (export->flags & TRACE_EXPORT_FUNCTION)
		static_branch_inc(&trace_function_exports_enabled);

	if (export->flags & TRACE_EXPORT_EVENT)
		static_branch_inc(&trace_event_exports_enabled);

	if (export->flags & TRACE_EXPORT_MARKER)
		static_branch_inc(&trace_marker_exports_enabled);
}

static inline void ftrace_exports_disable(struct trace_export *export)
{
	if (export->flags & TRACE_EXPORT_FUNCTION)
		static_branch_dec(&trace_function_exports_enabled);

	if (export->flags & TRACE_EXPORT_EVENT)
		static_branch_dec(&trace_event_exports_enabled);

	if (export->flags & TRACE_EXPORT_MARKER)
		static_branch_dec(&trace_marker_exports_enabled);
}

static void ftrace_exports(struct ring_buffer_event *event, int flag)
{
	struct trace_export *export;

	preempt_disable_notrace();

	export = rcu_dereference_raw_check(ftrace_exports_list);
	while (export) {
		trace_process_export(export, event, flag);
		export = rcu_dereference_raw_check(export->next);
	}

	preempt_enable_notrace();
}

static inline void
add_trace_export(struct trace_export **list, struct trace_export *export)
{
	rcu_assign_pointer(export->next, *list);
	/*
	 * We are entering export into the list but another
	 * CPU might be walking that list. We need to make sure
	 * the export->next pointer is valid before another CPU sees
	 * the export pointer included into the list.
	 */
	rcu_assign_pointer(*list, export);
}

static inline int
rm_trace_export(struct trace_export **list, struct trace_export *export)
{
	struct trace_export **p;

	for (p = list; *p != NULL; p = &(*p)->next)
		if (*p == export)
			break;

	if (*p != export)
		return -1;

	rcu_assign_pointer(*p, (*p)->next);

	return 0;
}

static inline void
add_ftrace_export(struct trace_export **list, struct trace_export *export)
{
	ftrace_exports_enable(export);

	add_trace_export(list, export);
}

static inline int
rm_ftrace_export(struct trace_export **list, struct trace_export *export)
{
	int ret;

	ret = rm_trace_export(list, export);
	ftrace_exports_disable(export);

	return ret;
}

int register_ftrace_export(struct trace_export *export)
{
	if (WARN_ON_ONCE(!export->write))
		return -1;

	mutex_lock(&ftrace_export_lock);

	add_ftrace_export(&ftrace_exports_list, export);

	mutex_unlock(&ftrace_export_lock);

	return 0;
}
EXPORT_SYMBOL_GPL(register_ftrace_export);

int unregister_ftrace_export(struct trace_export *export)
{
	int ret;

	mutex_lock(&ftrace_export_lock);

	ret = rm_ftrace_export(&ftrace_exports_list, export);

	mutex_unlock(&ftrace_export_lock);

	return ret;
}
EXPORT_SYMBOL_GPL(unregister_ftrace_export);

/* trace_flags holds trace_options default values */
#define TRACE_DEFAULT_FLAGS						\
	(FUNCTION_DEFAULT_FLAGS |					\
	 TRACE_ITER_PRINT_PARENT | TRACE_ITER_PRINTK |			\
	 TRACE_ITER_ANNOTATE | TRACE_ITER_CONTEXT_INFO |		\
	 TRACE_ITER_RECORD_CMD | TRACE_ITER_OVERWRITE |			\
	 TRACE_ITER_IRQ_INFO | TRACE_ITER_MARKERS |			\
	 TRACE_ITER_HASH_PTR | TRACE_ITER_TRACE_PRINTK)

/* trace_options that are only supported by global_trace */
#define TOP_LEVEL_TRACE_FLAGS (TRACE_ITER_PRINTK |			\
	       TRACE_ITER_PRINTK_MSGONLY | TRACE_ITER_RECORD_CMD)

/* trace_flags that are default zero for instances */
#define ZEROED_TRACE_FLAGS \
	(TRACE_ITER_EVENT_FORK | TRACE_ITER_FUNC_FORK | TRACE_ITER_TRACE_PRINTK)

/*
 * The global_trace is the descriptor that holds the top-level tracing
 * buffers for the live tracing.
 */
static struct trace_array global_trace = {
	.trace_flags = TRACE_DEFAULT_FLAGS,
};

static struct trace_array *printk_trace = &global_trace;

static __always_inline bool printk_binsafe(struct trace_array *tr)
{
	/*
	 * The binary format of traceprintk can cause a crash if used
	 * by a buffer from another boot. Force the use of the
	 * non binary version of trace_printk if the trace_printk
	 * buffer is a boot mapped ring buffer.
	 */
	return !(tr->flags & TRACE_ARRAY_FL_BOOT);
}

static void update_printk_trace(struct trace_array *tr)
{
	if (printk_trace == tr)
		return;

	printk_trace->trace_flags &= ~TRACE_ITER_TRACE_PRINTK;
	printk_trace = tr;
	tr->trace_flags |= TRACE_ITER_TRACE_PRINTK;
}

void trace_set_ring_buffer_expanded(struct trace_array *tr)
{
	if (!tr)
		tr = &global_trace;
	tr->ring_buffer_expanded = true;
}

LIST_HEAD(ftrace_trace_arrays);

int trace_array_get(struct trace_array *this_tr)
{
	struct trace_array *tr;

	guard(mutex)(&trace_types_lock);
	list_for_each_entry(tr, &ftrace_trace_arrays, list) {
		if (tr == this_tr) {
			tr->ref++;
			return 0;
		}
	}

	return -ENODEV;
}

static void __trace_array_put(struct trace_array *this_tr)
{
	WARN_ON(!this_tr->ref);
	this_tr->ref--;
}

/**
 * trace_array_put - Decrement the reference counter for this trace array.
 * @this_tr : pointer to the trace array
 *
 * NOTE: Use this when we no longer need the trace array returned by
 * trace_array_get_by_name(). This ensures the trace array can be later
 * destroyed.
 *
 */
void trace_array_put(struct trace_array *this_tr)
{
	if (!this_tr)
		return;

	mutex_lock(&trace_types_lock);
	__trace_array_put(this_tr);
	mutex_unlock(&trace_types_lock);
}
EXPORT_SYMBOL_GPL(trace_array_put);

int tracing_check_open_get_tr(struct trace_array *tr)
{
	int ret;

	ret = security_locked_down(LOCKDOWN_TRACEFS);
	if (ret)
		return ret;

	if (tracing_disabled)
		return -ENODEV;

	if (tr && trace_array_get(tr) < 0)
		return -ENODEV;

	return 0;
}

/**
 * trace_find_filtered_pid - check if a pid exists in a filtered_pid list
 * @filtered_pids: The list of pids to check
 * @search_pid: The PID to find in @filtered_pids
 *
 * Returns true if @search_pid is found in @filtered_pids, and false otherwise.
 */
bool
trace_find_filtered_pid(struct trace_pid_list *filtered_pids, pid_t search_pid)
{
	return trace_pid_list_is_set(filtered_pids, search_pid);
}

/**
 * trace_ignore_this_task - should a task be ignored for tracing
 * @filtered_pids: The list of pids to check
 * @filtered_no_pids: The list of pids not to be traced
 * @task: The task that should be ignored if not filtered
 *
 * Checks if @task should be traced or not from @filtered_pids.
 * Returns true if @task should *NOT* be traced.
 * Returns false if @task should be traced.
 */
bool
trace_ignore_this_task(struct trace_pid_list *filtered_pids,
		       struct trace_pid_list *filtered_no_pids,
		       struct task_struct *task)
{
	/*
	 * If filtered_no_pids is not empty, and the task's pid is listed
	 * in filtered_no_pids, then return true.
	 * Otherwise, if filtered_pids is empty, that means we can
	 * trace all tasks. If it has content, then only trace pids
	 * within filtered_pids.
	 */

	return (filtered_pids &&
		!trace_find_filtered_pid(filtered_pids, task->pid)) ||
		(filtered_no_pids &&
		 trace_find_filtered_pid(filtered_no_pids, task->pid));
}

/**
 * trace_filter_add_remove_task - Add or remove a task from a pid_list
 * @pid_list: The list to modify
 * @self: The current task for fork or NULL for exit
 * @task: The task to add or remove
 *
 * If adding a task, if @self is defined, the task is only added if @self
 * is also included in @pid_list. This happens on fork and tasks should
 * only be added when the parent is listed. If @self is NULL, then the
 * @task pid will be removed from the list, which would happen on exit
 * of a task.
 */
void trace_filter_add_remove_task(struct trace_pid_list *pid_list,
				  struct task_struct *self,
				  struct task_struct *task)
{
	if (!pid_list)
		return;

	/* For forks, we only add if the forking task is listed */
	if (self) {
		if (!trace_find_filtered_pid(pid_list, self->pid))
			return;
	}

	/* "self" is set for forks, and NULL for exits */
	if (self)
		trace_pid_list_set(pid_list, task->pid);
	else
		trace_pid_list_clear(pid_list, task->pid);
}

/**
 * trace_pid_next - Used for seq_file to get to the next pid of a pid_list
 * @pid_list: The pid list to show
 * @v: The last pid that was shown (+1 the actual pid to let zero be displayed)
 * @pos: The position of the file
 *
 * This is used by the seq_file "next" operation to iterate the pids
 * listed in a trace_pid_list structure.
 *
 * Returns the pid+1 as we want to display pid of zero, but NULL would
 * stop the iteration.
 */
void *trace_pid_next(struct trace_pid_list *pid_list, void *v, loff_t *pos)
{
	long pid = (unsigned long)v;
	unsigned int next;

	(*pos)++;

	/* pid already is +1 of the actual previous bit */
	if (trace_pid_list_next(pid_list, pid, &next) < 0)
		return NULL;

	pid = next;

	/* Return pid + 1 to allow zero to be represented */
	return (void *)(pid + 1);
}

/**
 * trace_pid_start - Used for seq_file to start reading pid lists
 * @pid_list: The pid list to show
 * @pos: The position of the file
 *
 * This is used by seq_file "start" operation to start the iteration
 * of listing pids.
 *
 * Returns the pid+1 as we want to display pid of zero, but NULL would
 * stop the iteration.
 */
void *trace_pid_start(struct trace_pid_list *pid_list, loff_t *pos)
{
	unsigned long pid;
	unsigned int first;
	loff_t l = 0;

	if (trace_pid_list_first(pid_list, &first) < 0)
		return NULL;

	pid = first;

	/* Return pid + 1 so that zero can be the exit value */
	for (pid++; pid && l < *pos;
	     pid = (unsigned long)trace_pid_next(pid_list, (void *)pid, &l))
		;
	return (void *)pid;
}

/**
 * trace_pid_show - show the current pid in seq_file processing
 * @m: The seq_file structure to write into
 * @v: A void pointer of the pid (+1) value to display
 *
 * Can be directly used by seq_file operations to display the current
 * pid value.
 */
int trace_pid_show(struct seq_file *m, void *v)
{
	unsigned long pid = (unsigned long)v - 1;

	seq_printf(m, "%lu\n", pid);
	return 0;
}

/* 128 should be much more than enough */
#define PID_BUF_SIZE		127

int trace_pid_write(struct trace_pid_list *filtered_pids,
		    struct trace_pid_list **new_pid_list,
		    const char __user *ubuf, size_t cnt)
{
	struct trace_pid_list *pid_list;
	struct trace_parser parser;
	unsigned long val;
	int nr_pids = 0;
	ssize_t read = 0;
	ssize_t ret;
	loff_t pos;
	pid_t pid;

	if (trace_parser_get_init(&parser, PID_BUF_SIZE + 1))
		return -ENOMEM;

	/*
	 * Always recreate a new array. The write is an all or nothing
	 * operation. Always create a new array when adding new pids by
	 * the user. If the operation fails, then the current list is
	 * not modified.
	 */
	pid_list = trace_pid_list_alloc();
	if (!pid_list) {
		trace_parser_put(&parser);
		return -ENOMEM;
	}

	if (filtered_pids) {
		/* copy the current bits to the new max */
		ret = trace_pid_list_first(filtered_pids, &pid);
		while (!ret) {
			trace_pid_list_set(pid_list, pid);
			ret = trace_pid_list_next(filtered_pids, pid + 1, &pid);
			nr_pids++;
		}
	}

	ret = 0;
	while (cnt > 0) {

		pos = 0;

		ret = trace_get_user(&parser, ubuf, cnt, &pos);
		if (ret < 0)
			break;

		read += ret;
		ubuf += ret;
		cnt -= ret;

		if (!trace_parser_loaded(&parser))
			break;

		ret = -EINVAL;
		if (kstrtoul(parser.buffer, 0, &val))
			break;

		pid = (pid_t)val;

		if (trace_pid_list_set(pid_list, pid) < 0) {
			ret = -1;
			break;
		}
		nr_pids++;

		trace_parser_clear(&parser);
		ret = 0;
	}
	trace_parser_put(&parser);

	if (ret < 0) {
		trace_pid_list_free(pid_list);
		return ret;
	}

	if (!nr_pids) {
		/* Cleared the list of pids */
		trace_pid_list_free(pid_list);
		pid_list = NULL;
	}

	*new_pid_list = pid_list;

	return read;
}

static u64 buffer_ftrace_now(struct array_buffer *buf, int cpu)
{
	u64 ts;

	/* Early boot up does not have a buffer yet */
	if (!buf->buffer)
		return trace_clock_local();

	ts = ring_buffer_time_stamp(buf->buffer);
	ring_buffer_normalize_time_stamp(buf->buffer, cpu, &ts);

	return ts;
}

u64 ftrace_now(int cpu)
{
	return buffer_ftrace_now(&global_trace.array_buffer, cpu);
}

/**
 * tracing_is_enabled - Show if global_trace has been enabled
 *
 * Shows if the global trace has been enabled or not. It uses the
 * mirror flag "buffer_disabled" to be used in fast paths such as for
 * the irqsoff tracer. But it may be inaccurate due to races. If you
 * need to know the accurate state, use tracing_is_on() which is a little
 * slower, but accurate.
 */
int tracing_is_enabled(void)
{
	/*
	 * For quick access (irqsoff uses this in fast path), just
	 * return the mirror variable of the state of the ring buffer.
	 * It's a little racy, but we don't really care.
	 */
	smp_rmb();
	return !global_trace.buffer_disabled;
}

/*
 * trace_buf_size is the size in bytes that is allocated
 * for a buffer. Note, the number of bytes is always rounded
 * to page size.
 *
 * This number is purposely set to a low number of 16384.
 * If the dump on oops happens, it will be much appreciated
 * to not have to wait for all that output. Anyway this can be
 * boot time and run time configurable.
 */
#define TRACE_BUF_SIZE_DEFAULT	1441792UL /* 16384 * 88 (sizeof(entry)) */

static unsigned long		trace_buf_size = TRACE_BUF_SIZE_DEFAULT;

/* trace_types holds a link list of available tracers. */
static struct tracer		*trace_types __read_mostly;

/*
 * trace_types_lock is used to protect the trace_types list.
 */
DEFINE_MUTEX(trace_types_lock);

/*
 * serialize the access of the ring buffer
 *
 * ring buffer serializes readers, but it is low level protection.
 * The validity of the events (which returns by ring_buffer_peek() ..etc)
 * are not protected by ring buffer.
 *
 * The content of events may become garbage if we allow other process consumes
 * these events concurrently:
 *   A) the page of the consumed events may become a normal page
 *      (not reader page) in ring buffer, and this page will be rewritten
 *      by events producer.
 *   B) The page of the consumed events may become a page for splice_read,
 *      and this page will be returned to system.
 *
 * These primitives allow multi process access to different cpu ring buffer
 * concurrently.
 *
 * These primitives don't distinguish read-only and read-consume access.
 * Multi read-only access are also serialized.
 */

#ifdef CONFIG_SMP
static DECLARE_RWSEM(all_cpu_access_lock);
static DEFINE_PER_CPU(struct mutex, cpu_access_lock);

static inline void trace_access_lock(int cpu)
{
	if (cpu == RING_BUFFER_ALL_CPUS) {
		/* gain it for accessing the whole ring buffer. */
		down_write(&all_cpu_access_lock);
	} else {
		/* gain it for accessing a cpu ring buffer. */

		/* Firstly block other trace_access_lock(RING_BUFFER_ALL_CPUS). */
		down_read(&all_cpu_access_lock);

		/* Secondly block other access to this @cpu ring buffer. */
		mutex_lock(&per_cpu(cpu_access_lock, cpu));
	}
}

static inline void trace_access_unlock(int cpu)
{
	if (cpu == RING_BUFFER_ALL_CPUS) {
		up_write(&all_cpu_access_lock);
	} else {
		mutex_unlock(&per_cpu(cpu_access_lock, cpu));
		up_read(&all_cpu_access_lock);
	}
}

static inline void trace_access_lock_init(void)
{
	int cpu;

	for_each_possible_cpu(cpu)
		mutex_init(&per_cpu(cpu_access_lock, cpu));
}

#else

static DEFINE_MUTEX(access_lock);

static inline void trace_access_lock(int cpu)
{
	(void)cpu;
	mutex_lock(&access_lock);
}

static inline void trace_access_unlock(int cpu)
{
	(void)cpu;
	mutex_unlock(&access_lock);
}

static inline void trace_access_lock_init(void)
{
}

#endif

#ifdef CONFIG_STACKTRACE
static void __ftrace_trace_stack(struct trace_array *tr,
				 struct trace_buffer *buffer,
				 unsigned int trace_ctx,
				 int skip, struct pt_regs *regs);
static inline void ftrace_trace_stack(struct trace_array *tr,
				      struct trace_buffer *buffer,
				      unsigned int trace_ctx,
				      int skip, struct pt_regs *regs);

#else
static inline void __ftrace_trace_stack(struct trace_array *tr,
					struct trace_buffer *buffer,
					unsigned int trace_ctx,
					int skip, struct pt_regs *regs)
{
}
static inline void ftrace_trace_stack(struct trace_array *tr,
				      struct trace_buffer *buffer,
				      unsigned long trace_ctx,
				      int skip, struct pt_regs *regs)
{
}

#endif

static __always_inline void
trace_event_setup(struct ring_buffer_event *event,
		  int type, unsigned int trace_ctx)
{
	struct trace_entry *ent = ring_buffer_event_data(event);

	tracing_generic_entry_update(ent, type, trace_ctx);
}

static __always_inline struct ring_buffer_event *
__trace_buffer_lock_reserve(struct trace_buffer *buffer,
			  int type,
			  unsigned long len,
			  unsigned int trace_ctx)
{
	struct ring_buffer_event *event;

	event = ring_buffer_lock_reserve(buffer, len);
	if (event != NULL)
		trace_event_setup(event, type, trace_ctx);

	return event;
}

void tracer_tracing_on(struct trace_array *tr)
{
	if (tr->array_buffer.buffer)
		ring_buffer_record_on(tr->array_buffer.buffer);
	/*
	 * This flag is looked at when buffers haven't been allocated
	 * yet, or by some tracers (like irqsoff), that just want to
	 * know if the ring buffer has been disabled, but it can handle
	 * races of where it gets disabled but we still do a record.
	 * As the check is in the fast path of the tracers, it is more
	 * important to be fast than accurate.
	 */
	tr->buffer_disabled = 0;
	/* Make the flag seen by readers */
	smp_wmb();
}

/**
 * tracing_on - enable tracing buffers
 *
 * This function enables tracing buffers that may have been
 * disabled with tracing_off.
 */
void tracing_on(void)
{
	tracer_tracing_on(&global_trace);
}
EXPORT_SYMBOL_GPL(tracing_on);


static __always_inline void
__buffer_unlock_commit(struct trace_buffer *buffer, struct ring_buffer_event *event)
{
	__this_cpu_write(trace_taskinfo_save, true);

	/* If this is the temp buffer, we need to commit fully */
	if (this_cpu_read(trace_buffered_event) == event) {
		/* Length is in event->array[0] */
		ring_buffer_write(buffer, event->array[0], &event->array[1]);
		/* Release the temp buffer */
		this_cpu_dec(trace_buffered_event_cnt);
		/* ring_buffer_unlock_commit() enables preemption */
		preempt_enable_notrace();
	} else
		ring_buffer_unlock_commit(buffer);
}

int __trace_array_puts(struct trace_array *tr, unsigned long ip,
		       const char *str, int size)
{
	struct ring_buffer_event *event;
	struct trace_buffer *buffer;
	struct print_entry *entry;
	unsigned int trace_ctx;
	int alloc;

	if (!(tr->trace_flags & TRACE_ITER_PRINTK))
		return 0;

	if (unlikely(tracing_selftest_running && tr == &global_trace))
		return 0;

	if (unlikely(tracing_disabled))
		return 0;

	alloc = sizeof(*entry) + size + 2; /* possible \n added */

	trace_ctx = tracing_gen_ctx();
	buffer = tr->array_buffer.buffer;
	ring_buffer_nest_start(buffer);
	event = __trace_buffer_lock_reserve(buffer, TRACE_PRINT, alloc,
					    trace_ctx);
	if (!event) {
		size = 0;
		goto out;
	}

	entry = ring_buffer_event_data(event);
	entry->ip = ip;

	memcpy(&entry->buf, str, size);

	/* Add a newline if necessary */
	if (entry->buf[size - 1] != '\n') {
		entry->buf[size] = '\n';
		entry->buf[size + 1] = '\0';
	} else
		entry->buf[size] = '\0';

	__buffer_unlock_commit(buffer, event);
	ftrace_trace_stack(tr, buffer, trace_ctx, 4, NULL);
 out:
	ring_buffer_nest_end(buffer);
	return size;
}
EXPORT_SYMBOL_GPL(__trace_array_puts);

/**
 * __trace_puts - write a constant string into the trace buffer.
 * @ip:	   The address of the caller
 * @str:   The constant string to write
 * @size:  The size of the string.
 */
int __trace_puts(unsigned long ip, const char *str, int size)
{
	return __trace_array_puts(printk_trace, ip, str, size);
}
EXPORT_SYMBOL_GPL(__trace_puts);

/**
 * __trace_bputs - write the pointer to a constant string into trace buffer
 * @ip:	   The address of the caller
 * @str:   The constant string to write to the buffer to
 */
int __trace_bputs(unsigned long ip, const char *str)
{
	struct trace_array *tr = READ_ONCE(printk_trace);
	struct ring_buffer_event *event;
	struct trace_buffer *buffer;
	struct bputs_entry *entry;
	unsigned int trace_ctx;
	int size = sizeof(struct bputs_entry);
	int ret = 0;

	if (!printk_binsafe(tr))
		return __trace_puts(ip, str, strlen(str));

	if (!(tr->trace_flags & TRACE_ITER_PRINTK))
		return 0;

	if (unlikely(tracing_selftest_running || tracing_disabled))
		return 0;

	trace_ctx = tracing_gen_ctx();
	buffer = tr->array_buffer.buffer;

	ring_buffer_nest_start(buffer);
	event = __trace_buffer_lock_reserve(buffer, TRACE_BPUTS, size,
					    trace_ctx);
	if (!event)
		goto out;

	entry = ring_buffer_event_data(event);
	entry->ip			= ip;
	entry->str			= str;

	__buffer_unlock_commit(buffer, event);
	ftrace_trace_stack(tr, buffer, trace_ctx, 4, NULL);

	ret = 1;
 out:
	ring_buffer_nest_end(buffer);
	return ret;
}
EXPORT_SYMBOL_GPL(__trace_bputs);

#ifdef CONFIG_TRACER_SNAPSHOT
static void tracing_snapshot_instance_cond(struct trace_array *tr,
					   void *cond_data)
{
	struct tracer *tracer = tr->current_trace;
	unsigned long flags;

	if (in_nmi()) {
		trace_array_puts(tr, "*** SNAPSHOT CALLED FROM NMI CONTEXT ***\n");
		trace_array_puts(tr, "*** snapshot is being ignored        ***\n");
		return;
	}

	if (!tr->allocated_snapshot) {
		trace_array_puts(tr, "*** SNAPSHOT NOT ALLOCATED ***\n");
		trace_array_puts(tr, "*** stopping trace here!   ***\n");
		tracer_tracing_off(tr);
		return;
	}

	/* Note, snapshot can not be used when the tracer uses it */
	if (tracer->use_max_tr) {
		trace_array_puts(tr, "*** LATENCY TRACER ACTIVE ***\n");
		trace_array_puts(tr, "*** Can not use snapshot (sorry) ***\n");
		return;
	}

	if (tr->mapped) {
		trace_array_puts(tr, "*** BUFFER MEMORY MAPPED ***\n");
		trace_array_puts(tr, "*** Can not use snapshot (sorry) ***\n");
		return;
	}

	local_irq_save(flags);
	update_max_tr(tr, current, smp_processor_id(), cond_data);
	local_irq_restore(flags);
}

void tracing_snapshot_instance(struct trace_array *tr)
{
	tracing_snapshot_instance_cond(tr, NULL);
}

/**
 * tracing_snapshot - take a snapshot of the current buffer.
 *
 * This causes a swap between the snapshot buffer and the current live
 * tracing buffer. You can use this to take snapshots of the live
 * trace when some condition is triggered, but continue to trace.
 *
 * Note, make sure to allocate the snapshot with either
 * a tracing_snapshot_alloc(), or by doing it manually
 * with: echo 1 > /sys/kernel/tracing/snapshot
 *
 * If the snapshot buffer is not allocated, it will stop tracing.
 * Basically making a permanent snapshot.
 */
void tracing_snapshot(void)
{
	struct trace_array *tr = &global_trace;

	tracing_snapshot_instance(tr);
}
EXPORT_SYMBOL_GPL(tracing_snapshot);

/**
 * tracing_snapshot_cond - conditionally take a snapshot of the current buffer.
 * @tr:		The tracing instance to snapshot
 * @cond_data:	The data to be tested conditionally, and possibly saved
 *
 * This is the same as tracing_snapshot() except that the snapshot is
 * conditional - the snapshot will only happen if the
 * cond_snapshot.update() implementation receiving the cond_data
 * returns true, which means that the trace array's cond_snapshot
 * update() operation used the cond_data to determine whether the
 * snapshot should be taken, and if it was, presumably saved it along
 * with the snapshot.
 */
void tracing_snapshot_cond(struct trace_array *tr, void *cond_data)
{
	tracing_snapshot_instance_cond(tr, cond_data);
}
EXPORT_SYMBOL_GPL(tracing_snapshot_cond);

/**
 * tracing_cond_snapshot_data - get the user data associated with a snapshot
 * @tr:		The tracing instance
 *
 * When the user enables a conditional snapshot using
 * tracing_snapshot_cond_enable(), the user-defined cond_data is saved
 * with the snapshot.  This accessor is used to retrieve it.
 *
 * Should not be called from cond_snapshot.update(), since it takes
 * the tr->max_lock lock, which the code calling
 * cond_snapshot.update() has already done.
 *
 * Returns the cond_data associated with the trace array's snapshot.
 */
void *tracing_cond_snapshot_data(struct trace_array *tr)
{
	void *cond_data = NULL;

	local_irq_disable();
	arch_spin_lock(&tr->max_lock);

	if (tr->cond_snapshot)
		cond_data = tr->cond_snapshot->cond_data;

	arch_spin_unlock(&tr->max_lock);
	local_irq_enable();

	return cond_data;
}
EXPORT_SYMBOL_GPL(tracing_cond_snapshot_data);

static int resize_buffer_duplicate_size(struct array_buffer *trace_buf,
					struct array_buffer *size_buf, int cpu_id);
static void set_buffer_entries(struct array_buffer *buf, unsigned long val);

int tracing_alloc_snapshot_instance(struct trace_array *tr)
{
	int order;
	int ret;

	if (!tr->allocated_snapshot) {

		/* Make the snapshot buffer have the same order as main buffer */
		order = ring_buffer_subbuf_order_get(tr->array_buffer.buffer);
		ret = ring_buffer_subbuf_order_set(tr->max_buffer.buffer, order);
		if (ret < 0)
			return ret;

		/* allocate spare buffer */
		ret = resize_buffer_duplicate_size(&tr->max_buffer,
				   &tr->array_buffer, RING_BUFFER_ALL_CPUS);
		if (ret < 0)
			return ret;

		tr->allocated_snapshot = true;
	}

	return 0;
}

static void free_snapshot(struct trace_array *tr)
{
	/*
	 * We don't free the ring buffer. instead, resize it because
	 * The max_tr ring buffer has some state (e.g. ring->clock) and
	 * we want preserve it.
	 */
	ring_buffer_subbuf_order_set(tr->max_buffer.buffer, 0);
	ring_buffer_resize(tr->max_buffer.buffer, 1, RING_BUFFER_ALL_CPUS);
	set_buffer_entries(&tr->max_buffer, 1);
	tracing_reset_online_cpus(&tr->max_buffer);
	tr->allocated_snapshot = false;
}

static int tracing_arm_snapshot_locked(struct trace_array *tr)
{
	int ret;

	lockdep_assert_held(&trace_types_lock);

	spin_lock(&tr->snapshot_trigger_lock);
	if (tr->snapshot == UINT_MAX || tr->mapped) {
		spin_unlock(&tr->snapshot_trigger_lock);
		return -EBUSY;
	}

	tr->snapshot++;
	spin_unlock(&tr->snapshot_trigger_lock);

	ret = tracing_alloc_snapshot_instance(tr);
	if (ret) {
		spin_lock(&tr->snapshot_trigger_lock);
		tr->snapshot--;
		spin_unlock(&tr->snapshot_trigger_lock);
	}

	return ret;
}

int tracing_arm_snapshot(struct trace_array *tr)
{
	int ret;

	mutex_lock(&trace_types_lock);
	ret = tracing_arm_snapshot_locked(tr);
	mutex_unlock(&trace_types_lock);

	return ret;
}

void tracing_disarm_snapshot(struct trace_array *tr)
{
	spin_lock(&tr->snapshot_trigger_lock);
	if (!WARN_ON(!tr->snapshot))
		tr->snapshot--;
	spin_unlock(&tr->snapshot_trigger_lock);
}

/**
 * tracing_alloc_snapshot - allocate snapshot buffer.
 *
 * This only allocates the snapshot buffer if it isn't already
 * allocated - it doesn't also take a snapshot.
 *
 * This is meant to be used in cases where the snapshot buffer needs
 * to be set up for events that can't sleep but need to be able to
 * trigger a snapshot.
 */
int tracing_alloc_snapshot(void)
{
	struct trace_array *tr = &global_trace;
	int ret;

	ret = tracing_alloc_snapshot_instance(tr);
	WARN_ON(ret < 0);

	return ret;
}
EXPORT_SYMBOL_GPL(tracing_alloc_snapshot);

/**
 * tracing_snapshot_alloc - allocate and take a snapshot of the current buffer.
 *
 * This is similar to tracing_snapshot(), but it will allocate the
 * snapshot buffer if it isn't already allocated. Use this only
 * where it is safe to sleep, as the allocation may sleep.
 *
 * This causes a swap between the snapshot buffer and the current live
 * tracing buffer. You can use this to take snapshots of the live
 * trace when some condition is triggered, but continue to trace.
 */
void tracing_snapshot_alloc(void)
{
	int ret;

	ret = tracing_alloc_snapshot();
	if (ret < 0)
		return;

	tracing_snapshot();
}
EXPORT_SYMBOL_GPL(tracing_snapshot_alloc);

/**
 * tracing_snapshot_cond_enable - enable conditional snapshot for an instance
 * @tr:		The tracing instance
 * @cond_data:	User data to associate with the snapshot
 * @update:	Implementation of the cond_snapshot update function
 *
 * Check whether the conditional snapshot for the given instance has
 * already been enabled, or if the current tracer is already using a
 * snapshot; if so, return -EBUSY, else create a cond_snapshot and
 * save the cond_data and update function inside.
 *
 * Returns 0 if successful, error otherwise.
 */
int tracing_snapshot_cond_enable(struct trace_array *tr, void *cond_data,
				 cond_update_fn_t update)
{
	struct cond_snapshot *cond_snapshot __free(kfree) =
		kzalloc(sizeof(*cond_snapshot), GFP_KERNEL);
	int ret;

	if (!cond_snapshot)
		return -ENOMEM;

	cond_snapshot->cond_data = cond_data;
	cond_snapshot->update = update;

	guard(mutex)(&trace_types_lock);

	if (tr->current_trace->use_max_tr)
		return -EBUSY;

	/*
	 * The cond_snapshot can only change to NULL without the
	 * trace_types_lock. We don't care if we race with it going
	 * to NULL, but we want to make sure that it's not set to
	 * something other than NULL when we get here, which we can
	 * do safely with only holding the trace_types_lock and not
	 * having to take the max_lock.
	 */
	if (tr->cond_snapshot)
		return -EBUSY;

	ret = tracing_arm_snapshot_locked(tr);
	if (ret)
		return ret;

	local_irq_disable();
	arch_spin_lock(&tr->max_lock);
	tr->cond_snapshot = no_free_ptr(cond_snapshot);
	arch_spin_unlock(&tr->max_lock);
	local_irq_enable();

	return 0;
}
EXPORT_SYMBOL_GPL(tracing_snapshot_cond_enable);

/**
 * tracing_snapshot_cond_disable - disable conditional snapshot for an instance
 * @tr:		The tracing instance
 *
 * Check whether the conditional snapshot for the given instance is
 * enabled; if so, free the cond_snapshot associated with it,
 * otherwise return -EINVAL.
 *
 * Returns 0 if successful, error otherwise.
 */
int tracing_snapshot_cond_disable(struct trace_array *tr)
{
	int ret = 0;

	local_irq_disable();
	arch_spin_lock(&tr->max_lock);

	if (!tr->cond_snapshot)
		ret = -EINVAL;
	else {
		kfree(tr->cond_snapshot);
		tr->cond_snapshot = NULL;
	}

	arch_spin_unlock(&tr->max_lock);
	local_irq_enable();

	tracing_disarm_snapshot(tr);

	return ret;
}
EXPORT_SYMBOL_GPL(tracing_snapshot_cond_disable);
#else
void tracing_snapshot(void)
{
	WARN_ONCE(1, "Snapshot feature not enabled, but internal snapshot used");
}
EXPORT_SYMBOL_GPL(tracing_snapshot);
void tracing_snapshot_cond(struct trace_array *tr, void *cond_data)
{
	WARN_ONCE(1, "Snapshot feature not enabled, but internal conditional snapshot used");
}
EXPORT_SYMBOL_GPL(tracing_snapshot_cond);
int tracing_alloc_snapshot(void)
{
	WARN_ONCE(1, "Snapshot feature not enabled, but snapshot allocation used");
	return -ENODEV;
}
EXPORT_SYMBOL_GPL(tracing_alloc_snapshot);
void tracing_snapshot_alloc(void)
{
	/* Give warning */
	tracing_snapshot();
}
EXPORT_SYMBOL_GPL(tracing_snapshot_alloc);
void *tracing_cond_snapshot_data(struct trace_array *tr)
{
	return NULL;
}
EXPORT_SYMBOL_GPL(tracing_cond_snapshot_data);
int tracing_snapshot_cond_enable(struct trace_array *tr, void *cond_data, cond_update_fn_t update)
{
	return -ENODEV;
}
EXPORT_SYMBOL_GPL(tracing_snapshot_cond_enable);
int tracing_snapshot_cond_disable(struct trace_array *tr)
{
	return false;
}
EXPORT_SYMBOL_GPL(tracing_snapshot_cond_disable);
#define free_snapshot(tr)	do { } while (0)
#define tracing_arm_snapshot_locked(tr) ({ -EBUSY; })
#endif /* CONFIG_TRACER_SNAPSHOT */

void tracer_tracing_off(struct trace_array *tr)
{
	if (tr->array_buffer.buffer)
		ring_buffer_record_off(tr->array_buffer.buffer);
	/*
	 * This flag is looked at when buffers haven't been allocated
	 * yet, or by some tracers (like irqsoff), that just want to
	 * know if the ring buffer has been disabled, but it can handle
	 * races of where it gets disabled but we still do a record.
	 * As the check is in the fast path of the tracers, it is more
	 * important to be fast than accurate.
	 */
	tr->buffer_disabled = 1;
	/* Make the flag seen by readers */
	smp_wmb();
}

/**
 * tracing_off - turn off tracing buffers
 *
 * This function stops the tracing buffers from recording data.
 * It does not disable any overhead the tracers themselves may
 * be causing. This function simply causes all recording to
 * the ring buffers to fail.
 */
void tracing_off(void)
{
	tracer_tracing_off(&global_trace);
}
EXPORT_SYMBOL_GPL(tracing_off);

void disable_trace_on_warning(void)
{
	if (__disable_trace_on_warning) {
		trace_array_printk_buf(global_trace.array_buffer.buffer, _THIS_IP_,
			"Disabling tracing due to warning\n");
		tracing_off();
	}
}

/**
 * tracer_tracing_is_on - show real state of ring buffer enabled
 * @tr : the trace array to know if ring buffer is enabled
 *
 * Shows real state of the ring buffer if it is enabled or not.
 */
bool tracer_tracing_is_on(struct trace_array *tr)
{
	if (tr->array_buffer.buffer)
		return ring_buffer_record_is_set_on(tr->array_buffer.buffer);
	return !tr->buffer_disabled;
}

/**
 * tracing_is_on - show state of ring buffers enabled
 */
int tracing_is_on(void)
{
	return tracer_tracing_is_on(&global_trace);
}
EXPORT_SYMBOL_GPL(tracing_is_on);

static int __init set_buf_size(char *str)
{
	unsigned long buf_size;

	if (!str)
		return 0;
	buf_size = memparse(str, &str);
	/*
	 * nr_entries can not be zero and the startup
	 * tests require some buffer space. Therefore
	 * ensure we have at least 4096 bytes of buffer.
	 */
	trace_buf_size = max(4096UL, buf_size);
	return 1;
}
__setup("trace_buf_size=", set_buf_size);

static int __init set_tracing_thresh(char *str)
{
	unsigned long threshold;
	int ret;

	if (!str)
		return 0;
	ret = kstrtoul(str, 0, &threshold);
	if (ret < 0)
		return 0;
	tracing_thresh = threshold * 1000;
	return 1;
}
__setup("tracing_thresh=", set_tracing_thresh);

unsigned long nsecs_to_usecs(unsigned long nsecs)
{
	return nsecs / 1000;
}

/*
 * TRACE_FLAGS is defined as a tuple matching bit masks with strings.
 * It uses C(a, b) where 'a' is the eval (enum) name and 'b' is the string that
 * matches it. By defining "C(a, b) b", TRACE_FLAGS becomes a list
 * of strings in the order that the evals (enum) were defined.
 */
#undef C
#define C(a, b) b

/* These must match the bit positions in trace_iterator_flags */
static const char *trace_options[] = {
	TRACE_FLAGS
	NULL
};

static struct {
	u64 (*func)(void);
	const char *name;
	int in_ns;		/* is this clock in nanoseconds? */
} trace_clocks[] = {
	{ trace_clock_local,		"local",	1 },
	{ trace_clock_global,		"global",	1 },
	{ trace_clock_counter,		"counter",	0 },
	{ trace_clock_jiffies,		"uptime",	0 },
	{ trace_clock,			"perf",		1 },
	{ ktime_get_mono_fast_ns,	"mono",		1 },
	{ ktime_get_raw_fast_ns,	"mono_raw",	1 },
	{ ktime_get_boot_fast_ns,	"boot",		1 },
	{ ktime_get_tai_fast_ns,	"tai",		1 },
	ARCH_TRACE_CLOCKS
};

bool trace_clock_in_ns(struct trace_array *tr)
{
	if (trace_clocks[tr->clock_id].in_ns)
		return true;

	return false;
}

/*
 * trace_parser_get_init - gets the buffer for trace parser
 */
int trace_parser_get_init(struct trace_parser *parser, int size)
{
	memset(parser, 0, sizeof(*parser));

	parser->buffer = kmalloc(size, GFP_KERNEL);
	if (!parser->buffer)
		return 1;

	parser->size = size;
	return 0;
}

/*
 * trace_parser_put - frees the buffer for trace parser
 */
void trace_parser_put(struct trace_parser *parser)
{
	kfree(parser->buffer);
	parser->buffer = NULL;
}

/*
 * trace_get_user - reads the user input string separated by  space
 * (matched by isspace(ch))
 *
 * For each string found the 'struct trace_parser' is updated,
 * and the function returns.
 *
 * Returns number of bytes read.
 *
 * See kernel/trace/trace.h for 'struct trace_parser' details.
 */
int trace_get_user(struct trace_parser *parser, const char __user *ubuf,
	size_t cnt, loff_t *ppos)
{
	char ch;
	size_t read = 0;
	ssize_t ret;

	if (!*ppos)
		trace_parser_clear(parser);

	ret = get_user(ch, ubuf++);
	if (ret)
		goto out;

	read++;
	cnt--;

	/*
	 * The parser is not finished with the last write,
	 * continue reading the user input without skipping spaces.
	 */
	if (!parser->cont) {
		/* skip white space */
		while (cnt && isspace(ch)) {
			ret = get_user(ch, ubuf++);
			if (ret)
				goto out;
			read++;
			cnt--;
		}

		parser->idx = 0;

		/* only spaces were written */
		if (isspace(ch) || !ch) {
			*ppos += read;
			ret = read;
			goto out;
		}
	}

	/* read the non-space input */
	while (cnt && !isspace(ch) && ch) {
		if (parser->idx < parser->size - 1)
			parser->buffer[parser->idx++] = ch;
		else {
			ret = -EINVAL;
			goto out;
		}
		ret = get_user(ch, ubuf++);
		if (ret)
			goto out;
		read++;
		cnt--;
	}

	/* We either got finished input or we have to wait for another call. */
	if (isspace(ch) || !ch) {
		parser->buffer[parser->idx] = 0;
		parser->cont = false;
	} else if (parser->idx < parser->size - 1) {
		parser->cont = true;
		parser->buffer[parser->idx++] = ch;
		/* Make sure the parsed string always terminates with '\0'. */
		parser->buffer[parser->idx] = 0;
	} else {
		ret = -EINVAL;
		goto out;
	}

	*ppos += read;
	ret = read;

out:
	return ret;
}

/* TODO add a seq_buf_to_buffer() */
static ssize_t trace_seq_to_buffer(struct trace_seq *s, void *buf, size_t cnt)
{
	int len;

	if (trace_seq_used(s) <= s->readpos)
		return -EBUSY;

	len = trace_seq_used(s) - s->readpos;
	if (cnt > len)
		cnt = len;
	memcpy(buf, s->buffer + s->readpos, cnt);

	s->readpos += cnt;
	return cnt;
}

unsigned long __read_mostly	tracing_thresh;

#ifdef CONFIG_TRACER_MAX_TRACE
static const struct file_operations tracing_max_lat_fops;

#ifdef LATENCY_FS_NOTIFY

static struct workqueue_struct *fsnotify_wq;

static void latency_fsnotify_workfn(struct work_struct *work)
{
	struct trace_array *tr = container_of(work, struct trace_array,
					      fsnotify_work);
	fsnotify_inode(tr->d_max_latency->d_inode, FS_MODIFY);
}

static void latency_fsnotify_workfn_irq(struct irq_work *iwork)
{
	struct trace_array *tr = container_of(iwork, struct trace_array,
					      fsnotify_irqwork);
	queue_work(fsnotify_wq, &tr->fsnotify_work);
}

static void trace_create_maxlat_file(struct trace_array *tr,
				     struct dentry *d_tracer)
{
	INIT_WORK(&tr->fsnotify_work, latency_fsnotify_workfn);
	init_irq_work(&tr->fsnotify_irqwork, latency_fsnotify_workfn_irq);
	tr->d_max_latency = trace_create_file("tracing_max_latency",
					      TRACE_MODE_WRITE,
					      d_tracer, tr,
					      &tracing_max_lat_fops);
}

__init static int latency_fsnotify_init(void)
{
	fsnotify_wq = alloc_workqueue("tr_max_lat_wq",
				      WQ_UNBOUND | WQ_HIGHPRI, 0);
	if (!fsnotify_wq) {
		pr_err("Unable to allocate tr_max_lat_wq\n");
		return -ENOMEM;
	}
	return 0;
}

late_initcall_sync(latency_fsnotify_init);

void latency_fsnotify(struct trace_array *tr)
{
	if (!fsnotify_wq)
		return;
	/*
	 * We cannot call queue_work(&tr->fsnotify_work) from here because it's
	 * possible that we are called from __schedule() or do_idle(), which
	 * could cause a deadlock.
	 */
	irq_work_queue(&tr->fsnotify_irqwork);
}

#else /* !LATENCY_FS_NOTIFY */

#define trace_create_maxlat_file(tr, d_tracer)				\
	trace_create_file("tracing_max_latency", TRACE_MODE_WRITE,	\
			  d_tracer, tr, &tracing_max_lat_fops)

#endif

/*
 * Copy the new maximum trace into the separate maximum-trace
 * structure. (this way the maximum trace is permanently saved,
 * for later retrieval via /sys/kernel/tracing/tracing_max_latency)
 */
static void
__update_max_tr(struct trace_array *tr, struct task_struct *tsk, int cpu)
{
	struct array_buffer *trace_buf = &tr->array_buffer;
	struct array_buffer *max_buf = &tr->max_buffer;
	struct trace_array_cpu *data = per_cpu_ptr(trace_buf->data, cpu);
	struct trace_array_cpu *max_data = per_cpu_ptr(max_buf->data, cpu);

	max_buf->cpu = cpu;
	max_buf->time_start = data->preempt_timestamp;

	max_data->saved_latency = tr->max_latency;
	max_data->critical_start = data->critical_start;
	max_data->critical_end = data->critical_end;

	strscpy(max_data->comm, tsk->comm);
	max_data->pid = tsk->pid;
	/*
	 * If tsk == current, then use current_uid(), as that does not use
	 * RCU. The irq tracer can be called out of RCU scope.
	 */
	if (tsk == current)
		max_data->uid = current_uid();
	else
		max_data->uid = task_uid(tsk);

	max_data->nice = tsk->static_prio - 20 - MAX_RT_PRIO;
	max_data->policy = tsk->policy;
	max_data->rt_priority = tsk->rt_priority;

	/* record this tasks comm */
	tracing_record_cmdline(tsk);
	latency_fsnotify(tr);
}

/**
 * update_max_tr - snapshot all trace buffers from global_trace to max_tr
 * @tr: tracer
 * @tsk: the task with the latency
 * @cpu: The cpu that initiated the trace.
 * @cond_data: User data associated with a conditional snapshot
 *
 * Flip the buffers between the @tr and the max_tr and record information
 * about which task was the cause of this latency.
 */
void
update_max_tr(struct trace_array *tr, struct task_struct *tsk, int cpu,
	      void *cond_data)
{
	if (tr->stop_count)
		return;

	WARN_ON_ONCE(!irqs_disabled());

	if (!tr->allocated_snapshot) {
		/* Only the nop tracer should hit this when disabling */
		WARN_ON_ONCE(tr->current_trace != &nop_trace);
		return;
	}

	arch_spin_lock(&tr->max_lock);

	/* Inherit the recordable setting from array_buffer */
	if (ring_buffer_record_is_set_on(tr->array_buffer.buffer))
		ring_buffer_record_on(tr->max_buffer.buffer);
	else
		ring_buffer_record_off(tr->max_buffer.buffer);

#ifdef CONFIG_TRACER_SNAPSHOT
	if (tr->cond_snapshot && !tr->cond_snapshot->update(tr, cond_data)) {
		arch_spin_unlock(&tr->max_lock);
		return;
	}
#endif
	swap(tr->array_buffer.buffer, tr->max_buffer.buffer);

	__update_max_tr(tr, tsk, cpu);

	arch_spin_unlock(&tr->max_lock);

	/* Any waiters on the old snapshot buffer need to wake up */
	ring_buffer_wake_waiters(tr->array_buffer.buffer, RING_BUFFER_ALL_CPUS);
}

/**
 * update_max_tr_single - only copy one trace over, and reset the rest
 * @tr: tracer
 * @tsk: task with the latency
 * @cpu: the cpu of the buffer to copy.
 *
 * Flip the trace of a single CPU buffer between the @tr and the max_tr.
 */
void
update_max_tr_single(struct trace_array *tr, struct task_struct *tsk, int cpu)
{
	int ret;

	if (tr->stop_count)
		return;

	WARN_ON_ONCE(!irqs_disabled());
	if (!tr->allocated_snapshot) {
		/* Only the nop tracer should hit this when disabling */
		WARN_ON_ONCE(tr->current_trace != &nop_trace);
		return;
	}

	arch_spin_lock(&tr->max_lock);

	ret = ring_buffer_swap_cpu(tr->max_buffer.buffer, tr->array_buffer.buffer, cpu);

	if (ret == -EBUSY) {
		/*
		 * We failed to swap the buffer due to a commit taking
		 * place on this CPU. We fail to record, but we reset
		 * the max trace buffer (no one writes directly to it)
		 * and flag that it failed.
		 * Another reason is resize is in progress.
		 */
		trace_array_printk_buf(tr->max_buffer.buffer, _THIS_IP_,
			"Failed to swap buffers due to commit or resize in progress\n");
	}

	WARN_ON_ONCE(ret && ret != -EAGAIN && ret != -EBUSY);

	__update_max_tr(tr, tsk, cpu);
	arch_spin_unlock(&tr->max_lock);
}

#endif /* CONFIG_TRACER_MAX_TRACE */

struct pipe_wait {
	struct trace_iterator		*iter;
	int				wait_index;
};

static bool wait_pipe_cond(void *data)
{
	struct pipe_wait *pwait = data;
	struct trace_iterator *iter = pwait->iter;

	if (atomic_read_acquire(&iter->wait_index) != pwait->wait_index)
		return true;

	return iter->closed;
}

static int wait_on_pipe(struct trace_iterator *iter, int full)
{
	struct pipe_wait pwait;
	int ret;

	/* Iterators are static, they should be filled or empty */
	if (trace_buffer_iter(iter, iter->cpu_file))
		return 0;

	pwait.wait_index = atomic_read_acquire(&iter->wait_index);
	pwait.iter = iter;

	ret = ring_buffer_wait(iter->array_buffer->buffer, iter->cpu_file, full,
			       wait_pipe_cond, &pwait);

#ifdef CONFIG_TRACER_MAX_TRACE
	/*
	 * Make sure this is still the snapshot buffer, as if a snapshot were
	 * to happen, this would now be the main buffer.
	 */
	if (iter->snapshot)
		iter->array_buffer = &iter->tr->max_buffer;
#endif
	return ret;
}

#ifdef CONFIG_FTRACE_STARTUP_TEST
static bool selftests_can_run;

struct trace_selftests {
	struct list_head		list;
	struct tracer			*type;
};

static LIST_HEAD(postponed_selftests);

static int save_selftest(struct tracer *type)
{
	struct trace_selftests *selftest;

	selftest = kmalloc(sizeof(*selftest), GFP_KERNEL);
	if (!selftest)
		return -ENOMEM;

	selftest->type = type;
	list_add(&selftest->list, &postponed_selftests);
	return 0;
}

static int run_tracer_selftest(struct tracer *type)
{
	struct trace_array *tr = &global_trace;
	struct tracer *saved_tracer = tr->current_trace;
	int ret;

	if (!type->selftest || tracing_selftest_disabled)
		return 0;

	/*
	 * If a tracer registers early in boot up (before scheduling is
	 * initialized and such), then do not run its selftests yet.
	 * Instead, run it a little later in the boot process.
	 */
	if (!selftests_can_run)
		return save_selftest(type);

	if (!tracing_is_on()) {
		pr_warn("Selftest for tracer %s skipped due to tracing disabled\n",
			type->name);
		return 0;
	}

	/*
	 * Run a selftest on this tracer.
	 * Here we reset the trace buffer, and set the current
	 * tracer to be this tracer. The tracer can then run some
	 * internal tracing to verify that everything is in order.
	 * If we fail, we do not register this tracer.
	 */
	tracing_reset_online_cpus(&tr->array_buffer);

	tr->current_trace = type;

#ifdef CONFIG_TRACER_MAX_TRACE
	if (type->use_max_tr) {
		/* If we expanded the buffers, make sure the max is expanded too */
		if (tr->ring_buffer_expanded)
			ring_buffer_resize(tr->max_buffer.buffer, trace_buf_size,
					   RING_BUFFER_ALL_CPUS);
		tr->allocated_snapshot = true;
	}
#endif

	/* the test is responsible for initializing and enabling */
	pr_info("Testing tracer %s: ", type->name);
	ret = type->selftest(type, tr);
	/* the test is responsible for resetting too */
	tr->current_trace = saved_tracer;
	if (ret) {
		printk(KERN_CONT "FAILED!\n");
		/* Add the warning after printing 'FAILED' */
		WARN_ON(1);
		return -1;
	}
	/* Only reset on passing, to avoid touching corrupted buffers */
	tracing_reset_online_cpus(&tr->array_buffer);

#ifdef CONFIG_TRACER_MAX_TRACE
	if (type->use_max_tr) {
		tr->allocated_snapshot = false;

		/* Shrink the max buffer again */
		if (tr->ring_buffer_expanded)
			ring_buffer_resize(tr->max_buffer.buffer, 1,
					   RING_BUFFER_ALL_CPUS);
	}
#endif

	printk(KERN_CONT "PASSED\n");
	return 0;
}

static int do_run_tracer_selftest(struct tracer *type)
{
	int ret;

	/*
	 * Tests can take a long time, especially if they are run one after the
	 * other, as does happen during bootup when all the tracers are
	 * registered. This could cause the soft lockup watchdog to trigger.
	 */
	cond_resched();

	tracing_selftest_running = true;
	ret = run_tracer_selftest(type);
	tracing_selftest_running = false;

	return ret;
}

static __init int init_trace_selftests(void)
{
	struct trace_selftests *p, *n;
	struct tracer *t, **last;
	int ret;

	selftests_can_run = true;

	guard(mutex)(&trace_types_lock);

	if (list_empty(&postponed_selftests))
		return 0;

	pr_info("Running postponed tracer tests:\n");

	tracing_selftest_running = true;
	list_for_each_entry_safe(p, n, &postponed_selftests, list) {
		/* This loop can take minutes when sanitizers are enabled, so
		 * lets make sure we allow RCU processing.
		 */
		cond_resched();
		ret = run_tracer_selftest(p->type);
		/* If the test fails, then warn and remove from available_tracers */
		if (ret < 0) {
			WARN(1, "tracer: %s failed selftest, disabling\n",
			     p->type->name);
			last = &trace_types;
			for (t = trace_types; t; t = t->next) {
				if (t == p->type) {
					*last = t->next;
					break;
				}
				last = &t->next;
			}
		}
		list_del(&p->list);
		kfree(p);
	}
	tracing_selftest_running = false;

	return 0;
}
core_initcall(init_trace_selftests);
#else
static inline int do_run_tracer_selftest(struct tracer *type)
{
	return 0;
}
#endif /* CONFIG_FTRACE_STARTUP_TEST */

static void add_tracer_options(struct trace_array *tr, struct tracer *t);

static void __init apply_trace_boot_options(void);

/**
 * register_tracer - register a tracer with the ftrace system.
 * @type: the plugin for the tracer
 *
 * Register a new plugin tracer.
 */
int __init register_tracer(struct tracer *type)
{
	struct tracer *t;
	int ret = 0;

	if (!type->name) {
		pr_info("Tracer must have a name\n");
		return -1;
	}

	if (strlen(type->name) >= MAX_TRACER_SIZE) {
		pr_info("Tracer has a name longer than %d\n", MAX_TRACER_SIZE);
		return -1;
	}

	if (security_locked_down(LOCKDOWN_TRACEFS)) {
		pr_warn("Can not register tracer %s due to lockdown\n",
			   type->name);
		return -EPERM;
	}

	mutex_lock(&trace_types_lock);

	for (t = trace_types; t; t = t->next) {
		if (strcmp(type->name, t->name) == 0) {
			/* already found */
			pr_info("Tracer %s already registered\n",
				type->name);
			ret = -1;
			goto out;
		}
	}

	if (!type->set_flag)
		type->set_flag = &dummy_set_flag;
	if (!type->flags) {
		/*allocate a dummy tracer_flags*/
		type->flags = kmalloc(sizeof(*type->flags), GFP_KERNEL);
		if (!type->flags) {
			ret = -ENOMEM;
			goto out;
		}
		type->flags->val = 0;
		type->flags->opts = dummy_tracer_opt;
	} else
		if (!type->flags->opts)
			type->flags->opts = dummy_tracer_opt;

	/* store the tracer for __set_tracer_option */
	type->flags->trace = type;

	ret = do_run_tracer_selftest(type);
	if (ret < 0)
		goto out;

	type->next = trace_types;
	trace_types = type;
	add_tracer_options(&global_trace, type);

 out:
	mutex_unlock(&trace_types_lock);

	if (ret || !default_bootup_tracer)
		goto out_unlock;

	if (strncmp(default_bootup_tracer, type->name, MAX_TRACER_SIZE))
		goto out_unlock;

	printk(KERN_INFO "Starting tracer '%s'\n", type->name);
	/* Do we want this tracer to start on bootup? */
	tracing_set_tracer(&global_trace, type->name);
	default_bootup_tracer = NULL;

	apply_trace_boot_options();

	/* disable other selftests, since this will break it. */
	disable_tracing_selftest("running a tracer");

 out_unlock:
	return ret;
}

static void tracing_reset_cpu(struct array_buffer *buf, int cpu)
{
	struct trace_buffer *buffer = buf->buffer;

	if (!buffer)
		return;

	ring_buffer_record_disable(buffer);

	/* Make sure all commits have finished */
	synchronize_rcu();
	ring_buffer_reset_cpu(buffer, cpu);

	ring_buffer_record_enable(buffer);
}

void tracing_reset_online_cpus(struct array_buffer *buf)
{
	struct trace_buffer *buffer = buf->buffer;

	if (!buffer)
		return;

	ring_buffer_record_disable(buffer);

	/* Make sure all commits have finished */
	synchronize_rcu();

	buf->time_start = buffer_ftrace_now(buf, buf->cpu);

	ring_buffer_reset_online_cpus(buffer);

	ring_buffer_record_enable(buffer);
}

static void tracing_reset_all_cpus(struct array_buffer *buf)
{
	struct trace_buffer *buffer = buf->buffer;

	if (!buffer)
		return;

	ring_buffer_record_disable(buffer);

	/* Make sure all commits have finished */
	synchronize_rcu();

	buf->time_start = buffer_ftrace_now(buf, buf->cpu);

	ring_buffer_reset(buffer);

	ring_buffer_record_enable(buffer);
}

/* Must have trace_types_lock held */
void tracing_reset_all_online_cpus_unlocked(void)
{
	struct trace_array *tr;

	lockdep_assert_held(&trace_types_lock);

	list_for_each_entry(tr, &ftrace_trace_arrays, list) {
		if (!tr->clear_trace)
			continue;
		tr->clear_trace = false;
		tracing_reset_online_cpus(&tr->array_buffer);
#ifdef CONFIG_TRACER_MAX_TRACE
		tracing_reset_online_cpus(&tr->max_buffer);
#endif
	}
}

void tracing_reset_all_online_cpus(void)
{
	mutex_lock(&trace_types_lock);
	tracing_reset_all_online_cpus_unlocked();
	mutex_unlock(&trace_types_lock);
}

int is_tracing_stopped(void)
{
	return global_trace.stop_count;
}

static void tracing_start_tr(struct trace_array *tr)
{
	struct trace_buffer *buffer;
	unsigned long flags;

	if (tracing_disabled)
		return;

	raw_spin_lock_irqsave(&tr->start_lock, flags);
	if (--tr->stop_count) {
		if (WARN_ON_ONCE(tr->stop_count < 0)) {
			/* Someone screwed up their debugging */
			tr->stop_count = 0;
		}
		goto out;
	}

	/* Prevent the buffers from switching */
	arch_spin_lock(&tr->max_lock);

	buffer = tr->array_buffer.buffer;
	if (buffer)
		ring_buffer_record_enable(buffer);

#ifdef CONFIG_TRACER_MAX_TRACE
	buffer = tr->max_buffer.buffer;
	if (buffer)
		ring_buffer_record_enable(buffer);
#endif

	arch_spin_unlock(&tr->max_lock);

 out:
	raw_spin_unlock_irqrestore(&tr->start_lock, flags);
}

/**
 * tracing_start - quick start of the tracer
 *
 * If tracing is enabled but was stopped by tracing_stop,
 * this will start the tracer back up.
 */
void tracing_start(void)

{
	return tracing_start_tr(&global_trace);
}

static void tracing_stop_tr(struct trace_array *tr)
{
	struct trace_buffer *buffer;
	unsigned long flags;

	raw_spin_lock_irqsave(&tr->start_lock, flags);
	if (tr->stop_count++)
		goto out;

	/* Prevent the buffers from switching */
	arch_spin_lock(&tr->max_lock);

	buffer = tr->array_buffer.buffer;
	if (buffer)
		ring_buffer_record_disable(buffer);

#ifdef CONFIG_TRACER_MAX_TRACE
	buffer = tr->max_buffer.buffer;
	if (buffer)
		ring_buffer_record_disable(buffer);
#endif

	arch_spin_unlock(&tr->max_lock);

 out:
	raw_spin_unlock_irqrestore(&tr->start_lock, flags);
}

/**
 * tracing_stop - quick stop of the tracer
 *
 * Light weight way to stop tracing. Use in conjunction with
 * tracing_start.
 */
void tracing_stop(void)
{
	return tracing_stop_tr(&global_trace);
}

/*
 * Several functions return TRACE_TYPE_PARTIAL_LINE if the trace_seq
 * overflowed, and TRACE_TYPE_HANDLED otherwise. This helper function
 * simplifies those functions and keeps them in sync.
 */
enum print_line_t trace_handle_return(struct trace_seq *s)
{
	return trace_seq_has_overflowed(s) ?
		TRACE_TYPE_PARTIAL_LINE : TRACE_TYPE_HANDLED;
}
EXPORT_SYMBOL_GPL(trace_handle_return);

static unsigned short migration_disable_value(void)
{
#if defined(CONFIG_SMP)
	return current->migration_disabled;
#else
	return 0;
#endif
}

unsigned int tracing_gen_ctx_irq_test(unsigned int irqs_status)
{
	unsigned int trace_flags = irqs_status;
	unsigned int pc;

	pc = preempt_count();

	if (pc & NMI_MASK)
		trace_flags |= TRACE_FLAG_NMI;
	if (pc & HARDIRQ_MASK)
		trace_flags |= TRACE_FLAG_HARDIRQ;
	if (in_serving_softirq())
		trace_flags |= TRACE_FLAG_SOFTIRQ;
	if (softirq_count() >> (SOFTIRQ_SHIFT + 1))
		trace_flags |= TRACE_FLAG_BH_OFF;

	if (tif_need_resched())
		trace_flags |= TRACE_FLAG_NEED_RESCHED;
	if (test_preempt_need_resched())
		trace_flags |= TRACE_FLAG_PREEMPT_RESCHED;
	if (IS_ENABLED(CONFIG_ARCH_HAS_PREEMPT_LAZY) && tif_test_bit(TIF_NEED_RESCHED_LAZY))
		trace_flags |= TRACE_FLAG_NEED_RESCHED_LAZY;
	return (trace_flags << 16) | (min_t(unsigned int, pc & 0xff, 0xf)) |
		(min_t(unsigned int, migration_disable_value(), 0xf)) << 4;
}

struct ring_buffer_event *
trace_buffer_lock_reserve(struct trace_buffer *buffer,
			  int type,
			  unsigned long len,
			  unsigned int trace_ctx)
{
	return __trace_buffer_lock_reserve(buffer, type, len, trace_ctx);
}

DEFINE_PER_CPU(struct ring_buffer_event *, trace_buffered_event);
DEFINE_PER_CPU(int, trace_buffered_event_cnt);
static int trace_buffered_event_ref;

/**
 * trace_buffered_event_enable - enable buffering events
 *
 * When events are being filtered, it is quicker to use a temporary
 * buffer to write the event data into if there's a likely chance
 * that it will not be committed. The discard of the ring buffer
 * is not as fast as committing, and is much slower than copying
 * a commit.
 *
 * When an event is to be filtered, allocate per cpu buffers to
 * write the event data into, and if the event is filtered and discarded
 * it is simply dropped, otherwise, the entire data is to be committed
 * in one shot.
 */
void trace_buffered_event_enable(void)
{
	struct ring_buffer_event *event;
	struct page *page;
	int cpu;

	WARN_ON_ONCE(!mutex_is_locked(&event_mutex));

	if (trace_buffered_event_ref++)
		return;

	for_each_tracing_cpu(cpu) {
		page = alloc_pages_node(cpu_to_node(cpu),
					GFP_KERNEL | __GFP_NORETRY, 0);
		/* This is just an optimization and can handle failures */
		if (!page) {
			pr_err("Failed to allocate event buffer\n");
			break;
		}

		event = page_address(page);
		memset(event, 0, sizeof(*event));

		per_cpu(trace_buffered_event, cpu) = event;

		preempt_disable();
		if (cpu == smp_processor_id() &&
		    __this_cpu_read(trace_buffered_event) !=
		    per_cpu(trace_buffered_event, cpu))
			WARN_ON_ONCE(1);
		preempt_enable();
	}
}

static void enable_trace_buffered_event(void *data)
{
	/* Probably not needed, but do it anyway */
	smp_rmb();
	this_cpu_dec(trace_buffered_event_cnt);
}

static void disable_trace_buffered_event(void *data)
{
	this_cpu_inc(trace_buffered_event_cnt);
}

/**
 * trace_buffered_event_disable - disable buffering events
 *
 * When a filter is removed, it is faster to not use the buffered
 * events, and to commit directly into the ring buffer. Free up
 * the temp buffers when there are no more users. This requires
 * special synchronization with current events.
 */
void trace_buffered_event_disable(void)
{
	int cpu;

	WARN_ON_ONCE(!mutex_is_locked(&event_mutex));

	if (WARN_ON_ONCE(!trace_buffered_event_ref))
		return;

	if (--trace_buffered_event_ref)
		return;

	/* For each CPU, set the buffer as used. */
	on_each_cpu_mask(tracing_buffer_mask, disable_trace_buffered_event,
			 NULL, true);

	/* Wait for all current users to finish */
	synchronize_rcu();

	for_each_tracing_cpu(cpu) {
		free_page((unsigned long)per_cpu(trace_buffered_event, cpu));
		per_cpu(trace_buffered_event, cpu) = NULL;
	}

	/*
	 * Wait for all CPUs that potentially started checking if they can use
	 * their event buffer only after the previous synchronize_rcu() call and
	 * they still read a valid pointer from trace_buffered_event. It must be
	 * ensured they don't see cleared trace_buffered_event_cnt else they
	 * could wrongly decide to use the pointed-to buffer which is now freed.
	 */
	synchronize_rcu();

	/* For each CPU, relinquish the buffer */
	on_each_cpu_mask(tracing_buffer_mask, enable_trace_buffered_event, NULL,
			 true);
}

static struct trace_buffer *temp_buffer;

struct ring_buffer_event *
trace_event_buffer_lock_reserve(struct trace_buffer **current_rb,
			  struct trace_event_file *trace_file,
			  int type, unsigned long len,
			  unsigned int trace_ctx)
{
	struct ring_buffer_event *entry;
	struct trace_array *tr = trace_file->tr;
	int val;

	*current_rb = tr->array_buffer.buffer;

	if (!tr->no_filter_buffering_ref &&
	    (trace_file->flags & (EVENT_FILE_FL_SOFT_DISABLED | EVENT_FILE_FL_FILTERED))) {
		preempt_disable_notrace();
		/*
		 * Filtering is on, so try to use the per cpu buffer first.
		 * This buffer will simulate a ring_buffer_event,
		 * where the type_len is zero and the array[0] will
		 * hold the full length.
		 * (see include/linux/ring-buffer.h for details on
		 *  how the ring_buffer_event is structured).
		 *
		 * Using a temp buffer during filtering and copying it
		 * on a matched filter is quicker than writing directly
		 * into the ring buffer and then discarding it when
		 * it doesn't match. That is because the discard
		 * requires several atomic operations to get right.
		 * Copying on match and doing nothing on a failed match
		 * is still quicker than no copy on match, but having
		 * to discard out of the ring buffer on a failed match.
		 */
		if ((entry = __this_cpu_read(trace_buffered_event))) {
			int max_len = PAGE_SIZE - struct_size(entry, array, 1);

			val = this_cpu_inc_return(trace_buffered_event_cnt);

			/*
			 * Preemption is disabled, but interrupts and NMIs
			 * can still come in now. If that happens after
			 * the above increment, then it will have to go
			 * back to the old method of allocating the event
			 * on the ring buffer, and if the filter fails, it
			 * will have to call ring_buffer_discard_commit()
			 * to remove it.
			 *
			 * Need to also check the unlikely case that the
			 * length is bigger than the temp buffer size.
			 * If that happens, then the reserve is pretty much
			 * guaranteed to fail, as the ring buffer currently
			 * only allows events less than a page. But that may
			 * change in the future, so let the ring buffer reserve
			 * handle the failure in that case.
			 */
			if (val == 1 && likely(len <= max_len)) {
				trace_event_setup(entry, type, trace_ctx);
				entry->array[0] = len;
				/* Return with preemption disabled */
				return entry;
			}
			this_cpu_dec(trace_buffered_event_cnt);
		}
		/* __trace_buffer_lock_reserve() disables preemption */
		preempt_enable_notrace();
	}

	entry = __trace_buffer_lock_reserve(*current_rb, type, len,
					    trace_ctx);
	/*
	 * If tracing is off, but we have triggers enabled
	 * we still need to look at the event data. Use the temp_buffer
	 * to store the trace event for the trigger to use. It's recursive
	 * safe and will not be recorded anywhere.
	 */
	if (!entry && trace_file->flags & EVENT_FILE_FL_TRIGGER_COND) {
		*current_rb = temp_buffer;
		entry = __trace_buffer_lock_reserve(*current_rb, type, len,
						    trace_ctx);
	}
	return entry;
}
EXPORT_SYMBOL_GPL(trace_event_buffer_lock_reserve);

static DEFINE_RAW_SPINLOCK(tracepoint_iter_lock);
static DEFINE_MUTEX(tracepoint_printk_mutex);

static void output_printk(struct trace_event_buffer *fbuffer)
{
	struct trace_event_call *event_call;
	struct trace_event_file *file;
	struct trace_event *event;
	unsigned long flags;
	struct trace_iterator *iter = tracepoint_print_iter;

	/* We should never get here if iter is NULL */
	if (WARN_ON_ONCE(!iter))
		return;

	event_call = fbuffer->trace_file->event_call;
	if (!event_call || !event_call->event.funcs ||
	    !event_call->event.funcs->trace)
		return;

	file = fbuffer->trace_file;
	if (test_bit(EVENT_FILE_FL_SOFT_DISABLED_BIT, &file->flags) ||
	    (unlikely(file->flags & EVENT_FILE_FL_FILTERED) &&
	     !filter_match_preds(file->filter, fbuffer->entry)))
		return;

	event = &fbuffer->trace_file->event_call->event;

	raw_spin_lock_irqsave(&tracepoint_iter_lock, flags);
	trace_seq_init(&iter->seq);
	iter->ent = fbuffer->entry;
	event_call->event.funcs->trace(iter, 0, event);
	trace_seq_putc(&iter->seq, 0);
	printk("%s", iter->seq.buffer);

	raw_spin_unlock_irqrestore(&tracepoint_iter_lock, flags);
}

int tracepoint_printk_sysctl(const struct ctl_table *table, int write,
			     void *buffer, size_t *lenp,
			     loff_t *ppos)
{
	int save_tracepoint_printk;
	int ret;

	guard(mutex)(&tracepoint_printk_mutex);
	save_tracepoint_printk = tracepoint_printk;

	ret = proc_dointvec(table, write, buffer, lenp, ppos);

	/*
	 * This will force exiting early, as tracepoint_printk
	 * is always zero when tracepoint_printk_iter is not allocated
	 */
	if (!tracepoint_print_iter)
		tracepoint_printk = 0;

	if (save_tracepoint_printk == tracepoint_printk)
		return ret;

	if (tracepoint_printk)
		static_key_enable(&tracepoint_printk_key.key);
	else
		static_key_disable(&tracepoint_printk_key.key);

	return ret;
}

void trace_event_buffer_commit(struct trace_event_buffer *fbuffer)
{
	enum event_trigger_type tt = ETT_NONE;
	struct trace_event_file *file = fbuffer->trace_file;

	if (__event_trigger_test_discard(file, fbuffer->buffer, fbuffer->event,
			fbuffer->entry, &tt))
		goto discard;

	if (static_key_false(&tracepoint_printk_key.key))
		output_printk(fbuffer);

	if (static_branch_unlikely(&trace_event_exports_enabled))
		ftrace_exports(fbuffer->event, TRACE_EXPORT_EVENT);

	trace_buffer_unlock_commit_regs(file->tr, fbuffer->buffer,
			fbuffer->event, fbuffer->trace_ctx, fbuffer->regs);

discard:
	if (tt)
		event_triggers_post_call(file, tt);

}
EXPORT_SYMBOL_GPL(trace_event_buffer_commit);

/*
 * Skip 3:
 *
 *   trace_buffer_unlock_commit_regs()
 *   trace_event_buffer_commit()
 *   trace_event_raw_event_xxx()
 */
# define STACK_SKIP 3

void trace_buffer_unlock_commit_regs(struct trace_array *tr,
				     struct trace_buffer *buffer,
				     struct ring_buffer_event *event,
				     unsigned int trace_ctx,
				     struct pt_regs *regs)
{
	__buffer_unlock_commit(buffer, event);

	/*
	 * If regs is not set, then skip the necessary functions.
	 * Note, we can still get here via blktrace, wakeup tracer
	 * and mmiotrace, but that's ok if they lose a function or
	 * two. They are not that meaningful.
	 */
	ftrace_trace_stack(tr, buffer, trace_ctx, regs ? 0 : STACK_SKIP, regs);
	ftrace_trace_userstack(tr, buffer, trace_ctx);
}

/*
 * Similar to trace_buffer_unlock_commit_regs() but do not dump stack.
 */
void
trace_buffer_unlock_commit_nostack(struct trace_buffer *buffer,
				   struct ring_buffer_event *event)
{
	__buffer_unlock_commit(buffer, event);
}

void
trace_function(struct trace_array *tr, unsigned long ip, unsigned long
	       parent_ip, unsigned int trace_ctx, struct ftrace_regs *fregs)
{
	struct trace_buffer *buffer = tr->array_buffer.buffer;
	struct ring_buffer_event *event;
	struct ftrace_entry *entry;
	int size = sizeof(*entry);

	size += FTRACE_REGS_MAX_ARGS * !!fregs * sizeof(long);

	event = __trace_buffer_lock_reserve(buffer, TRACE_FN, size,
					    trace_ctx);
	if (!event)
		return;
	entry	= ring_buffer_event_data(event);
	entry->ip			= ip;
	entry->parent_ip		= parent_ip;

#ifdef CONFIG_HAVE_FUNCTION_ARG_ACCESS_API
	if (fregs) {
		for (int i = 0; i < FTRACE_REGS_MAX_ARGS; i++)
			entry->args[i] = ftrace_regs_get_argument(fregs, i);
	}
#endif

	if (static_branch_unlikely(&trace_function_exports_enabled))
		ftrace_exports(event, TRACE_EXPORT_FUNCTION);
	__buffer_unlock_commit(buffer, event);
}

#ifdef CONFIG_STACKTRACE

/* Allow 4 levels of nesting: normal, softirq, irq, NMI */
#define FTRACE_KSTACK_NESTING	4

#define FTRACE_KSTACK_ENTRIES	(SZ_4K / FTRACE_KSTACK_NESTING)

struct ftrace_stack {
	unsigned long		calls[FTRACE_KSTACK_ENTRIES];
};


struct ftrace_stacks {
	struct ftrace_stack	stacks[FTRACE_KSTACK_NESTING];
};

static DEFINE_PER_CPU(struct ftrace_stacks, ftrace_stacks);
static DEFINE_PER_CPU(int, ftrace_stack_reserve);

static void __ftrace_trace_stack(struct trace_array *tr,
				 struct trace_buffer *buffer,
				 unsigned int trace_ctx,
				 int skip, struct pt_regs *regs)
{
	struct ring_buffer_event *event;
	unsigned int size, nr_entries;
	struct ftrace_stack *fstack;
	struct stack_entry *entry;
	int stackidx;

	/*
	 * Add one, for this function and the call to save_stack_trace()
	 * If regs is set, then these functions will not be in the way.
	 */
#ifndef CONFIG_UNWINDER_ORC
	if (!regs)
		skip++;
#endif

	preempt_disable_notrace();

	stackidx = __this_cpu_inc_return(ftrace_stack_reserve) - 1;

	/* This should never happen. If it does, yell once and skip */
	if (WARN_ON_ONCE(stackidx >= FTRACE_KSTACK_NESTING))
		goto out;

	/*
	 * The above __this_cpu_inc_return() is 'atomic' cpu local. An
	 * interrupt will either see the value pre increment or post
	 * increment. If the interrupt happens pre increment it will have
	 * restored the counter when it returns.  We just need a barrier to
	 * keep gcc from moving things around.
	 */
	barrier();

	fstack = this_cpu_ptr(ftrace_stacks.stacks) + stackidx;
	size = ARRAY_SIZE(fstack->calls);

	if (regs) {
		nr_entries = stack_trace_save_regs(regs, fstack->calls,
						   size, skip);
	} else {
		nr_entries = stack_trace_save(fstack->calls, size, skip);
	}

#ifdef CONFIG_DYNAMIC_FTRACE
	/* Mark entry of stack trace as trampoline code */
	if (tr->ops && tr->ops->trampoline) {
		unsigned long tramp_start = tr->ops->trampoline;
		unsigned long tramp_end = tramp_start + tr->ops->trampoline_size;
		unsigned long *calls = fstack->calls;

		for (int i = 0; i < nr_entries; i++) {
			if (calls[i] >= tramp_start && calls[i] < tramp_end)
				calls[i] = FTRACE_TRAMPOLINE_MARKER;
		}
	}
#endif

	event = __trace_buffer_lock_reserve(buffer, TRACE_STACK,
				    struct_size(entry, caller, nr_entries),
				    trace_ctx);
	if (!event)
		goto out;
	entry = ring_buffer_event_data(event);

	entry->size = nr_entries;
	memcpy(&entry->caller, fstack->calls,
	       flex_array_size(entry, caller, nr_entries));

	__buffer_unlock_commit(buffer, event);

 out:
	/* Again, don't let gcc optimize things here */
	barrier();
	__this_cpu_dec(ftrace_stack_reserve);
	preempt_enable_notrace();

}

static inline void ftrace_trace_stack(struct trace_array *tr,
				      struct trace_buffer *buffer,
				      unsigned int trace_ctx,
				      int skip, struct pt_regs *regs)
{
	if (!(tr->trace_flags & TRACE_ITER_STACKTRACE))
		return;

	__ftrace_trace_stack(tr, buffer, trace_ctx, skip, regs);
}

void __trace_stack(struct trace_array *tr, unsigned int trace_ctx,
		   int skip)
{
	struct trace_buffer *buffer = tr->array_buffer.buffer;

	if (rcu_is_watching()) {
		__ftrace_trace_stack(tr, buffer, trace_ctx, skip, NULL);
		return;
	}

	if (WARN_ON_ONCE(IS_ENABLED(CONFIG_GENERIC_ENTRY)))
		return;

	/*
	 * When an NMI triggers, RCU is enabled via ct_nmi_enter(),
	 * but if the above rcu_is_watching() failed, then the NMI
	 * triggered someplace critical, and ct_irq_enter() should
	 * not be called from NMI.
	 */
	if (unlikely(in_nmi()))
		return;

	ct_irq_enter_irqson();
	__ftrace_trace_stack(tr, buffer, trace_ctx, skip, NULL);
	ct_irq_exit_irqson();
}

/**
 * trace_dump_stack - record a stack back trace in the trace buffer
 * @skip: Number of functions to skip (helper handlers)
 */
void trace_dump_stack(int skip)
{
	if (tracing_disabled || tracing_selftest_running)
		return;

#ifndef CONFIG_UNWINDER_ORC
	/* Skip 1 to skip this function. */
	skip++;
#endif
	__ftrace_trace_stack(printk_trace, printk_trace->array_buffer.buffer,
				tracing_gen_ctx(), skip, NULL);
}
EXPORT_SYMBOL_GPL(trace_dump_stack);

#ifdef CONFIG_USER_STACKTRACE_SUPPORT
static DEFINE_PER_CPU(int, user_stack_count);

static void
ftrace_trace_userstack(struct trace_array *tr,
		       struct trace_buffer *buffer, unsigned int trace_ctx)
{
	struct ring_buffer_event *event;
	struct userstack_entry *entry;

	if (!(tr->trace_flags & TRACE_ITER_USERSTACKTRACE))
		return;

	/*
	 * NMIs can not handle page faults, even with fix ups.
	 * The save user stack can (and often does) fault.
	 */
	if (unlikely(in_nmi()))
		return;

	/*
	 * prevent recursion, since the user stack tracing may
	 * trigger other kernel events.
	 */
	preempt_disable();
	if (__this_cpu_read(user_stack_count))
		goto out;

	__this_cpu_inc(user_stack_count);

	event = __trace_buffer_lock_reserve(buffer, TRACE_USER_STACK,
					    sizeof(*entry), trace_ctx);
	if (!event)
		goto out_drop_count;
	entry	= ring_buffer_event_data(event);

	entry->tgid		= current->tgid;
	memset(&entry->caller, 0, sizeof(entry->caller));

	stack_trace_save_user(entry->caller, FTRACE_STACK_ENTRIES);
	__buffer_unlock_commit(buffer, event);

 out_drop_count:
	__this_cpu_dec(user_stack_count);
 out:
	preempt_enable();
}
#else /* CONFIG_USER_STACKTRACE_SUPPORT */
static void ftrace_trace_userstack(struct trace_array *tr,
				   struct trace_buffer *buffer,
				   unsigned int trace_ctx)
{
}
#endif /* !CONFIG_USER_STACKTRACE_SUPPORT */

#endif /* CONFIG_STACKTRACE */

static inline void
func_repeats_set_delta_ts(struct func_repeats_entry *entry,
			  unsigned long long delta)
{
	entry->bottom_delta_ts = delta & U32_MAX;
	entry->top_delta_ts = (delta >> 32);
}

void trace_last_func_repeats(struct trace_array *tr,
			     struct trace_func_repeats *last_info,
			     unsigned int trace_ctx)
{
	struct trace_buffer *buffer = tr->array_buffer.buffer;
	struct func_repeats_entry *entry;
	struct ring_buffer_event *event;
	u64 delta;

	event = __trace_buffer_lock_reserve(buffer, TRACE_FUNC_REPEATS,
					    sizeof(*entry), trace_ctx);
	if (!event)
		return;

	delta = ring_buffer_event_time_stamp(buffer, event) -
		last_info->ts_last_call;

	entry = ring_buffer_event_data(event);
	entry->ip = last_info->ip;
	entry->parent_ip = last_info->parent_ip;
	entry->count = last_info->count;
	func_repeats_set_delta_ts(entry, delta);

	__buffer_unlock_commit(buffer, event);
}

/* created for use with alloc_percpu */
struct trace_buffer_struct {
	int nesting;
	char buffer[4][TRACE_BUF_SIZE];
};

static struct trace_buffer_struct __percpu *trace_percpu_buffer;

/*
 * This allows for lockless recording.  If we're nested too deeply, then
 * this returns NULL.
 */
static char *get_trace_buf(void)
{
	struct trace_buffer_struct *buffer = this_cpu_ptr(trace_percpu_buffer);

	if (!trace_percpu_buffer || buffer->nesting >= 4)
		return NULL;

	buffer->nesting++;

	/* Interrupts must see nesting incremented before we use the buffer */
	barrier();
	return &buffer->buffer[buffer->nesting - 1][0];
}

static void put_trace_buf(void)
{
	/* Don't let the decrement of nesting leak before this */
	barrier();
	this_cpu_dec(trace_percpu_buffer->nesting);
}

static int alloc_percpu_trace_buffer(void)
{
	struct trace_buffer_struct __percpu *buffers;

	if (trace_percpu_buffer)
		return 0;

	buffers = alloc_percpu(struct trace_buffer_struct);
	if (MEM_FAIL(!buffers, "Could not allocate percpu trace_printk buffer"))
		return -ENOMEM;

	trace_percpu_buffer = buffers;
	return 0;
}

static int buffers_allocated;

void trace_printk_init_buffers(void)
{
	if (buffers_allocated)
		return;

	if (alloc_percpu_trace_buffer())
		return;

	/* trace_printk() is for debug use only. Don't use it in production. */

	pr_warn("\n");
	pr_warn("**********************************************************\n");
	pr_warn("**   NOTICE NOTICE NOTICE NOTICE NOTICE NOTICE NOTICE   **\n");
	pr_warn("**                                                      **\n");
	pr_warn("** trace_printk() being used. Allocating extra memory.  **\n");
	pr_warn("**                                                      **\n");
	pr_warn("** This means that this is a DEBUG kernel and it is     **\n");
	pr_warn("** unsafe for production use.                           **\n");
	pr_warn("**                                                      **\n");
	pr_warn("** If you see this message and you are not debugging    **\n");
	pr_warn("** the kernel, report this immediately to your vendor!  **\n");
	pr_warn("**                                                      **\n");
	pr_warn("**   NOTICE NOTICE NOTICE NOTICE NOTICE NOTICE NOTICE   **\n");
	pr_warn("**********************************************************\n");

	/* Expand the buffers to set size */
	tracing_update_buffers(&global_trace);

	buffers_allocated = 1;

	/*
	 * trace_printk_init_buffers() can be called by modules.
	 * If that happens, then we need to start cmdline recording
	 * directly here. If the global_trace.buffer is already
	 * allocated here, then this was called by module code.
	 */
	if (global_trace.array_buffer.buffer)
		tracing_start_cmdline_record();
}
EXPORT_SYMBOL_GPL(trace_printk_init_buffers);

void trace_printk_start_comm(void)
{
	/* Start tracing comms if trace printk is set */
	if (!buffers_allocated)
		return;
	tracing_start_cmdline_record();
}

static void trace_printk_start_stop_comm(int enabled)
{
	if (!buffers_allocated)
		return;

	if (enabled)
		tracing_start_cmdline_record();
	else
		tracing_stop_cmdline_record();
}

/**
 * trace_vbprintk - write binary msg to tracing buffer
 * @ip:    The address of the caller
 * @fmt:   The string format to write to the buffer
 * @args:  Arguments for @fmt
 */
int trace_vbprintk(unsigned long ip, const char *fmt, va_list args)
{
	struct ring_buffer_event *event;
	struct trace_buffer *buffer;
	struct trace_array *tr = READ_ONCE(printk_trace);
	struct bprint_entry *entry;
	unsigned int trace_ctx;
	char *tbuffer;
	int len = 0, size;

	if (!printk_binsafe(tr))
		return trace_vprintk(ip, fmt, args);

	if (unlikely(tracing_selftest_running || tracing_disabled))
		return 0;

	/* Don't pollute graph traces with trace_vprintk internals */
	pause_graph_tracing();

	trace_ctx = tracing_gen_ctx();
	preempt_disable_notrace();

	tbuffer = get_trace_buf();
	if (!tbuffer) {
		len = 0;
		goto out_nobuffer;
	}

	len = vbin_printf((u32 *)tbuffer, TRACE_BUF_SIZE/sizeof(int), fmt, args);

	if (len > TRACE_BUF_SIZE/sizeof(int) || len < 0)
		goto out_put;

	size = sizeof(*entry) + sizeof(u32) * len;
	buffer = tr->array_buffer.buffer;
	ring_buffer_nest_start(buffer);
	event = __trace_buffer_lock_reserve(buffer, TRACE_BPRINT, size,
					    trace_ctx);
	if (!event)
		goto out;
	entry = ring_buffer_event_data(event);
	entry->ip			= ip;
	entry->fmt			= fmt;

	memcpy(entry->buf, tbuffer, sizeof(u32) * len);
	__buffer_unlock_commit(buffer, event);
	ftrace_trace_stack(tr, buffer, trace_ctx, 6, NULL);

out:
	ring_buffer_nest_end(buffer);
out_put:
	put_trace_buf();

out_nobuffer:
	preempt_enable_notrace();
	unpause_graph_tracing();

	return len;
}
EXPORT_SYMBOL_GPL(trace_vbprintk);

__printf(3, 0)
static int
__trace_array_vprintk(struct trace_buffer *buffer,
		      unsigned long ip, const char *fmt, va_list args)
{
	struct ring_buffer_event *event;
	int len = 0, size;
	struct print_entry *entry;
	unsigned int trace_ctx;
	char *tbuffer;

	if (tracing_disabled)
		return 0;

	/* Don't pollute graph traces with trace_vprintk internals */
	pause_graph_tracing();

	trace_ctx = tracing_gen_ctx();
	preempt_disable_notrace();


	tbuffer = get_trace_buf();
	if (!tbuffer) {
		len = 0;
		goto out_nobuffer;
	}

	len = vscnprintf(tbuffer, TRACE_BUF_SIZE, fmt, args);

	size = sizeof(*entry) + len + 1;
	ring_buffer_nest_start(buffer);
	event = __trace_buffer_lock_reserve(buffer, TRACE_PRINT, size,
					    trace_ctx);
	if (!event)
		goto out;
	entry = ring_buffer_event_data(event);
	entry->ip = ip;

	memcpy(&entry->buf, tbuffer, len + 1);
	__buffer_unlock_commit(buffer, event);
	ftrace_trace_stack(printk_trace, buffer, trace_ctx, 6, NULL);

out:
	ring_buffer_nest_end(buffer);
	put_trace_buf();

out_nobuffer:
	preempt_enable_notrace();
	unpause_graph_tracing();

	return len;
}

__printf(3, 0)
int trace_array_vprintk(struct trace_array *tr,
			unsigned long ip, const char *fmt, va_list args)
{
	if (tracing_selftest_running && tr == &global_trace)
		return 0;

	return __trace_array_vprintk(tr->array_buffer.buffer, ip, fmt, args);
}

/**
 * trace_array_printk - Print a message to a specific instance
 * @tr: The instance trace_array descriptor
 * @ip: The instruction pointer that this is called from.
 * @fmt: The format to print (printf format)
 *
 * If a subsystem sets up its own instance, they have the right to
 * printk strings into their tracing instance buffer using this
 * function. Note, this function will not write into the top level
 * buffer (use trace_printk() for that), as writing into the top level
 * buffer should only have events that can be individually disabled.
 * trace_printk() is only used for debugging a kernel, and should not
 * be ever incorporated in normal use.
 *
 * trace_array_printk() can be used, as it will not add noise to the
 * top level tracing buffer.
 *
 * Note, trace_array_init_printk() must be called on @tr before this
 * can be used.
 */
__printf(3, 0)
int trace_array_printk(struct trace_array *tr,
		       unsigned long ip, const char *fmt, ...)
{
	int ret;
	va_list ap;

	if (!tr)
		return -ENOENT;

	/* This is only allowed for created instances */
	if (tr == &global_trace)
		return 0;

	if (!(tr->trace_flags & TRACE_ITER_PRINTK))
		return 0;

	va_start(ap, fmt);
	ret = trace_array_vprintk(tr, ip, fmt, ap);
	va_end(ap);
	return ret;
}
EXPORT_SYMBOL_GPL(trace_array_printk);

/**
 * trace_array_init_printk - Initialize buffers for trace_array_printk()
 * @tr: The trace array to initialize the buffers for
 *
 * As trace_array_printk() only writes into instances, they are OK to
 * have in the kernel (unlike trace_printk()). This needs to be called
 * before trace_array_printk() can be used on a trace_array.
 */
int trace_array_init_printk(struct trace_array *tr)
{
	if (!tr)
		return -ENOENT;

	/* This is only allowed for created instances */
	if (tr == &global_trace)
		return -EINVAL;

	return alloc_percpu_trace_buffer();
}
EXPORT_SYMBOL_GPL(trace_array_init_printk);

__printf(3, 4)
int trace_array_printk_buf(struct trace_buffer *buffer,
			   unsigned long ip, const char *fmt, ...)
{
	int ret;
	va_list ap;

	if (!(printk_trace->trace_flags & TRACE_ITER_PRINTK))
		return 0;

	va_start(ap, fmt);
	ret = __trace_array_vprintk(buffer, ip, fmt, ap);
	va_end(ap);
	return ret;
}

__printf(2, 0)
int trace_vprintk(unsigned long ip, const char *fmt, va_list args)
{
	return trace_array_vprintk(printk_trace, ip, fmt, args);
}
EXPORT_SYMBOL_GPL(trace_vprintk);

static void trace_iterator_increment(struct trace_iterator *iter)
{
	struct ring_buffer_iter *buf_iter = trace_buffer_iter(iter, iter->cpu);

	iter->idx++;
	if (buf_iter)
		ring_buffer_iter_advance(buf_iter);
}

static struct trace_entry *
peek_next_entry(struct trace_iterator *iter, int cpu, u64 *ts,
		unsigned long *lost_events)
{
	struct ring_buffer_event *event;
	struct ring_buffer_iter *buf_iter = trace_buffer_iter(iter, cpu);

	if (buf_iter) {
		event = ring_buffer_iter_peek(buf_iter, ts);
		if (lost_events)
			*lost_events = ring_buffer_iter_dropped(buf_iter) ?
				(unsigned long)-1 : 0;
	} else {
		event = ring_buffer_peek(iter->array_buffer->buffer, cpu, ts,
					 lost_events);
	}

	if (event) {
		iter->ent_size = ring_buffer_event_length(event);
		return ring_buffer_event_data(event);
	}
	iter->ent_size = 0;
	return NULL;
}

static struct trace_entry *
__find_next_entry(struct trace_iterator *iter, int *ent_cpu,
		  unsigned long *missing_events, u64 *ent_ts)
{
	struct trace_buffer *buffer = iter->array_buffer->buffer;
	struct trace_entry *ent, *next = NULL;
	unsigned long lost_events = 0, next_lost = 0;
	int cpu_file = iter->cpu_file;
	u64 next_ts = 0, ts;
	int next_cpu = -1;
	int next_size = 0;
	int cpu;

	/*
	 * If we are in a per_cpu trace file, don't bother by iterating over
	 * all cpu and peek directly.
	 */
	if (cpu_file > RING_BUFFER_ALL_CPUS) {
		if (ring_buffer_empty_cpu(buffer, cpu_file))
			return NULL;
		ent = peek_next_entry(iter, cpu_file, ent_ts, missing_events);
		if (ent_cpu)
			*ent_cpu = cpu_file;

		return ent;
	}

	for_each_tracing_cpu(cpu) {

		if (ring_buffer_empty_cpu(buffer, cpu))
			continue;

		ent = peek_next_entry(iter, cpu, &ts, &lost_events);

		/*
		 * Pick the entry with the smallest timestamp:
		 */
		if (ent && (!next || ts < next_ts)) {
			next = ent;
			next_cpu = cpu;
			next_ts = ts;
			next_lost = lost_events;
			next_size = iter->ent_size;
		}
	}

	iter->ent_size = next_size;

	if (ent_cpu)
		*ent_cpu = next_cpu;

	if (ent_ts)
		*ent_ts = next_ts;

	if (missing_events)
		*missing_events = next_lost;

	return next;
}

#define STATIC_FMT_BUF_SIZE	128
static char static_fmt_buf[STATIC_FMT_BUF_SIZE];

char *trace_iter_expand_format(struct trace_iterator *iter)
{
	char *tmp;

	/*
	 * iter->tr is NULL when used with tp_printk, which makes
	 * this get called where it is not safe to call krealloc().
	 */
	if (!iter->tr || iter->fmt == static_fmt_buf)
		return NULL;

	tmp = krealloc(iter->fmt, iter->fmt_size + STATIC_FMT_BUF_SIZE,
		       GFP_KERNEL);
	if (tmp) {
		iter->fmt_size += STATIC_FMT_BUF_SIZE;
		iter->fmt = tmp;
	}

	return tmp;
}

/* Returns true if the string is safe to dereference from an event */
static bool trace_safe_str(struct trace_iterator *iter, const char *str)
{
	unsigned long addr = (unsigned long)str;
	struct trace_event *trace_event;
	struct trace_event_call *event;

	/* OK if part of the event data */
	if ((addr >= (unsigned long)iter->ent) &&
	    (addr < (unsigned long)iter->ent + iter->ent_size))
		return true;

	/* OK if part of the temp seq buffer */
	if ((addr >= (unsigned long)iter->tmp_seq.buffer) &&
	    (addr < (unsigned long)iter->tmp_seq.buffer + TRACE_SEQ_BUFFER_SIZE))
		return true;

	/* Core rodata can not be freed */
	if (is_kernel_rodata(addr))
		return true;

	if (trace_is_tracepoint_string(str))
		return true;

	/*
	 * Now this could be a module event, referencing core module
	 * data, which is OK.
	 */
	if (!iter->ent)
		return false;

	trace_event = ftrace_find_event(iter->ent->type);
	if (!trace_event)
		return false;

	event = container_of(trace_event, struct trace_event_call, event);
	if ((event->flags & TRACE_EVENT_FL_DYNAMIC) || !event->module)
		return false;

	/* Would rather have rodata, but this will suffice */
	if (within_module_core(addr, event->module))
		return true;

	return false;
}

/**
 * ignore_event - Check dereferenced fields while writing to the seq buffer
 * @iter: The iterator that holds the seq buffer and the event being printed
 *
 * At boot up, test_event_printk() will flag any event that dereferences
 * a string with "%s" that does exist in the ring buffer. It may still
 * be valid, as the string may point to a static string in the kernel
 * rodata that never gets freed. But if the string pointer is pointing
 * to something that was allocated, there's a chance that it can be freed
 * by the time the user reads the trace. This would cause a bad memory
 * access by the kernel and possibly crash the system.
 *
 * This function will check if the event has any fields flagged as needing
 * to be checked at runtime and perform those checks.
 *
 * If it is found that a field is unsafe, it will write into the @iter->seq
 * a message stating what was found to be unsafe.
 *
 * @return: true if the event is unsafe and should be ignored,
 *          false otherwise.
 */
bool ignore_event(struct trace_iterator *iter)
{
	struct ftrace_event_field *field;
	struct trace_event *trace_event;
	struct trace_event_call *event;
	struct list_head *head;
	struct trace_seq *seq;
	const void *ptr;

	trace_event = ftrace_find_event(iter->ent->type);

	seq = &iter->seq;

	if (!trace_event) {
		trace_seq_printf(seq, "EVENT ID %d NOT FOUND?\n", iter->ent->type);
		return true;
	}

	event = container_of(trace_event, struct trace_event_call, event);
	if (!(event->flags & TRACE_EVENT_FL_TEST_STR))
		return false;

	head = trace_get_fields(event);
	if (!head) {
		trace_seq_printf(seq, "FIELDS FOR EVENT '%s' NOT FOUND?\n",
				 trace_event_name(event));
		return true;
	}

	/* Offsets are from the iter->ent that points to the raw event */
	ptr = iter->ent;

	list_for_each_entry(field, head, link) {
		const char *str;
		bool good;

		if (!field->needs_test)
			continue;

		str = *(const char **)(ptr + field->offset);

		good = trace_safe_str(iter, str);

		/*
		 * If you hit this warning, it is likely that the
		 * trace event in question used %s on a string that
		 * was saved at the time of the event, but may not be
		 * around when the trace is read. Use __string(),
		 * __assign_str() and __get_str() helpers in the TRACE_EVENT()
		 * instead. See samples/trace_events/trace-events-sample.h
		 * for reference.
		 */
		if (WARN_ONCE(!good, "event '%s' has unsafe pointer field '%s'",
			      trace_event_name(event), field->name)) {
			trace_seq_printf(seq, "EVENT %s: HAS UNSAFE POINTER FIELD '%s'\n",
					 trace_event_name(event), field->name);
			return true;
		}
	}
	return false;
}

const char *trace_event_format(struct trace_iterator *iter, const char *fmt)
{
	const char *p, *new_fmt;
	char *q;

	if (WARN_ON_ONCE(!fmt))
		return fmt;

	if (!iter->tr || iter->tr->trace_flags & TRACE_ITER_HASH_PTR)
		return fmt;

	p = fmt;
	new_fmt = q = iter->fmt;
	while (*p) {
		if (unlikely(q - new_fmt + 3 > iter->fmt_size)) {
			if (!trace_iter_expand_format(iter))
				return fmt;

			q += iter->fmt - new_fmt;
			new_fmt = iter->fmt;
		}

		*q++ = *p++;

		/* Replace %p with %px */
		if (p[-1] == '%') {
			if (p[0] == '%') {
				*q++ = *p++;
			} else if (p[0] == 'p' && !isalnum(p[1])) {
				*q++ = *p++;
				*q++ = 'x';
			}
		}
	}
	*q = '\0';

	return new_fmt;
}

#define STATIC_TEMP_BUF_SIZE	128
static char static_temp_buf[STATIC_TEMP_BUF_SIZE] __aligned(4);

/* Find the next real entry, without updating the iterator itself */
struct trace_entry *trace_find_next_entry(struct trace_iterator *iter,
					  int *ent_cpu, u64 *ent_ts)
{
	/* __find_next_entry will reset ent_size */
	int ent_size = iter->ent_size;
	struct trace_entry *entry;

	/*
	 * If called from ftrace_dump(), then the iter->temp buffer
	 * will be the static_temp_buf and not created from kmalloc.
	 * If the entry size is greater than the buffer, we can
	 * not save it. Just return NULL in that case. This is only
	 * used to add markers when two consecutive events' time
	 * stamps have a large delta. See trace_print_lat_context()
	 */
	if (iter->temp == static_temp_buf &&
	    STATIC_TEMP_BUF_SIZE < ent_size)
		return NULL;

	/*
	 * The __find_next_entry() may call peek_next_entry(), which may
	 * call ring_buffer_peek() that may make the contents of iter->ent
	 * undefined. Need to copy iter->ent now.
	 */
	if (iter->ent && iter->ent != iter->temp) {
		if ((!iter->temp || iter->temp_size < iter->ent_size) &&
		    !WARN_ON_ONCE(iter->temp == static_temp_buf)) {
			void *temp;
			temp = kmalloc(iter->ent_size, GFP_KERNEL);
			if (!temp)
				return NULL;
			kfree(iter->temp);
			iter->temp = temp;
			iter->temp_size = iter->ent_size;
		}
		memcpy(iter->temp, iter->ent, iter->ent_size);
		iter->ent = iter->temp;
	}
	entry = __find_next_entry(iter, ent_cpu, NULL, ent_ts);
	/* Put back the original ent_size */
	iter->ent_size = ent_size;

	return entry;
}

/* Find the next real entry, and increment the iterator to the next entry */
void *trace_find_next_entry_inc(struct trace_iterator *iter)
{
	iter->ent = __find_next_entry(iter, &iter->cpu,
				      &iter->lost_events, &iter->ts);

	if (iter->ent)
		trace_iterator_increment(iter);

	return iter->ent ? iter : NULL;
}

static void trace_consume(struct trace_iterator *iter)
{
	ring_buffer_consume(iter->array_buffer->buffer, iter->cpu, &iter->ts,
			    &iter->lost_events);
}

static void *s_next(struct seq_file *m, void *v, loff_t *pos)
{
	struct trace_iterator *iter = m->private;
	int i = (int)*pos;
	void *ent;

	WARN_ON_ONCE(iter->leftover);

	(*pos)++;

	/* can't go backwards */
	if (iter->idx > i)
		return NULL;

	if (iter->idx < 0)
		ent = trace_find_next_entry_inc(iter);
	else
		ent = iter;

	while (ent && iter->idx < i)
		ent = trace_find_next_entry_inc(iter);

	iter->pos = *pos;

	return ent;
}

void tracing_iter_reset(struct trace_iterator *iter, int cpu)
{
	struct ring_buffer_iter *buf_iter;
	unsigned long entries = 0;
	u64 ts;

	per_cpu_ptr(iter->array_buffer->data, cpu)->skipped_entries = 0;

	buf_iter = trace_buffer_iter(iter, cpu);
	if (!buf_iter)
		return;

	ring_buffer_iter_reset(buf_iter);

	/*
	 * We could have the case with the max latency tracers
	 * that a reset never took place on a cpu. This is evident
	 * by the timestamp being before the start of the buffer.
	 */
	while (ring_buffer_iter_peek(buf_iter, &ts)) {
		if (ts >= iter->array_buffer->time_start)
			break;
		entries++;
		ring_buffer_iter_advance(buf_iter);
		/* This could be a big loop */
		cond_resched();
	}

	per_cpu_ptr(iter->array_buffer->data, cpu)->skipped_entries = entries;
}

/*
 * The current tracer is copied to avoid a global locking
 * all around.
 */
static void *s_start(struct seq_file *m, loff_t *pos)
{
	struct trace_iterator *iter = m->private;
	struct trace_array *tr = iter->tr;
	int cpu_file = iter->cpu_file;
	void *p = NULL;
	loff_t l = 0;
	int cpu;

	mutex_lock(&trace_types_lock);
	if (unlikely(tr->current_trace != iter->trace)) {
		/* Close iter->trace before switching to the new current tracer */
		if (iter->trace->close)
			iter->trace->close(iter);
		iter->trace = tr->current_trace;
		/* Reopen the new current tracer */
		if (iter->trace->open)
			iter->trace->open(iter);
	}
	mutex_unlock(&trace_types_lock);

#ifdef CONFIG_TRACER_MAX_TRACE
	if (iter->snapshot && iter->trace->use_max_tr)
		return ERR_PTR(-EBUSY);
#endif

	if (*pos != iter->pos) {
		iter->ent = NULL;
		iter->cpu = 0;
		iter->idx = -1;

		if (cpu_file == RING_BUFFER_ALL_CPUS) {
			for_each_tracing_cpu(cpu)
				tracing_iter_reset(iter, cpu);
		} else
			tracing_iter_reset(iter, cpu_file);

		iter->leftover = 0;
		for (p = iter; p && l < *pos; p = s_next(m, p, &l))
			;

	} else {
		/*
		 * If we overflowed the seq_file before, then we want
		 * to just reuse the trace_seq buffer again.
		 */
		if (iter->leftover)
			p = iter;
		else {
			l = *pos - 1;
			p = s_next(m, p, &l);
		}
	}

	trace_event_read_lock();
	trace_access_lock(cpu_file);
	return p;
}

static void s_stop(struct seq_file *m, void *p)
{
	struct trace_iterator *iter = m->private;

#ifdef CONFIG_TRACER_MAX_TRACE
	if (iter->snapshot && iter->trace->use_max_tr)
		return;
#endif

	trace_access_unlock(iter->cpu_file);
	trace_event_read_unlock();
}

static void
get_total_entries_cpu(struct array_buffer *buf, unsigned long *total,
		      unsigned long *entries, int cpu)
{
	unsigned long count;

	count = ring_buffer_entries_cpu(buf->buffer, cpu);
	/*
	 * If this buffer has skipped entries, then we hold all
	 * entries for the trace and we need to ignore the
	 * ones before the time stamp.
	 */
	if (per_cpu_ptr(buf->data, cpu)->skipped_entries) {
		count -= per_cpu_ptr(buf->data, cpu)->skipped_entries;
		/* total is the same as the entries */
		*total = count;
	} else
		*total = count +
			ring_buffer_overrun_cpu(buf->buffer, cpu);
	*entries = count;
}

static void
get_total_entries(struct array_buffer *buf,
		  unsigned long *total, unsigned long *entries)
{
	unsigned long t, e;
	int cpu;

	*total = 0;
	*entries = 0;

	for_each_tracing_cpu(cpu) {
		get_total_entries_cpu(buf, &t, &e, cpu);
		*total += t;
		*entries += e;
	}
}

unsigned long trace_total_entries_cpu(struct trace_array *tr, int cpu)
{
	unsigned long total, entries;

	if (!tr)
		tr = &global_trace;

	get_total_entries_cpu(&tr->array_buffer, &total, &entries, cpu);

	return entries;
}

unsigned long trace_total_entries(struct trace_array *tr)
{
	unsigned long total, entries;

	if (!tr)
		tr = &global_trace;

	get_total_entries(&tr->array_buffer, &total, &entries);

	return entries;
}

static void print_lat_help_header(struct seq_file *m)
{
	seq_puts(m, "#                    _------=> CPU#            \n"
		    "#                   / _-----=> irqs-off/BH-disabled\n"
		    "#                  | / _----=> need-resched    \n"
		    "#                  || / _---=> hardirq/softirq \n"
		    "#                  ||| / _--=> preempt-depth   \n"
		    "#                  |||| / _-=> migrate-disable \n"
		    "#                  ||||| /     delay           \n"
		    "#  cmd     pid     |||||| time  |   caller     \n"
		    "#     \\   /        ||||||  \\    |    /       \n");
}

static void print_event_info(struct array_buffer *buf, struct seq_file *m)
{
	unsigned long total;
	unsigned long entries;

	get_total_entries(buf, &total, &entries);
	seq_printf(m, "# entries-in-buffer/entries-written: %lu/%lu   #P:%d\n",
		   entries, total, num_online_cpus());
	seq_puts(m, "#\n");
}

static void print_func_help_header(struct array_buffer *buf, struct seq_file *m,
				   unsigned int flags)
{
	bool tgid = flags & TRACE_ITER_RECORD_TGID;

	print_event_info(buf, m);

	seq_printf(m, "#           TASK-PID    %s CPU#     TIMESTAMP  FUNCTION\n", tgid ? "   TGID   " : "");
	seq_printf(m, "#              | |      %s   |         |         |\n",      tgid ? "     |    " : "");
}

static void print_func_help_header_irq(struct array_buffer *buf, struct seq_file *m,
				       unsigned int flags)
{
	bool tgid = flags & TRACE_ITER_RECORD_TGID;
	static const char space[] = "            ";
	int prec = tgid ? 12 : 2;

	print_event_info(buf, m);

	seq_printf(m, "#                            %.*s  _-----=> irqs-off/BH-disabled\n", prec, space);
	seq_printf(m, "#                            %.*s / _----=> need-resched\n", prec, space);
	seq_printf(m, "#                            %.*s| / _---=> hardirq/softirq\n", prec, space);
	seq_printf(m, "#                            %.*s|| / _--=> preempt-depth\n", prec, space);
	seq_printf(m, "#                            %.*s||| / _-=> migrate-disable\n", prec, space);
	seq_printf(m, "#                            %.*s|||| /     delay\n", prec, space);
	seq_printf(m, "#           TASK-PID  %.*s CPU#  |||||  TIMESTAMP  FUNCTION\n", prec, "     TGID   ");
	seq_printf(m, "#              | |    %.*s   |   |||||     |         |\n", prec, "       |    ");
}

void
print_trace_header(struct seq_file *m, struct trace_iterator *iter)
{
	unsigned long sym_flags = (global_trace.trace_flags & TRACE_ITER_SYM_MASK);
	struct array_buffer *buf = iter->array_buffer;
	struct trace_array_cpu *data = per_cpu_ptr(buf->data, buf->cpu);
	struct tracer *type = iter->trace;
	unsigned long entries;
	unsigned long total;
	const char *name = type->name;

	get_total_entries(buf, &total, &entries);

	seq_printf(m, "# %s latency trace v1.1.5 on %s\n",
		   name, init_utsname()->release);
	seq_puts(m, "# -----------------------------------"
		 "---------------------------------\n");
	seq_printf(m, "# latency: %lu us, #%lu/%lu, CPU#%d |"
		   " (M:%s VP:%d, KP:%d, SP:%d HP:%d",
		   nsecs_to_usecs(data->saved_latency),
		   entries,
		   total,
		   buf->cpu,
		   preempt_model_str(),
		   /* These are reserved for later use */
		   0, 0, 0, 0);
#ifdef CONFIG_SMP
	seq_printf(m, " #P:%d)\n", num_online_cpus());
#else
	seq_puts(m, ")\n");
#endif
	seq_puts(m, "#    -----------------\n");
	seq_printf(m, "#    | task: %.16s-%d "
		   "(uid:%d nice:%ld policy:%ld rt_prio:%ld)\n",
		   data->comm, data->pid,
		   from_kuid_munged(seq_user_ns(m), data->uid), data->nice,
		   data->policy, data->rt_priority);
	seq_puts(m, "#    -----------------\n");

	if (data->critical_start) {
		seq_puts(m, "#  => started at: ");
		seq_print_ip_sym(&iter->seq, data->critical_start, sym_flags);
		trace_print_seq(m, &iter->seq);
		seq_puts(m, "\n#  => ended at:   ");
		seq_print_ip_sym(&iter->seq, data->critical_end, sym_flags);
		trace_print_seq(m, &iter->seq);
		seq_puts(m, "\n#\n");
	}

	seq_puts(m, "#\n");
}

static void test_cpu_buff_start(struct trace_iterator *iter)
{
	struct trace_seq *s = &iter->seq;
	struct trace_array *tr = iter->tr;

	if (!(tr->trace_flags & TRACE_ITER_ANNOTATE))
		return;

	if (!(iter->iter_flags & TRACE_FILE_ANNOTATE))
		return;

	if (cpumask_available(iter->started) &&
	    cpumask_test_cpu(iter->cpu, iter->started))
		return;

	if (per_cpu_ptr(iter->array_buffer->data, iter->cpu)->skipped_entries)
		return;

	if (cpumask_available(iter->started))
		cpumask_set_cpu(iter->cpu, iter->started);

	/* Don't print started cpu buffer for the first entry of the trace */
	if (iter->idx > 1)
		trace_seq_printf(s, "##### CPU %u buffer started ####\n",
				iter->cpu);
}

static enum print_line_t print_trace_fmt(struct trace_iterator *iter)
{
	struct trace_array *tr = iter->tr;
	struct trace_seq *s = &iter->seq;
	unsigned long sym_flags = (tr->trace_flags & TRACE_ITER_SYM_MASK);
	struct trace_entry *entry;
	struct trace_event *event;

	entry = iter->ent;

	test_cpu_buff_start(iter);

	event = ftrace_find_event(entry->type);

	if (tr->trace_flags & TRACE_ITER_CONTEXT_INFO) {
		if (iter->iter_flags & TRACE_FILE_LAT_FMT)
			trace_print_lat_context(iter);
		else
			trace_print_context(iter);
	}

	if (trace_seq_has_overflowed(s))
		return TRACE_TYPE_PARTIAL_LINE;

	if (event) {
		if (tr->trace_flags & TRACE_ITER_FIELDS)
			return print_event_fields(iter, event);
		/*
		 * For TRACE_EVENT() events, the print_fmt is not
		 * safe to use if the array has delta offsets
		 * Force printing via the fields.
		 */
		if ((tr->text_delta) &&
		    event->type > __TRACE_LAST_TYPE)
			return print_event_fields(iter, event);

		return event->funcs->trace(iter, sym_flags, event);
	}

	trace_seq_printf(s, "Unknown type %d\n", entry->type);

	return trace_handle_return(s);
}

static enum print_line_t print_raw_fmt(struct trace_iterator *iter)
{
	struct trace_array *tr = iter->tr;
	struct trace_seq *s = &iter->seq;
	struct trace_entry *entry;
	struct trace_event *event;

	entry = iter->ent;

	if (tr->trace_flags & TRACE_ITER_CONTEXT_INFO)
		trace_seq_printf(s, "%d %d %llu ",
				 entry->pid, iter->cpu, iter->ts);

	if (trace_seq_has_overflowed(s))
		return TRACE_TYPE_PARTIAL_LINE;

	event = ftrace_find_event(entry->type);
	if (event)
		return event->funcs->raw(iter, 0, event);

	trace_seq_printf(s, "%d ?\n", entry->type);

	return trace_handle_return(s);
}

static enum print_line_t print_hex_fmt(struct trace_iterator *iter)
{
	struct trace_array *tr = iter->tr;
	struct trace_seq *s = &iter->seq;
	unsigned char newline = '\n';
	struct trace_entry *entry;
	struct trace_event *event;

	entry = iter->ent;

	if (tr->trace_flags & TRACE_ITER_CONTEXT_INFO) {
		SEQ_PUT_HEX_FIELD(s, entry->pid);
		SEQ_PUT_HEX_FIELD(s, iter->cpu);
		SEQ_PUT_HEX_FIELD(s, iter->ts);
		if (trace_seq_has_overflowed(s))
			return TRACE_TYPE_PARTIAL_LINE;
	}

	event = ftrace_find_event(entry->type);
	if (event) {
		enum print_line_t ret = event->funcs->hex(iter, 0, event);
		if (ret != TRACE_TYPE_HANDLED)
			return ret;
	}

	SEQ_PUT_FIELD(s, newline);

	return trace_handle_return(s);
}

static enum print_line_t print_bin_fmt(struct trace_iterator *iter)
{
	struct trace_array *tr = iter->tr;
	struct trace_seq *s = &iter->seq;
	struct trace_entry *entry;
	struct trace_event *event;

	entry = iter->ent;

	if (tr->trace_flags & TRACE_ITER_CONTEXT_INFO) {
		SEQ_PUT_FIELD(s, entry->pid);
		SEQ_PUT_FIELD(s, iter->cpu);
		SEQ_PUT_FIELD(s, iter->ts);
		if (trace_seq_has_overflowed(s))
			return TRACE_TYPE_PARTIAL_LINE;
	}

	event = ftrace_find_event(entry->type);
	return event ? event->funcs->binary(iter, 0, event) :
		TRACE_TYPE_HANDLED;
}

int trace_empty(struct trace_iterator *iter)
{
	struct ring_buffer_iter *buf_iter;
	int cpu;

	/* If we are looking at one CPU buffer, only check that one */
	if (iter->cpu_file != RING_BUFFER_ALL_CPUS) {
		cpu = iter->cpu_file;
		buf_iter = trace_buffer_iter(iter, cpu);
		if (buf_iter) {
			if (!ring_buffer_iter_empty(buf_iter))
				return 0;
		} else {
			if (!ring_buffer_empty_cpu(iter->array_buffer->buffer, cpu))
				return 0;
		}
		return 1;
	}

	for_each_tracing_cpu(cpu) {
		buf_iter = trace_buffer_iter(iter, cpu);
		if (buf_iter) {
			if (!ring_buffer_iter_empty(buf_iter))
				return 0;
		} else {
			if (!ring_buffer_empty_cpu(iter->array_buffer->buffer, cpu))
				return 0;
		}
	}

	return 1;
}

/*  Called with trace_event_read_lock() held. */
enum print_line_t print_trace_line(struct trace_iterator *iter)
{
	struct trace_array *tr = iter->tr;
	unsigned long trace_flags = tr->trace_flags;
	enum print_line_t ret;

	if (iter->lost_events) {
		if (iter->lost_events == (unsigned long)-1)
			trace_seq_printf(&iter->seq, "CPU:%d [LOST EVENTS]\n",
					 iter->cpu);
		else
			trace_seq_printf(&iter->seq, "CPU:%d [LOST %lu EVENTS]\n",
					 iter->cpu, iter->lost_events);
		if (trace_seq_has_overflowed(&iter->seq))
			return TRACE_TYPE_PARTIAL_LINE;
	}

	if (iter->trace && iter->trace->print_line) {
		ret = iter->trace->print_line(iter);
		if (ret != TRACE_TYPE_UNHANDLED)
			return ret;
	}

	if (iter->ent->type == TRACE_BPUTS &&
			trace_flags & TRACE_ITER_PRINTK &&
			trace_flags & TRACE_ITER_PRINTK_MSGONLY)
		return trace_print_bputs_msg_only(iter);

	if (iter->ent->type == TRACE_BPRINT &&
			trace_flags & TRACE_ITER_PRINTK &&
			trace_flags & TRACE_ITER_PRINTK_MSGONLY)
		return trace_print_bprintk_msg_only(iter);

	if (iter->ent->type == TRACE_PRINT &&
			trace_flags & TRACE_ITER_PRINTK &&
			trace_flags & TRACE_ITER_PRINTK_MSGONLY)
		return trace_print_printk_msg_only(iter);

	if (trace_flags & TRACE_ITER_BIN)
		return print_bin_fmt(iter);

	if (trace_flags & TRACE_ITER_HEX)
		return print_hex_fmt(iter);

	if (trace_flags & TRACE_ITER_RAW)
		return print_raw_fmt(iter);

	return print_trace_fmt(iter);
}

void trace_latency_header(struct seq_file *m)
{
	struct trace_iterator *iter = m->private;
	struct trace_array *tr = iter->tr;

	/* print nothing if the buffers are empty */
	if (trace_empty(iter))
		return;

	if (iter->iter_flags & TRACE_FILE_LAT_FMT)
		print_trace_header(m, iter);

	if (!(tr->trace_flags & TRACE_ITER_VERBOSE))
		print_lat_help_header(m);
}

void trace_default_header(struct seq_file *m)
{
	struct trace_iterator *iter = m->private;
	struct trace_array *tr = iter->tr;
	unsigned long trace_flags = tr->trace_flags;

	if (!(trace_flags & TRACE_ITER_CONTEXT_INFO))
		return;

	if (iter->iter_flags & TRACE_FILE_LAT_FMT) {
		/* print nothing if the buffers are empty */
		if (trace_empty(iter))
			return;
		print_trace_header(m, iter);
		if (!(trace_flags & TRACE_ITER_VERBOSE))
			print_lat_help_header(m);
	} else {
		if (!(trace_flags & TRACE_ITER_VERBOSE)) {
			if (trace_flags & TRACE_ITER_IRQ_INFO)
				print_func_help_header_irq(iter->array_buffer,
							   m, trace_flags);
			else
				print_func_help_header(iter->array_buffer, m,
						       trace_flags);
		}
	}
}

static void test_ftrace_alive(struct seq_file *m)
{
	if (!ftrace_is_dead())
		return;
	seq_puts(m, "# WARNING: FUNCTION TRACING IS CORRUPTED\n"
		    "#          MAY BE MISSING FUNCTION EVENTS\n");
}

#ifdef CONFIG_TRACER_MAX_TRACE
static void show_snapshot_main_help(struct seq_file *m)
{
	seq_puts(m, "# echo 0 > snapshot : Clears and frees snapshot buffer\n"
		    "# echo 1 > snapshot : Allocates snapshot buffer, if not already allocated.\n"
		    "#                      Takes a snapshot of the main buffer.\n"
		    "# echo 2 > snapshot : Clears snapshot buffer (but does not allocate or free)\n"
		    "#                      (Doesn't have to be '2' works with any number that\n"
		    "#                       is not a '0' or '1')\n");
}

static void show_snapshot_percpu_help(struct seq_file *m)
{
	seq_puts(m, "# echo 0 > snapshot : Invalid for per_cpu snapshot file.\n");
#ifdef CONFIG_RING_BUFFER_ALLOW_SWAP
	seq_puts(m, "# echo 1 > snapshot : Allocates snapshot buffer, if not already allocated.\n"
		    "#                      Takes a snapshot of the main buffer for this cpu.\n");
#else
	seq_puts(m, "# echo 1 > snapshot : Not supported with this kernel.\n"
		    "#                     Must use main snapshot file to allocate.\n");
#endif
	seq_puts(m, "# echo 2 > snapshot : Clears this cpu's snapshot buffer (but does not allocate)\n"
		    "#                      (Doesn't have to be '2' works with any number that\n"
		    "#                       is not a '0' or '1')\n");
}

static void print_snapshot_help(struct seq_file *m, struct trace_iterator *iter)
{
	if (iter->tr->allocated_snapshot)
		seq_puts(m, "#\n# * Snapshot is allocated *\n#\n");
	else
		seq_puts(m, "#\n# * Snapshot is freed *\n#\n");

	seq_puts(m, "# Snapshot commands:\n");
	if (iter->cpu_file == RING_BUFFER_ALL_CPUS)
		show_snapshot_main_help(m);
	else
		show_snapshot_percpu_help(m);
}
#else
/* Should never be called */
static inline void print_snapshot_help(struct seq_file *m, struct trace_iterator *iter) { }
#endif

static int s_show(struct seq_file *m, void *v)
{
	struct trace_iterator *iter = v;
	int ret;

	if (iter->ent == NULL) {
		if (iter->tr) {
			seq_printf(m, "# tracer: %s\n", iter->trace->name);
			seq_puts(m, "#\n");
			test_ftrace_alive(m);
		}
		if (iter->snapshot && trace_empty(iter))
			print_snapshot_help(m, iter);
		else if (iter->trace && iter->trace->print_header)
			iter->trace->print_header(m);
		else
			trace_default_header(m);

	} else if (iter->leftover) {
		/*
		 * If we filled the seq_file buffer earlier, we
		 * want to just show it now.
		 */
		ret = trace_print_seq(m, &iter->seq);

		/* ret should this time be zero, but you never know */
		iter->leftover = ret;

	} else {
		ret = print_trace_line(iter);
		if (ret == TRACE_TYPE_PARTIAL_LINE) {
			iter->seq.full = 0;
			trace_seq_puts(&iter->seq, "[LINE TOO BIG]\n");
		}
		ret = trace_print_seq(m, &iter->seq);
		/*
		 * If we overflow the seq_file buffer, then it will
		 * ask us for this data again at start up.
		 * Use that instead.
		 *  ret is 0 if seq_file write succeeded.
		 *        -1 otherwise.
		 */
		iter->leftover = ret;
	}

	return 0;
}

/*
 * Should be used after trace_array_get(), trace_types_lock
 * ensures that i_cdev was already initialized.
 */
static inline int tracing_get_cpu(struct inode *inode)
{
	if (inode->i_cdev) /* See trace_create_cpu_file() */
		return (long)inode->i_cdev - 1;
	return RING_BUFFER_ALL_CPUS;
}

static const struct seq_operations tracer_seq_ops = {
	.start		= s_start,
	.next		= s_next,
	.stop		= s_stop,
	.show		= s_show,
};

/*
 * Note, as iter itself can be allocated and freed in different
 * ways, this function is only used to free its content, and not
 * the iterator itself. The only requirement to all the allocations
 * is that it must zero all fields (kzalloc), as freeing works with
 * ethier allocated content or NULL.
 */
static void free_trace_iter_content(struct trace_iterator *iter)
{
	/* The fmt is either NULL, allocated or points to static_fmt_buf */
	if (iter->fmt != static_fmt_buf)
		kfree(iter->fmt);

	kfree(iter->temp);
	kfree(iter->buffer_iter);
	mutex_destroy(&iter->mutex);
	free_cpumask_var(iter->started);
}

static struct trace_iterator *
__tracing_open(struct inode *inode, struct file *file, bool snapshot)
{
	struct trace_array *tr = inode->i_private;
	struct trace_iterator *iter;
	int cpu;

	if (tracing_disabled)
		return ERR_PTR(-ENODEV);

	iter = __seq_open_private(file, &tracer_seq_ops, sizeof(*iter));
	if (!iter)
		return ERR_PTR(-ENOMEM);

	iter->buffer_iter = kcalloc(nr_cpu_ids, sizeof(*iter->buffer_iter),
				    GFP_KERNEL);
	if (!iter->buffer_iter)
		goto release;

	/*
	 * trace_find_next_entry() may need to save off iter->ent.
	 * It will place it into the iter->temp buffer. As most
	 * events are less than 128, allocate a buffer of that size.
	 * If one is greater, then trace_find_next_entry() will
	 * allocate a new buffer to adjust for the bigger iter->ent.
	 * It's not critical if it fails to get allocated here.
	 */
	iter->temp = kmalloc(128, GFP_KERNEL);
	if (iter->temp)
		iter->temp_size = 128;

	/*
	 * trace_event_printf() may need to modify given format
	 * string to replace %p with %px so that it shows real address
	 * instead of hash value. However, that is only for the event
	 * tracing, other tracer may not need. Defer the allocation
	 * until it is needed.
	 */
	iter->fmt = NULL;
	iter->fmt_size = 0;

	mutex_lock(&trace_types_lock);
	iter->trace = tr->current_trace;

	if (!zalloc_cpumask_var(&iter->started, GFP_KERNEL))
		goto fail;

	iter->tr = tr;

#ifdef CONFIG_TRACER_MAX_TRACE
	/* Currently only the top directory has a snapshot */
	if (tr->current_trace->print_max || snapshot)
		iter->array_buffer = &tr->max_buffer;
	else
#endif
		iter->array_buffer = &tr->array_buffer;
	iter->snapshot = snapshot;
	iter->pos = -1;
	iter->cpu_file = tracing_get_cpu(inode);
	mutex_init(&iter->mutex);

	/* Notify the tracer early; before we stop tracing. */
	if (iter->trace->open)
		iter->trace->open(iter);

	/* Annotate start of buffers if we had overruns */
	if (ring_buffer_overruns(iter->array_buffer->buffer))
		iter->iter_flags |= TRACE_FILE_ANNOTATE;

	/* Output in nanoseconds only if we are using a clock in nanoseconds. */
	if (trace_clocks[tr->clock_id].in_ns)
		iter->iter_flags |= TRACE_FILE_TIME_IN_NS;

	/*
	 * If pause-on-trace is enabled, then stop the trace while
	 * dumping, unless this is the "snapshot" file
	 */
	if (!iter->snapshot && (tr->trace_flags & TRACE_ITER_PAUSE_ON_TRACE))
		tracing_stop_tr(tr);

	if (iter->cpu_file == RING_BUFFER_ALL_CPUS) {
		for_each_tracing_cpu(cpu) {
			iter->buffer_iter[cpu] =
				ring_buffer_read_prepare(iter->array_buffer->buffer,
							 cpu, GFP_KERNEL);
		}
		ring_buffer_read_prepare_sync();
		for_each_tracing_cpu(cpu) {
			ring_buffer_read_start(iter->buffer_iter[cpu]);
			tracing_iter_reset(iter, cpu);
		}
	} else {
		cpu = iter->cpu_file;
		iter->buffer_iter[cpu] =
			ring_buffer_read_prepare(iter->array_buffer->buffer,
						 cpu, GFP_KERNEL);
		ring_buffer_read_prepare_sync();
		ring_buffer_read_start(iter->buffer_iter[cpu]);
		tracing_iter_reset(iter, cpu);
	}

	mutex_unlock(&trace_types_lock);

	return iter;

 fail:
	mutex_unlock(&trace_types_lock);
	free_trace_iter_content(iter);
release:
	seq_release_private(inode, file);
	return ERR_PTR(-ENOMEM);
}

int tracing_open_generic(struct inode *inode, struct file *filp)
{
	int ret;

	ret = tracing_check_open_get_tr(NULL);
	if (ret)
		return ret;

	filp->private_data = inode->i_private;
	return 0;
}

bool tracing_is_disabled(void)
{
	return (tracing_disabled) ? true: false;
}

/*
 * Open and update trace_array ref count.
 * Must have the current trace_array passed to it.
 */
int tracing_open_generic_tr(struct inode *inode, struct file *filp)
{
	struct trace_array *tr = inode->i_private;
	int ret;

	ret = tracing_check_open_get_tr(tr);
	if (ret)
		return ret;

	filp->private_data = inode->i_private;

	return 0;
}

/*
 * The private pointer of the inode is the trace_event_file.
 * Update the tr ref count associated to it.
 */
int tracing_open_file_tr(struct inode *inode, struct file *filp)
{
	struct trace_event_file *file = inode->i_private;
	int ret;

	ret = tracing_check_open_get_tr(file->tr);
	if (ret)
		return ret;

	mutex_lock(&event_mutex);

	/* Fail if the file is marked for removal */
	if (file->flags & EVENT_FILE_FL_FREED) {
		trace_array_put(file->tr);
		ret = -ENODEV;
	} else {
		event_file_get(file);
	}

	mutex_unlock(&event_mutex);
	if (ret)
		return ret;

	filp->private_data = inode->i_private;

	return 0;
}

int tracing_release_file_tr(struct inode *inode, struct file *filp)
{
	struct trace_event_file *file = inode->i_private;

	trace_array_put(file->tr);
	event_file_put(file);

	return 0;
}

int tracing_single_release_file_tr(struct inode *inode, struct file *filp)
{
	tracing_release_file_tr(inode, filp);
	return single_release(inode, filp);
}

static int tracing_mark_open(struct inode *inode, struct file *filp)
{
	stream_open(inode, filp);
	return tracing_open_generic_tr(inode, filp);
}

static int tracing_release(struct inode *inode, struct file *file)
{
	struct trace_array *tr = inode->i_private;
	struct seq_file *m = file->private_data;
	struct trace_iterator *iter;
	int cpu;

	if (!(file->f_mode & FMODE_READ)) {
		trace_array_put(tr);
		return 0;
	}

	/* Writes do not use seq_file */
	iter = m->private;
	mutex_lock(&trace_types_lock);

	for_each_tracing_cpu(cpu) {
		if (iter->buffer_iter[cpu])
			ring_buffer_read_finish(iter->buffer_iter[cpu]);
	}

	if (iter->trace && iter->trace->close)
		iter->trace->close(iter);

	if (!iter->snapshot && tr->stop_count)
		/* reenable tracing if it was previously enabled */
		tracing_start_tr(tr);

	__trace_array_put(tr);

	mutex_unlock(&trace_types_lock);

	free_trace_iter_content(iter);
	seq_release_private(inode, file);

	return 0;
}

int tracing_release_generic_tr(struct inode *inode, struct file *file)
{
	struct trace_array *tr = inode->i_private;

	trace_array_put(tr);
	return 0;
}

static int tracing_single_release_tr(struct inode *inode, struct file *file)
{
	struct trace_array *tr = inode->i_private;

	trace_array_put(tr);

	return single_release(inode, file);
}

static int tracing_open(struct inode *inode, struct file *file)
{
	struct trace_array *tr = inode->i_private;
	struct trace_iterator *iter;
	int ret;

	ret = tracing_check_open_get_tr(tr);
	if (ret)
		return ret;

	/* If this file was open for write, then erase contents */
	if ((file->f_mode & FMODE_WRITE) && (file->f_flags & O_TRUNC)) {
		int cpu = tracing_get_cpu(inode);
		struct array_buffer *trace_buf = &tr->array_buffer;

#ifdef CONFIG_TRACER_MAX_TRACE
		if (tr->current_trace->print_max)
			trace_buf = &tr->max_buffer;
#endif

		if (cpu == RING_BUFFER_ALL_CPUS)
			tracing_reset_online_cpus(trace_buf);
		else
			tracing_reset_cpu(trace_buf, cpu);
	}

	if (file->f_mode & FMODE_READ) {
		iter = __tracing_open(inode, file, false);
		if (IS_ERR(iter))
			ret = PTR_ERR(iter);
		else if (tr->trace_flags & TRACE_ITER_LATENCY_FMT)
			iter->iter_flags |= TRACE_FILE_LAT_FMT;
	}

	if (ret < 0)
		trace_array_put(tr);

	return ret;
}

/*
 * Some tracers are not suitable for instance buffers.
 * A tracer is always available for the global array (toplevel)
 * or if it explicitly states that it is.
 */
static bool
trace_ok_for_array(struct tracer *t, struct trace_array *tr)
{
#ifdef CONFIG_TRACER_SNAPSHOT
	/* arrays with mapped buffer range do not have snapshots */
	if (tr->range_addr_start && t->use_max_tr)
		return false;
#endif
	return (tr->flags & TRACE_ARRAY_FL_GLOBAL) || t->allow_instances;
}

/* Find the next tracer that this trace array may use */
static struct tracer *
get_tracer_for_array(struct trace_array *tr, struct tracer *t)
{
	while (t && !trace_ok_for_array(t, tr))
		t = t->next;

	return t;
}

static void *
t_next(struct seq_file *m, void *v, loff_t *pos)
{
	struct trace_array *tr = m->private;
	struct tracer *t = v;

	(*pos)++;

	if (t)
		t = get_tracer_for_array(tr, t->next);

	return t;
}

static void *t_start(struct seq_file *m, loff_t *pos)
{
	struct trace_array *tr = m->private;
	struct tracer *t;
	loff_t l = 0;

	mutex_lock(&trace_types_lock);

	t = get_tracer_for_array(tr, trace_types);
	for (; t && l < *pos; t = t_next(m, t, &l))
			;

	return t;
}

static void t_stop(struct seq_file *m, void *p)
{
	mutex_unlock(&trace_types_lock);
}

static int t_show(struct seq_file *m, void *v)
{
	struct tracer *t = v;

	if (!t)
		return 0;

	seq_puts(m, t->name);
	if (t->next)
		seq_putc(m, ' ');
	else
		seq_putc(m, '\n');

	return 0;
}

static const struct seq_operations show_traces_seq_ops = {
	.start		= t_start,
	.next		= t_next,
	.stop		= t_stop,
	.show		= t_show,
};

static int show_traces_open(struct inode *inode, struct file *file)
{
	struct trace_array *tr = inode->i_private;
	struct seq_file *m;
	int ret;

	ret = tracing_check_open_get_tr(tr);
	if (ret)
		return ret;

	ret = seq_open(file, &show_traces_seq_ops);
	if (ret) {
		trace_array_put(tr);
		return ret;
	}

	m = file->private_data;
	m->private = tr;

	return 0;
}

static int tracing_seq_release(struct inode *inode, struct file *file)
{
	struct trace_array *tr = inode->i_private;

	trace_array_put(tr);
	return seq_release(inode, file);
}

static ssize_t
tracing_write_stub(struct file *filp, const char __user *ubuf,
		   size_t count, loff_t *ppos)
{
	return count;
}

loff_t tracing_lseek(struct file *file, loff_t offset, int whence)
{
	int ret;

	if (file->f_mode & FMODE_READ)
		ret = seq_lseek(file, offset, whence);
	else
		file->f_pos = ret = 0;

	return ret;
}

static const struct file_operations tracing_fops = {
	.open		= tracing_open,
	.read		= seq_read,
	.read_iter	= seq_read_iter,
	.splice_read	= copy_splice_read,
	.write		= tracing_write_stub,
	.llseek		= tracing_lseek,
	.release	= tracing_release,
};

static const struct file_operations show_traces_fops = {
	.open		= show_traces_open,
	.read		= seq_read,
	.llseek		= seq_lseek,
	.release	= tracing_seq_release,
};

static ssize_t
tracing_cpumask_read(struct file *filp, char __user *ubuf,
		     size_t count, loff_t *ppos)
{
	struct trace_array *tr = file_inode(filp)->i_private;
	char *mask_str;
	int len;

	len = snprintf(NULL, 0, "%*pb\n",
		       cpumask_pr_args(tr->tracing_cpumask)) + 1;
	mask_str = kmalloc(len, GFP_KERNEL);
	if (!mask_str)
		return -ENOMEM;

	len = snprintf(mask_str, len, "%*pb\n",
		       cpumask_pr_args(tr->tracing_cpumask));
	if (len >= count) {
		count = -EINVAL;
		goto out_err;
	}
	count = simple_read_from_buffer(ubuf, count, ppos, mask_str, len);

out_err:
	kfree(mask_str);

	return count;
}

int tracing_set_cpumask(struct trace_array *tr,
			cpumask_var_t tracing_cpumask_new)
{
	int cpu;

	if (!tr)
		return -EINVAL;

	local_irq_disable();
	arch_spin_lock(&tr->max_lock);
	for_each_tracing_cpu(cpu) {
		/*
		 * Increase/decrease the disabled counter if we are
		 * about to flip a bit in the cpumask:
		 */
		if (cpumask_test_cpu(cpu, tr->tracing_cpumask) &&
				!cpumask_test_cpu(cpu, tracing_cpumask_new)) {
			atomic_inc(&per_cpu_ptr(tr->array_buffer.data, cpu)->disabled);
			ring_buffer_record_disable_cpu(tr->array_buffer.buffer, cpu);
#ifdef CONFIG_TRACER_MAX_TRACE
			ring_buffer_record_disable_cpu(tr->max_buffer.buffer, cpu);
#endif
		}
		if (!cpumask_test_cpu(cpu, tr->tracing_cpumask) &&
				cpumask_test_cpu(cpu, tracing_cpumask_new)) {
			atomic_dec(&per_cpu_ptr(tr->array_buffer.data, cpu)->disabled);
			ring_buffer_record_enable_cpu(tr->array_buffer.buffer, cpu);
#ifdef CONFIG_TRACER_MAX_TRACE
			ring_buffer_record_enable_cpu(tr->max_buffer.buffer, cpu);
#endif
		}
	}
	arch_spin_unlock(&tr->max_lock);
	local_irq_enable();

	cpumask_copy(tr->tracing_cpumask, tracing_cpumask_new);

	return 0;
}

static ssize_t
tracing_cpumask_write(struct file *filp, const char __user *ubuf,
		      size_t count, loff_t *ppos)
{
	struct trace_array *tr = file_inode(filp)->i_private;
	cpumask_var_t tracing_cpumask_new;
	int err;

	if (count == 0 || count > KMALLOC_MAX_SIZE)
		return -EINVAL;

	if (!zalloc_cpumask_var(&tracing_cpumask_new, GFP_KERNEL))
		return -ENOMEM;

	err = cpumask_parse_user(ubuf, count, tracing_cpumask_new);
	if (err)
		goto err_free;

	err = tracing_set_cpumask(tr, tracing_cpumask_new);
	if (err)
		goto err_free;

	free_cpumask_var(tracing_cpumask_new);

	return count;

err_free:
	free_cpumask_var(tracing_cpumask_new);

	return err;
}

static const struct file_operations tracing_cpumask_fops = {
	.open		= tracing_open_generic_tr,
	.read		= tracing_cpumask_read,
	.write		= tracing_cpumask_write,
	.release	= tracing_release_generic_tr,
	.llseek		= generic_file_llseek,
};

static int tracing_trace_options_show(struct seq_file *m, void *v)
{
	struct tracer_opt *trace_opts;
	struct trace_array *tr = m->private;
	u32 tracer_flags;
	int i;

	guard(mutex)(&trace_types_lock);

	tracer_flags = tr->current_trace->flags->val;
	trace_opts = tr->current_trace->flags->opts;

	for (i = 0; trace_options[i]; i++) {
		if (tr->trace_flags & (1 << i))
			seq_printf(m, "%s\n", trace_options[i]);
		else
			seq_printf(m, "no%s\n", trace_options[i]);
	}

	for (i = 0; trace_opts[i].name; i++) {
		if (tracer_flags & trace_opts[i].bit)
			seq_printf(m, "%s\n", trace_opts[i].name);
		else
			seq_printf(m, "no%s\n", trace_opts[i].name);
	}

	return 0;
}

static int __set_tracer_option(struct trace_array *tr,
			       struct tracer_flags *tracer_flags,
			       struct tracer_opt *opts, int neg)
{
	struct tracer *trace = tracer_flags->trace;
	int ret;

	ret = trace->set_flag(tr, tracer_flags->val, opts->bit, !neg);
	if (ret)
		return ret;

	if (neg)
		tracer_flags->val &= ~opts->bit;
	else
		tracer_flags->val |= opts->bit;
	return 0;
}

/* Try to assign a tracer specific option */
static int set_tracer_option(struct trace_array *tr, char *cmp, int neg)
{
	struct tracer *trace = tr->current_trace;
	struct tracer_flags *tracer_flags = trace->flags;
	struct tracer_opt *opts = NULL;
	int i;

	for (i = 0; tracer_flags->opts[i].name; i++) {
		opts = &tracer_flags->opts[i];

		if (strcmp(cmp, opts->name) == 0)
			return __set_tracer_option(tr, trace->flags, opts, neg);
	}

	return -EINVAL;
}

/* Some tracers require overwrite to stay enabled */
int trace_keep_overwrite(struct tracer *tracer, u32 mask, int set)
{
	if (tracer->enabled && (mask & TRACE_ITER_OVERWRITE) && !set)
		return -1;

	return 0;
}

int set_tracer_flag(struct trace_array *tr, unsigned int mask, int enabled)
{
	if ((mask == TRACE_ITER_RECORD_TGID) ||
	    (mask == TRACE_ITER_RECORD_CMD) ||
	    (mask == TRACE_ITER_TRACE_PRINTK))
		lockdep_assert_held(&event_mutex);

	/* do nothing if flag is already set */
	if (!!(tr->trace_flags & mask) == !!enabled)
		return 0;

	/* Give the tracer a chance to approve the change */
	if (tr->current_trace->flag_changed)
		if (tr->current_trace->flag_changed(tr, mask, !!enabled))
			return -EINVAL;

	if (mask == TRACE_ITER_TRACE_PRINTK) {
		if (enabled) {
			update_printk_trace(tr);
		} else {
			/*
			 * The global_trace cannot clear this.
			 * It's flag only gets cleared if another instance sets it.
			 */
			if (printk_trace == &global_trace)
				return -EINVAL;
			/*
			 * An instance must always have it set.
			 * by default, that's the global_trace instane.
			 */
			if (printk_trace == tr)
				update_printk_trace(&global_trace);
		}
	}

	if (enabled)
		tr->trace_flags |= mask;
	else
		tr->trace_flags &= ~mask;

	if (mask == TRACE_ITER_RECORD_CMD)
		trace_event_enable_cmd_record(enabled);

	if (mask == TRACE_ITER_RECORD_TGID) {

		if (trace_alloc_tgid_map() < 0) {
			tr->trace_flags &= ~TRACE_ITER_RECORD_TGID;
			return -ENOMEM;
		}

		trace_event_enable_tgid_record(enabled);
	}

	if (mask == TRACE_ITER_EVENT_FORK)
		trace_event_follow_fork(tr, enabled);

	if (mask == TRACE_ITER_FUNC_FORK)
		ftrace_pid_follow_fork(tr, enabled);

	if (mask == TRACE_ITER_OVERWRITE) {
		ring_buffer_change_overwrite(tr->array_buffer.buffer, enabled);
#ifdef CONFIG_TRACER_MAX_TRACE
		ring_buffer_change_overwrite(tr->max_buffer.buffer, enabled);
#endif
	}

	if (mask == TRACE_ITER_PRINTK) {
		trace_printk_start_stop_comm(enabled);
		trace_printk_control(enabled);
	}

	return 0;
}

int trace_set_options(struct trace_array *tr, char *option)
{
	char *cmp;
	int neg = 0;
	int ret;
	size_t orig_len = strlen(option);
	int len;

	cmp = strstrip(option);

	len = str_has_prefix(cmp, "no");
	if (len)
		neg = 1;

	cmp += len;

	mutex_lock(&event_mutex);
	mutex_lock(&trace_types_lock);

	ret = match_string(trace_options, -1, cmp);
	/* If no option could be set, test the specific tracer options */
	if (ret < 0)
		ret = set_tracer_option(tr, cmp, neg);
	else
		ret = set_tracer_flag(tr, 1 << ret, !neg);

	mutex_unlock(&trace_types_lock);
	mutex_unlock(&event_mutex);

	/*
	 * If the first trailing whitespace is replaced with '\0' by strstrip,
	 * turn it back into a space.
	 */
	if (orig_len > strlen(option))
		option[strlen(option)] = ' ';

	return ret;
}

static void __init apply_trace_boot_options(void)
{
	char *buf = trace_boot_options_buf;
	char *option;

	while (true) {
		option = strsep(&buf, ",");

		if (!option)
			break;

		if (*option)
			trace_set_options(&global_trace, option);

		/* Put back the comma to allow this to be called again */
		if (buf)
			*(buf - 1) = ',';
	}
}

static ssize_t
tracing_trace_options_write(struct file *filp, const char __user *ubuf,
			size_t cnt, loff_t *ppos)
{
	struct seq_file *m = filp->private_data;
	struct trace_array *tr = m->private;
	char buf[64];
	int ret;

	if (cnt >= sizeof(buf))
		return -EINVAL;

	if (copy_from_user(buf, ubuf, cnt))
		return -EFAULT;

	buf[cnt] = 0;

	ret = trace_set_options(tr, buf);
	if (ret < 0)
		return ret;

	*ppos += cnt;

	return cnt;
}

static int tracing_trace_options_open(struct inode *inode, struct file *file)
{
	struct trace_array *tr = inode->i_private;
	int ret;

	ret = tracing_check_open_get_tr(tr);
	if (ret)
		return ret;

	ret = single_open(file, tracing_trace_options_show, inode->i_private);
	if (ret < 0)
		trace_array_put(tr);

	return ret;
}

static const struct file_operations tracing_iter_fops = {
	.open		= tracing_trace_options_open,
	.read		= seq_read,
	.llseek		= seq_lseek,
	.release	= tracing_single_release_tr,
	.write		= tracing_trace_options_write,
};

static const char readme_msg[] =
	"tracing mini-HOWTO:\n\n"
	"By default tracefs removes all OTH file permission bits.\n"
	"When mounting tracefs an optional group id can be specified\n"
	"which adds the group to every directory and file in tracefs:\n\n"
	"\t e.g. mount -t tracefs [-o [gid=<gid>]] nodev /sys/kernel/tracing\n\n"
	"# echo 0 > tracing_on : quick way to disable tracing\n"
	"# echo 1 > tracing_on : quick way to re-enable tracing\n\n"
	" Important files:\n"
	"  trace\t\t\t- The static contents of the buffer\n"
	"\t\t\t  To clear the buffer write into this file: echo > trace\n"
	"  trace_pipe\t\t- A consuming read to see the contents of the buffer\n"
	"  current_tracer\t- function and latency tracers\n"
	"  available_tracers\t- list of configured tracers for current_tracer\n"
	"  error_log\t- error log for failed commands (that support it)\n"
	"  buffer_size_kb\t- view and modify size of per cpu buffer\n"
	"  buffer_total_size_kb  - view total size of all cpu buffers\n\n"
	"  trace_clock\t\t- change the clock used to order events\n"
	"       local:   Per cpu clock but may not be synced across CPUs\n"
	"      global:   Synced across CPUs but slows tracing down.\n"
	"     counter:   Not a clock, but just an increment\n"
	"      uptime:   Jiffy counter from time of boot\n"
	"        perf:   Same clock that perf events use\n"
#ifdef CONFIG_X86_64
	"     x86-tsc:   TSC cycle counter\n"
#endif
	"\n  timestamp_mode\t- view the mode used to timestamp events\n"
	"       delta:   Delta difference against a buffer-wide timestamp\n"
	"    absolute:   Absolute (standalone) timestamp\n"
	"\n  trace_marker\t\t- Writes into this file writes into the kernel buffer\n"
	"\n  trace_marker_raw\t\t- Writes into this file writes binary data into the kernel buffer\n"
	"  tracing_cpumask\t- Limit which CPUs to trace\n"
	"  instances\t\t- Make sub-buffers with: mkdir instances/foo\n"
	"\t\t\t  Remove sub-buffer with rmdir\n"
	"  trace_options\t\t- Set format or modify how tracing happens\n"
	"\t\t\t  Disable an option by prefixing 'no' to the\n"
	"\t\t\t  option name\n"
	"  saved_cmdlines_size\t- echo command number in here to store comm-pid list\n"
#ifdef CONFIG_DYNAMIC_FTRACE
	"\n  available_filter_functions - list of functions that can be filtered on\n"
	"  set_ftrace_filter\t- echo function name in here to only trace these\n"
	"\t\t\t  functions\n"
	"\t     accepts: func_full_name or glob-matching-pattern\n"
	"\t     modules: Can select a group via module\n"
	"\t      Format: :mod:<module-name>\n"
	"\t     example: echo :mod:ext3 > set_ftrace_filter\n"
	"\t    triggers: a command to perform when function is hit\n"
	"\t      Format: <function>:<trigger>[:count]\n"
	"\t     trigger: traceon, traceoff\n"
	"\t\t      enable_event:<system>:<event>\n"
	"\t\t      disable_event:<system>:<event>\n"
#ifdef CONFIG_STACKTRACE
	"\t\t      stacktrace\n"
#endif
#ifdef CONFIG_TRACER_SNAPSHOT
	"\t\t      snapshot\n"
#endif
	"\t\t      dump\n"
	"\t\t      cpudump\n"
	"\t     example: echo do_fault:traceoff > set_ftrace_filter\n"
	"\t              echo do_trap:traceoff:3 > set_ftrace_filter\n"
	"\t     The first one will disable tracing every time do_fault is hit\n"
	"\t     The second will disable tracing at most 3 times when do_trap is hit\n"
	"\t       The first time do trap is hit and it disables tracing, the\n"
	"\t       counter will decrement to 2. If tracing is already disabled,\n"
	"\t       the counter will not decrement. It only decrements when the\n"
	"\t       trigger did work\n"
	"\t     To remove trigger without count:\n"
	"\t       echo '!<function>:<trigger> > set_ftrace_filter\n"
	"\t     To remove trigger with a count:\n"
	"\t       echo '!<function>:<trigger>:0 > set_ftrace_filter\n"
	"  set_ftrace_notrace\t- echo function name in here to never trace.\n"
	"\t    accepts: func_full_name, *func_end, func_begin*, *func_middle*\n"
	"\t    modules: Can select a group via module command :mod:\n"
	"\t    Does not accept triggers\n"
#endif /* CONFIG_DYNAMIC_FTRACE */
#ifdef CONFIG_FUNCTION_TRACER
	"  set_ftrace_pid\t- Write pid(s) to only function trace those pids\n"
	"\t\t    (function)\n"
	"  set_ftrace_notrace_pid\t- Write pid(s) to not function trace those pids\n"
	"\t\t    (function)\n"
#endif
#ifdef CONFIG_FUNCTION_GRAPH_TRACER
	"  set_graph_function\t- Trace the nested calls of a function (function_graph)\n"
	"  set_graph_notrace\t- Do not trace the nested calls of a function (function_graph)\n"
	"  max_graph_depth\t- Trace a limited depth of nested calls (0 is unlimited)\n"
#endif
#ifdef CONFIG_TRACER_SNAPSHOT
	"\n  snapshot\t\t- Like 'trace' but shows the content of the static\n"
	"\t\t\t  snapshot buffer. Read the contents for more\n"
	"\t\t\t  information\n"
#endif
#ifdef CONFIG_STACK_TRACER
	"  stack_trace\t\t- Shows the max stack trace when active\n"
	"  stack_max_size\t- Shows current max stack size that was traced\n"
	"\t\t\t  Write into this file to reset the max size (trigger a\n"
	"\t\t\t  new trace)\n"
#ifdef CONFIG_DYNAMIC_FTRACE
	"  stack_trace_filter\t- Like set_ftrace_filter but limits what stack_trace\n"
	"\t\t\t  traces\n"
#endif
#endif /* CONFIG_STACK_TRACER */
#ifdef CONFIG_DYNAMIC_EVENTS
	"  dynamic_events\t\t- Create/append/remove/show the generic dynamic events\n"
	"\t\t\t  Write into this file to define/undefine new trace events.\n"
#endif
#ifdef CONFIG_KPROBE_EVENTS
	"  kprobe_events\t\t- Create/append/remove/show the kernel dynamic events\n"
	"\t\t\t  Write into this file to define/undefine new trace events.\n"
#endif
#ifdef CONFIG_UPROBE_EVENTS
	"  uprobe_events\t\t- Create/append/remove/show the userspace dynamic events\n"
	"\t\t\t  Write into this file to define/undefine new trace events.\n"
#endif
#if defined(CONFIG_KPROBE_EVENTS) || defined(CONFIG_UPROBE_EVENTS) || \
    defined(CONFIG_FPROBE_EVENTS)
	"\t  accepts: event-definitions (one definition per line)\n"
#if defined(CONFIG_KPROBE_EVENTS) || defined(CONFIG_UPROBE_EVENTS)
	"\t   Format: p[:[<group>/][<event>]] <place> [<args>]\n"
	"\t           r[maxactive][:[<group>/][<event>]] <place> [<args>]\n"
#endif
#ifdef CONFIG_FPROBE_EVENTS
	"\t           f[:[<group>/][<event>]] <func-name>[%return] [<args>]\n"
	"\t           t[:[<group>/][<event>]] <tracepoint> [<args>]\n"
#endif
#ifdef CONFIG_HIST_TRIGGERS
	"\t           s:[synthetic/]<event> <field> [<field>]\n"
#endif
	"\t           e[:[<group>/][<event>]] <attached-group>.<attached-event> [<args>] [if <filter>]\n"
	"\t           -:[<group>/][<event>]\n"
#ifdef CONFIG_KPROBE_EVENTS
	"\t    place: [<module>:]<symbol>[+<offset>]|<memaddr>\n"
  "place (kretprobe): [<module>:]<symbol>[+<offset>]%return|<memaddr>\n"
#endif
#ifdef CONFIG_UPROBE_EVENTS
  "   place (uprobe): <path>:<offset>[%return][(ref_ctr_offset)]\n"
#endif
	"\t     args: <name>=fetcharg[:type]\n"
	"\t fetcharg: (%<register>|$<efield>), @<address>, @<symbol>[+|-<offset>],\n"
#ifdef CONFIG_HAVE_FUNCTION_ARG_ACCESS_API
	"\t           $stack<index>, $stack, $retval, $comm, $arg<N>,\n"
#ifdef CONFIG_PROBE_EVENTS_BTF_ARGS
	"\t           <argname>[->field[->field|.field...]],\n"
#endif
#else
	"\t           $stack<index>, $stack, $retval, $comm,\n"
#endif
	"\t           +|-[u]<offset>(<fetcharg>), \\imm-value, \\\"imm-string\"\n"
	"\t     kernel return probes support: $retval, $arg<N>, $comm\n"
	"\t     type: s8/16/32/64, u8/16/32/64, x8/16/32/64, char, string, symbol,\n"
	"\t           b<bit-width>@<bit-offset>/<container-size>, ustring,\n"
	"\t           symstr, %pd/%pD, <type>\\[<array-size>\\]\n"
#ifdef CONFIG_HIST_TRIGGERS
	"\t    field: <stype> <name>;\n"
	"\t    stype: u8/u16/u32/u64, s8/s16/s32/s64, pid_t,\n"
	"\t           [unsigned] char/int/long\n"
#endif
	"\t    efield: For event probes ('e' types), the field is on of the fields\n"
	"\t            of the <attached-group>/<attached-event>.\n"
#endif
	"  set_event\t\t- Enables events by name written into it\n"
	"\t\t\t  Can enable module events via: :mod:<module>\n"
	"  events/\t\t- Directory containing all trace event subsystems:\n"
	"      enable\t\t- Write 0/1 to enable/disable tracing of all events\n"
	"  events/<system>/\t- Directory containing all trace events for <system>:\n"
	"      enable\t\t- Write 0/1 to enable/disable tracing of all <system>\n"
	"\t\t\t  events\n"
	"      filter\t\t- If set, only events passing filter are traced\n"
	"  events/<system>/<event>/\t- Directory containing control files for\n"
	"\t\t\t  <event>:\n"
	"      enable\t\t- Write 0/1 to enable/disable tracing of <event>\n"
	"      filter\t\t- If set, only events passing filter are traced\n"
	"      trigger\t\t- If set, a command to perform when event is hit\n"
	"\t    Format: <trigger>[:count][if <filter>]\n"
	"\t   trigger: traceon, traceoff\n"
	"\t            enable_event:<system>:<event>\n"
	"\t            disable_event:<system>:<event>\n"
#ifdef CONFIG_HIST_TRIGGERS
	"\t            enable_hist:<system>:<event>\n"
	"\t            disable_hist:<system>:<event>\n"
#endif
#ifdef CONFIG_STACKTRACE
	"\t\t    stacktrace\n"
#endif
#ifdef CONFIG_TRACER_SNAPSHOT
	"\t\t    snapshot\n"
#endif
#ifdef CONFIG_HIST_TRIGGERS
	"\t\t    hist (see below)\n"
#endif
	"\t   example: echo traceoff > events/block/block_unplug/trigger\n"
	"\t            echo traceoff:3 > events/block/block_unplug/trigger\n"
	"\t            echo 'enable_event:kmem:kmalloc:3 if nr_rq > 1' > \\\n"
	"\t                  events/block/block_unplug/trigger\n"
	"\t   The first disables tracing every time block_unplug is hit.\n"
	"\t   The second disables tracing the first 3 times block_unplug is hit.\n"
	"\t   The third enables the kmalloc event the first 3 times block_unplug\n"
	"\t     is hit and has value of greater than 1 for the 'nr_rq' event field.\n"
	"\t   Like function triggers, the counter is only decremented if it\n"
	"\t    enabled or disabled tracing.\n"
	"\t   To remove a trigger without a count:\n"
	"\t     echo '!<trigger> > <system>/<event>/trigger\n"
	"\t   To remove a trigger with a count:\n"
	"\t     echo '!<trigger>:0 > <system>/<event>/trigger\n"
	"\t   Filters can be ignored when removing a trigger.\n"
#ifdef CONFIG_HIST_TRIGGERS
	"      hist trigger\t- If set, event hits are aggregated into a hash table\n"
	"\t    Format: hist:keys=<field1[,field2,...]>\n"
	"\t            [:<var1>=<field|var_ref|numeric_literal>[,<var2>=...]]\n"
	"\t            [:values=<field1[,field2,...]>]\n"
	"\t            [:sort=<field1[,field2,...]>]\n"
	"\t            [:size=#entries]\n"
	"\t            [:pause][:continue][:clear]\n"
	"\t            [:name=histname1]\n"
	"\t            [:nohitcount]\n"
	"\t            [:<handler>.<action>]\n"
	"\t            [if <filter>]\n\n"
	"\t    Note, special fields can be used as well:\n"
	"\t            common_timestamp - to record current timestamp\n"
	"\t            common_cpu - to record the CPU the event happened on\n"
	"\n"
	"\t    A hist trigger variable can be:\n"
	"\t        - a reference to a field e.g. x=current_timestamp,\n"
	"\t        - a reference to another variable e.g. y=$x,\n"
	"\t        - a numeric literal: e.g. ms_per_sec=1000,\n"
	"\t        - an arithmetic expression: e.g. time_secs=current_timestamp/1000\n"
	"\n"
	"\t    hist trigger arithmetic expressions support addition(+), subtraction(-),\n"
	"\t    multiplication(*) and division(/) operators. An operand can be either a\n"
	"\t    variable reference, field or numeric literal.\n"
	"\n"
	"\t    When a matching event is hit, an entry is added to a hash\n"
	"\t    table using the key(s) and value(s) named, and the value of a\n"
	"\t    sum called 'hitcount' is incremented.  Keys and values\n"
	"\t    correspond to fields in the event's format description.  Keys\n"
	"\t    can be any field, or the special string 'common_stacktrace'.\n"
	"\t    Compound keys consisting of up to two fields can be specified\n"
	"\t    by the 'keys' keyword.  Values must correspond to numeric\n"
	"\t    fields.  Sort keys consisting of up to two fields can be\n"
	"\t    specified using the 'sort' keyword.  The sort direction can\n"
	"\t    be modified by appending '.descending' or '.ascending' to a\n"
	"\t    sort field.  The 'size' parameter can be used to specify more\n"
	"\t    or fewer than the default 2048 entries for the hashtable size.\n"
	"\t    If a hist trigger is given a name using the 'name' parameter,\n"
	"\t    its histogram data will be shared with other triggers of the\n"
	"\t    same name, and trigger hits will update this common data.\n\n"
	"\t    Reading the 'hist' file for the event will dump the hash\n"
	"\t    table in its entirety to stdout.  If there are multiple hist\n"
	"\t    triggers attached to an event, there will be a table for each\n"
	"\t    trigger in the output.  The table displayed for a named\n"
	"\t    trigger will be the same as any other instance having the\n"
	"\t    same name.  The default format used to display a given field\n"
	"\t    can be modified by appending any of the following modifiers\n"
	"\t    to the field name, as applicable:\n\n"
	"\t            .hex        display a number as a hex value\n"
	"\t            .sym        display an address as a symbol\n"
	"\t            .sym-offset display an address as a symbol and offset\n"
	"\t            .execname   display a common_pid as a program name\n"
	"\t            .syscall    display a syscall id as a syscall name\n"
	"\t            .log2       display log2 value rather than raw number\n"
	"\t            .buckets=size  display values in groups of size rather than raw number\n"
	"\t            .usecs      display a common_timestamp in microseconds\n"
	"\t            .percent    display a number of percentage value\n"
	"\t            .graph      display a bar-graph of a value\n\n"
	"\t    The 'pause' parameter can be used to pause an existing hist\n"
	"\t    trigger or to start a hist trigger but not log any events\n"
	"\t    until told to do so.  'continue' can be used to start or\n"
	"\t    restart a paused hist trigger.\n\n"
	"\t    The 'clear' parameter will clear the contents of a running\n"
	"\t    hist trigger and leave its current paused/active state\n"
	"\t    unchanged.\n\n"
	"\t    The 'nohitcount' (or NOHC) parameter will suppress display of\n"
	"\t    raw hitcount in the histogram.\n\n"
	"\t    The enable_hist and disable_hist triggers can be used to\n"
	"\t    have one event conditionally start and stop another event's\n"
	"\t    already-attached hist trigger.  The syntax is analogous to\n"
	"\t    the enable_event and disable_event triggers.\n\n"
	"\t    Hist trigger handlers and actions are executed whenever a\n"
	"\t    a histogram entry is added or updated.  They take the form:\n\n"
	"\t        <handler>.<action>\n\n"
	"\t    The available handlers are:\n\n"
	"\t        onmatch(matching.event)  - invoke on addition or update\n"
	"\t        onmax(var)               - invoke if var exceeds current max\n"
	"\t        onchange(var)            - invoke action if var changes\n\n"
	"\t    The available actions are:\n\n"
	"\t        trace(<synthetic_event>,param list)  - generate synthetic event\n"
	"\t        save(field,...)                      - save current event fields\n"
#ifdef CONFIG_TRACER_SNAPSHOT
	"\t        snapshot()                           - snapshot the trace buffer\n\n"
#endif
#ifdef CONFIG_SYNTH_EVENTS
	"  events/synthetic_events\t- Create/append/remove/show synthetic events\n"
	"\t  Write into this file to define/undefine new synthetic events.\n"
	"\t     example: echo 'myevent u64 lat; char name[]; long[] stack' >> synthetic_events\n"
#endif
#endif
;

static ssize_t
tracing_readme_read(struct file *filp, char __user *ubuf,
		       size_t cnt, loff_t *ppos)
{
	return simple_read_from_buffer(ubuf, cnt, ppos,
					readme_msg, strlen(readme_msg));
}

static const struct file_operations tracing_readme_fops = {
	.open		= tracing_open_generic,
	.read		= tracing_readme_read,
	.llseek		= generic_file_llseek,
};

#ifdef CONFIG_TRACE_EVAL_MAP_FILE
static union trace_eval_map_item *
update_eval_map(union trace_eval_map_item *ptr)
{
	if (!ptr->map.eval_string) {
		if (ptr->tail.next) {
			ptr = ptr->tail.next;
			/* Set ptr to the next real item (skip head) */
			ptr++;
		} else
			return NULL;
	}
	return ptr;
}

static void *eval_map_next(struct seq_file *m, void *v, loff_t *pos)
{
	union trace_eval_map_item *ptr = v;

	/*
	 * Paranoid! If ptr points to end, we don't want to increment past it.
	 * This really should never happen.
	 */
	(*pos)++;
	ptr = update_eval_map(ptr);
	if (WARN_ON_ONCE(!ptr))
		return NULL;

	ptr++;
	ptr = update_eval_map(ptr);

	return ptr;
}

static void *eval_map_start(struct seq_file *m, loff_t *pos)
{
	union trace_eval_map_item *v;
	loff_t l = 0;

	mutex_lock(&trace_eval_mutex);

	v = trace_eval_maps;
	if (v)
		v++;

	while (v && l < *pos) {
		v = eval_map_next(m, v, &l);
	}

	return v;
}

static void eval_map_stop(struct seq_file *m, void *v)
{
	mutex_unlock(&trace_eval_mutex);
}

static int eval_map_show(struct seq_file *m, void *v)
{
	union trace_eval_map_item *ptr = v;

	seq_printf(m, "%s %ld (%s)\n",
		   ptr->map.eval_string, ptr->map.eval_value,
		   ptr->map.system);

	return 0;
}

static const struct seq_operations tracing_eval_map_seq_ops = {
	.start		= eval_map_start,
	.next		= eval_map_next,
	.stop		= eval_map_stop,
	.show		= eval_map_show,
};

static int tracing_eval_map_open(struct inode *inode, struct file *filp)
{
	int ret;

	ret = tracing_check_open_get_tr(NULL);
	if (ret)
		return ret;

	return seq_open(filp, &tracing_eval_map_seq_ops);
}

static const struct file_operations tracing_eval_map_fops = {
	.open		= tracing_eval_map_open,
	.read		= seq_read,
	.llseek		= seq_lseek,
	.release	= seq_release,
};

static inline union trace_eval_map_item *
trace_eval_jmp_to_tail(union trace_eval_map_item *ptr)
{
	/* Return tail of array given the head */
	return ptr + ptr->head.length + 1;
}

static void
trace_insert_eval_map_file(struct module *mod, struct trace_eval_map **start,
			   int len)
{
	struct trace_eval_map **stop;
	struct trace_eval_map **map;
	union trace_eval_map_item *map_array;
	union trace_eval_map_item *ptr;

	stop = start + len;

	/*
	 * The trace_eval_maps contains the map plus a head and tail item,
	 * where the head holds the module and length of array, and the
	 * tail holds a pointer to the next list.
	 */
	map_array = kmalloc_array(len + 2, sizeof(*map_array), GFP_KERNEL);
	if (!map_array) {
		pr_warn("Unable to allocate trace eval mapping\n");
		return;
	}

	guard(mutex)(&trace_eval_mutex);

	if (!trace_eval_maps)
		trace_eval_maps = map_array;
	else {
		ptr = trace_eval_maps;
		for (;;) {
			ptr = trace_eval_jmp_to_tail(ptr);
			if (!ptr->tail.next)
				break;
			ptr = ptr->tail.next;

		}
		ptr->tail.next = map_array;
	}
	map_array->head.mod = mod;
	map_array->head.length = len;
	map_array++;

	for (map = start; (unsigned long)map < (unsigned long)stop; map++) {
		map_array->map = **map;
		map_array++;
	}
	memset(map_array, 0, sizeof(*map_array));
}

static void trace_create_eval_file(struct dentry *d_tracer)
{
	trace_create_file("eval_map", TRACE_MODE_READ, d_tracer,
			  NULL, &tracing_eval_map_fops);
}

#else /* CONFIG_TRACE_EVAL_MAP_FILE */
static inline void trace_create_eval_file(struct dentry *d_tracer) { }
static inline void trace_insert_eval_map_file(struct module *mod,
			      struct trace_eval_map **start, int len) { }
#endif /* !CONFIG_TRACE_EVAL_MAP_FILE */

static void trace_insert_eval_map(struct module *mod,
				  struct trace_eval_map **start, int len)
{
	struct trace_eval_map **map;

	if (len <= 0)
		return;

	map = start;

	trace_event_eval_update(map, len);

	trace_insert_eval_map_file(mod, start, len);
}

static ssize_t
tracing_set_trace_read(struct file *filp, char __user *ubuf,
		       size_t cnt, loff_t *ppos)
{
	struct trace_array *tr = filp->private_data;
	char buf[MAX_TRACER_SIZE+2];
	int r;

	mutex_lock(&trace_types_lock);
	r = sprintf(buf, "%s\n", tr->current_trace->name);
	mutex_unlock(&trace_types_lock);

	return simple_read_from_buffer(ubuf, cnt, ppos, buf, r);
}

int tracer_init(struct tracer *t, struct trace_array *tr)
{
	tracing_reset_online_cpus(&tr->array_buffer);
	return t->init(tr);
}

static void set_buffer_entries(struct array_buffer *buf, unsigned long val)
{
	int cpu;

	for_each_tracing_cpu(cpu)
		per_cpu_ptr(buf->data, cpu)->entries = val;
}

static void update_buffer_entries(struct array_buffer *buf, int cpu)
{
	if (cpu == RING_BUFFER_ALL_CPUS) {
		set_buffer_entries(buf, ring_buffer_size(buf->buffer, 0));
	} else {
		per_cpu_ptr(buf->data, cpu)->entries = ring_buffer_size(buf->buffer, cpu);
	}
}

#ifdef CONFIG_TRACER_MAX_TRACE
/* resize @tr's buffer to the size of @size_tr's entries */
static int resize_buffer_duplicate_size(struct array_buffer *trace_buf,
					struct array_buffer *size_buf, int cpu_id)
{
	int cpu, ret = 0;

	if (cpu_id == RING_BUFFER_ALL_CPUS) {
		for_each_tracing_cpu(cpu) {
			ret = ring_buffer_resize(trace_buf->buffer,
				 per_cpu_ptr(size_buf->data, cpu)->entries, cpu);
			if (ret < 0)
				break;
			per_cpu_ptr(trace_buf->data, cpu)->entries =
				per_cpu_ptr(size_buf->data, cpu)->entries;
		}
	} else {
		ret = ring_buffer_resize(trace_buf->buffer,
				 per_cpu_ptr(size_buf->data, cpu_id)->entries, cpu_id);
		if (ret == 0)
			per_cpu_ptr(trace_buf->data, cpu_id)->entries =
				per_cpu_ptr(size_buf->data, cpu_id)->entries;
	}

	return ret;
}
#endif /* CONFIG_TRACER_MAX_TRACE */

static int __tracing_resize_ring_buffer(struct trace_array *tr,
					unsigned long size, int cpu)
{
	int ret;

	/*
	 * If kernel or user changes the size of the ring buffer
	 * we use the size that was given, and we can forget about
	 * expanding it later.
	 */
	trace_set_ring_buffer_expanded(tr);

	/* May be called before buffers are initialized */
	if (!tr->array_buffer.buffer)
		return 0;

	/* Do not allow tracing while resizing ring buffer */
	tracing_stop_tr(tr);

	ret = ring_buffer_resize(tr->array_buffer.buffer, size, cpu);
	if (ret < 0)
		goto out_start;

#ifdef CONFIG_TRACER_MAX_TRACE
	if (!tr->allocated_snapshot)
		goto out;

	ret = ring_buffer_resize(tr->max_buffer.buffer, size, cpu);
	if (ret < 0) {
		int r = resize_buffer_duplicate_size(&tr->array_buffer,
						     &tr->array_buffer, cpu);
		if (r < 0) {
			/*
			 * AARGH! We are left with different
			 * size max buffer!!!!
			 * The max buffer is our "snapshot" buffer.
			 * When a tracer needs a snapshot (one of the
			 * latency tracers), it swaps the max buffer
			 * with the saved snap shot. We succeeded to
			 * update the size of the main buffer, but failed to
			 * update the size of the max buffer. But when we tried
			 * to reset the main buffer to the original size, we
			 * failed there too. This is very unlikely to
			 * happen, but if it does, warn and kill all
			 * tracing.
			 */
			WARN_ON(1);
			tracing_disabled = 1;
		}
		goto out_start;
	}

	update_buffer_entries(&tr->max_buffer, cpu);

 out:
#endif /* CONFIG_TRACER_MAX_TRACE */

	update_buffer_entries(&tr->array_buffer, cpu);
 out_start:
	tracing_start_tr(tr);
	return ret;
}

ssize_t tracing_resize_ring_buffer(struct trace_array *tr,
				  unsigned long size, int cpu_id)
{
<<<<<<< HEAD
	int ret;

=======
>>>>>>> e8a457b7
	guard(mutex)(&trace_types_lock);

	if (cpu_id != RING_BUFFER_ALL_CPUS) {
		/* make sure, this cpu is enabled in the mask */
		if (!cpumask_test_cpu(cpu_id, tracing_buffer_mask))
			return -EINVAL;
	}

	return __tracing_resize_ring_buffer(tr, size, cpu_id);
}

<<<<<<< HEAD
	return ret;
=======
struct trace_mod_entry {
	unsigned long	mod_addr;
	char		mod_name[MODULE_NAME_LEN];
};

struct trace_scratch {
	unsigned long		text_addr;
	unsigned long		nr_entries;
	struct trace_mod_entry	entries[];
};

static DEFINE_MUTEX(scratch_mutex);

static int cmp_mod_entry(const void *key, const void *pivot)
{
	unsigned long addr = (unsigned long)key;
	const struct trace_mod_entry *ent = pivot;

	if (addr >= ent[0].mod_addr && addr < ent[1].mod_addr)
		return 0;
	else
		return addr - ent->mod_addr;
}

/**
 * trace_adjust_address() - Adjust prev boot address to current address.
 * @tr: Persistent ring buffer's trace_array.
 * @addr: Address in @tr which is adjusted.
 */
unsigned long trace_adjust_address(struct trace_array *tr, unsigned long addr)
{
	struct trace_module_delta *module_delta;
	struct trace_scratch *tscratch;
	struct trace_mod_entry *entry;
	int idx = 0, nr_entries;

	/* If we don't have last boot delta, return the address */
	if (!(tr->flags & TRACE_ARRAY_FL_LAST_BOOT))
		return addr;

	/* tr->module_delta must be protected by rcu. */
	guard(rcu)();
	tscratch = tr->scratch;
	/* if there is no tscrach, module_delta must be NULL. */
	module_delta = READ_ONCE(tr->module_delta);
	if (!module_delta || tscratch->entries[0].mod_addr > addr)
		return addr + tr->text_delta;

	/* Note that entries must be sorted. */
	nr_entries = tscratch->nr_entries;
	if (nr_entries == 1 ||
	    tscratch->entries[nr_entries - 1].mod_addr < addr)
		idx = nr_entries - 1;
	else {
		entry = __inline_bsearch((void *)addr,
				tscratch->entries,
				nr_entries - 1,
				sizeof(tscratch->entries[0]),
				cmp_mod_entry);
		if (entry)
			idx = entry - tscratch->entries;
	}

	return addr + module_delta->delta[idx];
}

#ifdef CONFIG_MODULES
static int save_mod(struct module *mod, void *data)
{
	struct trace_array *tr = data;
	struct trace_scratch *tscratch;
	struct trace_mod_entry *entry;
	unsigned int size;

	tscratch = tr->scratch;
	if (!tscratch)
		return -1;
	size = tr->scratch_size;

	if (struct_size(tscratch, entries, tscratch->nr_entries + 1) > size)
		return -1;

	entry = &tscratch->entries[tscratch->nr_entries];

	tscratch->nr_entries++;

	entry->mod_addr = (unsigned long)mod->mem[MOD_TEXT].base;
	strscpy(entry->mod_name, mod->name);

	return 0;
}
#else
static int save_mod(struct module *mod, void *data)
{
	return 0;
>>>>>>> e8a457b7
}
#endif

static void update_last_data(struct trace_array *tr)
{
	struct trace_module_delta *module_delta;
	struct trace_scratch *tscratch;

	if (!(tr->flags & TRACE_ARRAY_FL_BOOT))
		return;

	if (!(tr->flags & TRACE_ARRAY_FL_LAST_BOOT))
		return;

	/* Only if the buffer has previous boot data clear and update it. */
	tr->flags &= ~TRACE_ARRAY_FL_LAST_BOOT;

	/* Reset the module list and reload them */
	if (tr->scratch) {
		struct trace_scratch *tscratch = tr->scratch;

		memset(tscratch->entries, 0,
		       flex_array_size(tscratch, entries, tscratch->nr_entries));
		tscratch->nr_entries = 0;

		guard(mutex)(&scratch_mutex);
		module_for_each_mod(save_mod, tr);
	}

	/*
	 * Need to clear all CPU buffers as there cannot be events
	 * from the previous boot mixed with events with this boot
	 * as that will cause a confusing trace. Need to clear all
	 * CPU buffers, even for those that may currently be offline.
	 */
	tracing_reset_all_cpus(&tr->array_buffer);

	/* Using current data now */
	tr->text_delta = 0;

	if (!tr->scratch)
		return;

	tscratch = tr->scratch;
	module_delta = READ_ONCE(tr->module_delta);
	WRITE_ONCE(tr->module_delta, NULL);
	kfree_rcu(module_delta, rcu);

	/* Set the persistent ring buffer meta data to this address */
	tscratch->text_addr = (unsigned long)_text;
}

/**
 * tracing_update_buffers - used by tracing facility to expand ring buffers
 * @tr: The tracing instance
 *
 * To save on memory when the tracing is never used on a system with it
 * configured in. The ring buffers are set to a minimum size. But once
 * a user starts to use the tracing facility, then they need to grow
 * to their default size.
 *
 * This function is to be called when a tracer is about to be used.
 */
int tracing_update_buffers(struct trace_array *tr)
{
	int ret = 0;

	mutex_lock(&trace_types_lock);

	update_last_data(tr);

	if (!tr->ring_buffer_expanded)
		ret = __tracing_resize_ring_buffer(tr, trace_buf_size,
						RING_BUFFER_ALL_CPUS);
	mutex_unlock(&trace_types_lock);

	return ret;
}

struct trace_option_dentry;

static void
create_trace_option_files(struct trace_array *tr, struct tracer *tracer);

/*
 * Used to clear out the tracer before deletion of an instance.
 * Must have trace_types_lock held.
 */
static void tracing_set_nop(struct trace_array *tr)
{
	if (tr->current_trace == &nop_trace)
		return;

	tr->current_trace->enabled--;

	if (tr->current_trace->reset)
		tr->current_trace->reset(tr);

	tr->current_trace = &nop_trace;
}

static bool tracer_options_updated;

static void add_tracer_options(struct trace_array *tr, struct tracer *t)
{
	/* Only enable if the directory has been created already. */
	if (!tr->dir)
		return;

	/* Only create trace option files after update_tracer_options finish */
	if (!tracer_options_updated)
		return;

	create_trace_option_files(tr, t);
}

int tracing_set_tracer(struct trace_array *tr, const char *buf)
{
	struct tracer *t;
#ifdef CONFIG_TRACER_MAX_TRACE
	bool had_max_tr;
#endif
	int ret;

	guard(mutex)(&trace_types_lock);

	update_last_data(tr);

	if (!tr->ring_buffer_expanded) {
		ret = __tracing_resize_ring_buffer(tr, trace_buf_size,
						RING_BUFFER_ALL_CPUS);
		if (ret < 0)
			return ret;
		ret = 0;
	}

	for (t = trace_types; t; t = t->next) {
		if (strcmp(t->name, buf) == 0)
			break;
	}
	if (!t)
		return -EINVAL;

	if (t == tr->current_trace)
		return 0;

#ifdef CONFIG_TRACER_SNAPSHOT
	if (t->use_max_tr) {
		local_irq_disable();
		arch_spin_lock(&tr->max_lock);
		ret = tr->cond_snapshot ? -EBUSY : 0;
		arch_spin_unlock(&tr->max_lock);
		local_irq_enable();
		if (ret)
			return ret;
	}
#endif
	/* Some tracers won't work on kernel command line */
	if (system_state < SYSTEM_RUNNING && t->noboot) {
		pr_warn("Tracer '%s' is not allowed on command line, ignored\n",
			t->name);
		return -EINVAL;
	}

	/* Some tracers are only allowed for the top level buffer */
	if (!trace_ok_for_array(t, tr))
		return -EINVAL;

	/* If trace pipe files are being read, we can't change the tracer */
	if (tr->trace_ref)
		return -EBUSY;

	trace_branch_disable();

	tr->current_trace->enabled--;

	if (tr->current_trace->reset)
		tr->current_trace->reset(tr);

#ifdef CONFIG_TRACER_MAX_TRACE
	had_max_tr = tr->current_trace->use_max_tr;

	/* Current trace needs to be nop_trace before synchronize_rcu */
	tr->current_trace = &nop_trace;

	if (had_max_tr && !t->use_max_tr) {
		/*
		 * We need to make sure that the update_max_tr sees that
		 * current_trace changed to nop_trace to keep it from
		 * swapping the buffers after we resize it.
		 * The update_max_tr is called from interrupts disabled
		 * so a synchronized_sched() is sufficient.
		 */
		synchronize_rcu();
		free_snapshot(tr);
		tracing_disarm_snapshot(tr);
	}

	if (!had_max_tr && t->use_max_tr) {
		ret = tracing_arm_snapshot_locked(tr);
		if (ret)
			return ret;
	}
#else
	tr->current_trace = &nop_trace;
#endif

	if (t->init) {
		ret = tracer_init(t, tr);
		if (ret) {
#ifdef CONFIG_TRACER_MAX_TRACE
			if (t->use_max_tr)
				tracing_disarm_snapshot(tr);
#endif
			return ret;
		}
	}

	tr->current_trace = t;
	tr->current_trace->enabled++;
	trace_branch_enable(tr);

	return 0;
}

static ssize_t
tracing_set_trace_write(struct file *filp, const char __user *ubuf,
			size_t cnt, loff_t *ppos)
{
	struct trace_array *tr = filp->private_data;
	char buf[MAX_TRACER_SIZE+1];
	char *name;
	size_t ret;
	int err;

	ret = cnt;

	if (cnt > MAX_TRACER_SIZE)
		cnt = MAX_TRACER_SIZE;

	if (copy_from_user(buf, ubuf, cnt))
		return -EFAULT;

	buf[cnt] = 0;

	name = strim(buf);

	err = tracing_set_tracer(tr, name);
	if (err)
		return err;

	*ppos += ret;

	return ret;
}

static ssize_t
tracing_nsecs_read(unsigned long *ptr, char __user *ubuf,
		   size_t cnt, loff_t *ppos)
{
	char buf[64];
	int r;

	r = snprintf(buf, sizeof(buf), "%ld\n",
		     *ptr == (unsigned long)-1 ? -1 : nsecs_to_usecs(*ptr));
	if (r > sizeof(buf))
		r = sizeof(buf);
	return simple_read_from_buffer(ubuf, cnt, ppos, buf, r);
}

static ssize_t
tracing_nsecs_write(unsigned long *ptr, const char __user *ubuf,
		    size_t cnt, loff_t *ppos)
{
	unsigned long val;
	int ret;

	ret = kstrtoul_from_user(ubuf, cnt, 10, &val);
	if (ret)
		return ret;

	*ptr = val * 1000;

	return cnt;
}

static ssize_t
tracing_thresh_read(struct file *filp, char __user *ubuf,
		    size_t cnt, loff_t *ppos)
{
	return tracing_nsecs_read(&tracing_thresh, ubuf, cnt, ppos);
}

static ssize_t
tracing_thresh_write(struct file *filp, const char __user *ubuf,
		     size_t cnt, loff_t *ppos)
{
	struct trace_array *tr = filp->private_data;
	int ret;

	guard(mutex)(&trace_types_lock);
	ret = tracing_nsecs_write(&tracing_thresh, ubuf, cnt, ppos);
	if (ret < 0)
		return ret;

	if (tr->current_trace->update_thresh) {
		ret = tr->current_trace->update_thresh(tr);
		if (ret < 0)
			return ret;
	}

	return cnt;
}

#ifdef CONFIG_TRACER_MAX_TRACE

static ssize_t
tracing_max_lat_read(struct file *filp, char __user *ubuf,
		     size_t cnt, loff_t *ppos)
{
	struct trace_array *tr = filp->private_data;

	return tracing_nsecs_read(&tr->max_latency, ubuf, cnt, ppos);
}

static ssize_t
tracing_max_lat_write(struct file *filp, const char __user *ubuf,
		      size_t cnt, loff_t *ppos)
{
	struct trace_array *tr = filp->private_data;

	return tracing_nsecs_write(&tr->max_latency, ubuf, cnt, ppos);
}

#endif

static int open_pipe_on_cpu(struct trace_array *tr, int cpu)
{
	if (cpu == RING_BUFFER_ALL_CPUS) {
		if (cpumask_empty(tr->pipe_cpumask)) {
			cpumask_setall(tr->pipe_cpumask);
			return 0;
		}
	} else if (!cpumask_test_cpu(cpu, tr->pipe_cpumask)) {
		cpumask_set_cpu(cpu, tr->pipe_cpumask);
		return 0;
	}
	return -EBUSY;
}

static void close_pipe_on_cpu(struct trace_array *tr, int cpu)
{
	if (cpu == RING_BUFFER_ALL_CPUS) {
		WARN_ON(!cpumask_full(tr->pipe_cpumask));
		cpumask_clear(tr->pipe_cpumask);
	} else {
		WARN_ON(!cpumask_test_cpu(cpu, tr->pipe_cpumask));
		cpumask_clear_cpu(cpu, tr->pipe_cpumask);
	}
}

static int tracing_open_pipe(struct inode *inode, struct file *filp)
{
	struct trace_array *tr = inode->i_private;
	struct trace_iterator *iter;
	int cpu;
	int ret;

	ret = tracing_check_open_get_tr(tr);
	if (ret)
		return ret;

	mutex_lock(&trace_types_lock);
	cpu = tracing_get_cpu(inode);
	ret = open_pipe_on_cpu(tr, cpu);
	if (ret)
		goto fail_pipe_on_cpu;

	/* create a buffer to store the information to pass to userspace */
	iter = kzalloc(sizeof(*iter), GFP_KERNEL);
	if (!iter) {
		ret = -ENOMEM;
		goto fail_alloc_iter;
	}

	trace_seq_init(&iter->seq);
	iter->trace = tr->current_trace;

	if (!alloc_cpumask_var(&iter->started, GFP_KERNEL)) {
		ret = -ENOMEM;
		goto fail;
	}

	/* trace pipe does not show start of buffer */
	cpumask_setall(iter->started);

	if (tr->trace_flags & TRACE_ITER_LATENCY_FMT)
		iter->iter_flags |= TRACE_FILE_LAT_FMT;

	/* Output in nanoseconds only if we are using a clock in nanoseconds. */
	if (trace_clocks[tr->clock_id].in_ns)
		iter->iter_flags |= TRACE_FILE_TIME_IN_NS;

	iter->tr = tr;
	iter->array_buffer = &tr->array_buffer;
	iter->cpu_file = cpu;
	mutex_init(&iter->mutex);
	filp->private_data = iter;

	if (iter->trace->pipe_open)
		iter->trace->pipe_open(iter);

	nonseekable_open(inode, filp);

	tr->trace_ref++;

	mutex_unlock(&trace_types_lock);
	return ret;

fail:
	kfree(iter);
fail_alloc_iter:
	close_pipe_on_cpu(tr, cpu);
fail_pipe_on_cpu:
	__trace_array_put(tr);
	mutex_unlock(&trace_types_lock);
	return ret;
}

static int tracing_release_pipe(struct inode *inode, struct file *file)
{
	struct trace_iterator *iter = file->private_data;
	struct trace_array *tr = inode->i_private;

	mutex_lock(&trace_types_lock);

	tr->trace_ref--;

	if (iter->trace->pipe_close)
		iter->trace->pipe_close(iter);
	close_pipe_on_cpu(tr, iter->cpu_file);
	mutex_unlock(&trace_types_lock);

	free_trace_iter_content(iter);
	kfree(iter);

	trace_array_put(tr);

	return 0;
}

static __poll_t
trace_poll(struct trace_iterator *iter, struct file *filp, poll_table *poll_table)
{
	struct trace_array *tr = iter->tr;

	/* Iterators are static, they should be filled or empty */
	if (trace_buffer_iter(iter, iter->cpu_file))
		return EPOLLIN | EPOLLRDNORM;

	if (tr->trace_flags & TRACE_ITER_BLOCK)
		/*
		 * Always select as readable when in blocking mode
		 */
		return EPOLLIN | EPOLLRDNORM;
	else
		return ring_buffer_poll_wait(iter->array_buffer->buffer, iter->cpu_file,
					     filp, poll_table, iter->tr->buffer_percent);
}

static __poll_t
tracing_poll_pipe(struct file *filp, poll_table *poll_table)
{
	struct trace_iterator *iter = filp->private_data;

	return trace_poll(iter, filp, poll_table);
}

/* Must be called with iter->mutex held. */
static int tracing_wait_pipe(struct file *filp)
{
	struct trace_iterator *iter = filp->private_data;
	int ret;

	while (trace_empty(iter)) {

		if ((filp->f_flags & O_NONBLOCK)) {
			return -EAGAIN;
		}

		/*
		 * We block until we read something and tracing is disabled.
		 * We still block if tracing is disabled, but we have never
		 * read anything. This allows a user to cat this file, and
		 * then enable tracing. But after we have read something,
		 * we give an EOF when tracing is again disabled.
		 *
		 * iter->pos will be 0 if we haven't read anything.
		 */
		if (!tracer_tracing_is_on(iter->tr) && iter->pos)
			break;

		mutex_unlock(&iter->mutex);

		ret = wait_on_pipe(iter, 0);

		mutex_lock(&iter->mutex);

		if (ret)
			return ret;
	}

	return 1;
}

/*
 * Consumer reader.
 */
static ssize_t
tracing_read_pipe(struct file *filp, char __user *ubuf,
		  size_t cnt, loff_t *ppos)
{
	struct trace_iterator *iter = filp->private_data;
	ssize_t sret;

	/*
	 * Avoid more than one consumer on a single file descriptor
	 * This is just a matter of traces coherency, the ring buffer itself
	 * is protected.
	 */
	guard(mutex)(&iter->mutex);

	/* return any leftover data */
	sret = trace_seq_to_user(&iter->seq, ubuf, cnt);
	if (sret != -EBUSY)
		return sret;

	trace_seq_init(&iter->seq);

	if (iter->trace->read) {
		sret = iter->trace->read(iter, filp, ubuf, cnt, ppos);
		if (sret)
			return sret;
	}

waitagain:
	sret = tracing_wait_pipe(filp);
	if (sret <= 0)
		return sret;

	/* stop when tracing is finished */
	if (trace_empty(iter))
		return 0;

	if (cnt >= TRACE_SEQ_BUFFER_SIZE)
		cnt = TRACE_SEQ_BUFFER_SIZE - 1;

	/* reset all but tr, trace, and overruns */
	trace_iterator_reset(iter);
	cpumask_clear(iter->started);
	trace_seq_init(&iter->seq);

	trace_event_read_lock();
	trace_access_lock(iter->cpu_file);
	while (trace_find_next_entry_inc(iter) != NULL) {
		enum print_line_t ret;
		int save_len = iter->seq.seq.len;

		ret = print_trace_line(iter);
		if (ret == TRACE_TYPE_PARTIAL_LINE) {
			/*
			 * If one print_trace_line() fills entire trace_seq in one shot,
			 * trace_seq_to_user() will returns -EBUSY because save_len == 0,
			 * In this case, we need to consume it, otherwise, loop will peek
			 * this event next time, resulting in an infinite loop.
			 */
			if (save_len == 0) {
				iter->seq.full = 0;
				trace_seq_puts(&iter->seq, "[LINE TOO BIG]\n");
				trace_consume(iter);
				break;
			}

			/* In other cases, don't print partial lines */
			iter->seq.seq.len = save_len;
			break;
		}
		if (ret != TRACE_TYPE_NO_CONSUME)
			trace_consume(iter);

		if (trace_seq_used(&iter->seq) >= cnt)
			break;

		/*
		 * Setting the full flag means we reached the trace_seq buffer
		 * size and we should leave by partial output condition above.
		 * One of the trace_seq_* functions is not used properly.
		 */
		WARN_ONCE(iter->seq.full, "full flag set for trace type %d",
			  iter->ent->type);
	}
	trace_access_unlock(iter->cpu_file);
	trace_event_read_unlock();

	/* Now copy what we have to the user */
	sret = trace_seq_to_user(&iter->seq, ubuf, cnt);
	if (iter->seq.readpos >= trace_seq_used(&iter->seq))
		trace_seq_init(&iter->seq);

	/*
	 * If there was nothing to send to user, in spite of consuming trace
	 * entries, go back to wait for more entries.
	 */
	if (sret == -EBUSY)
		goto waitagain;

	return sret;
}

static void tracing_spd_release_pipe(struct splice_pipe_desc *spd,
				     unsigned int idx)
{
	__free_page(spd->pages[idx]);
}

static size_t
tracing_fill_pipe_page(size_t rem, struct trace_iterator *iter)
{
	size_t count;
	int save_len;
	int ret;

	/* Seq buffer is page-sized, exactly what we need. */
	for (;;) {
		save_len = iter->seq.seq.len;
		ret = print_trace_line(iter);

		if (trace_seq_has_overflowed(&iter->seq)) {
			iter->seq.seq.len = save_len;
			break;
		}

		/*
		 * This should not be hit, because it should only
		 * be set if the iter->seq overflowed. But check it
		 * anyway to be safe.
		 */
		if (ret == TRACE_TYPE_PARTIAL_LINE) {
			iter->seq.seq.len = save_len;
			break;
		}

		count = trace_seq_used(&iter->seq) - save_len;
		if (rem < count) {
			rem = 0;
			iter->seq.seq.len = save_len;
			break;
		}

		if (ret != TRACE_TYPE_NO_CONSUME)
			trace_consume(iter);
		rem -= count;
		if (!trace_find_next_entry_inc(iter))	{
			rem = 0;
			iter->ent = NULL;
			break;
		}
	}

	return rem;
}

static ssize_t tracing_splice_read_pipe(struct file *filp,
					loff_t *ppos,
					struct pipe_inode_info *pipe,
					size_t len,
					unsigned int flags)
{
	struct page *pages_def[PIPE_DEF_BUFFERS];
	struct partial_page partial_def[PIPE_DEF_BUFFERS];
	struct trace_iterator *iter = filp->private_data;
	struct splice_pipe_desc spd = {
		.pages		= pages_def,
		.partial	= partial_def,
		.nr_pages	= 0, /* This gets updated below. */
		.nr_pages_max	= PIPE_DEF_BUFFERS,
		.ops		= &default_pipe_buf_ops,
		.spd_release	= tracing_spd_release_pipe,
	};
	ssize_t ret;
	size_t rem;
	unsigned int i;

	if (splice_grow_spd(pipe, &spd))
		return -ENOMEM;

	mutex_lock(&iter->mutex);

	if (iter->trace->splice_read) {
		ret = iter->trace->splice_read(iter, filp,
					       ppos, pipe, len, flags);
		if (ret)
			goto out_err;
	}

	ret = tracing_wait_pipe(filp);
	if (ret <= 0)
		goto out_err;

	if (!iter->ent && !trace_find_next_entry_inc(iter)) {
		ret = -EFAULT;
		goto out_err;
	}

	trace_event_read_lock();
	trace_access_lock(iter->cpu_file);

	/* Fill as many pages as possible. */
	for (i = 0, rem = len; i < spd.nr_pages_max && rem; i++) {
		spd.pages[i] = alloc_page(GFP_KERNEL);
		if (!spd.pages[i])
			break;

		rem = tracing_fill_pipe_page(rem, iter);

		/* Copy the data into the page, so we can start over. */
		ret = trace_seq_to_buffer(&iter->seq,
					  page_address(spd.pages[i]),
					  trace_seq_used(&iter->seq));
		if (ret < 0) {
			__free_page(spd.pages[i]);
			break;
		}
		spd.partial[i].offset = 0;
		spd.partial[i].len = trace_seq_used(&iter->seq);

		trace_seq_init(&iter->seq);
	}

	trace_access_unlock(iter->cpu_file);
	trace_event_read_unlock();
	mutex_unlock(&iter->mutex);

	spd.nr_pages = i;

	if (i)
		ret = splice_to_pipe(pipe, &spd);
	else
		ret = 0;
out:
	splice_shrink_spd(&spd);
	return ret;

out_err:
	mutex_unlock(&iter->mutex);
	goto out;
}

static ssize_t
tracing_entries_read(struct file *filp, char __user *ubuf,
		     size_t cnt, loff_t *ppos)
{
	struct inode *inode = file_inode(filp);
	struct trace_array *tr = inode->i_private;
	int cpu = tracing_get_cpu(inode);
	char buf[64];
	int r = 0;
	ssize_t ret;

	mutex_lock(&trace_types_lock);

	if (cpu == RING_BUFFER_ALL_CPUS) {
		int cpu, buf_size_same;
		unsigned long size;

		size = 0;
		buf_size_same = 1;
		/* check if all cpu sizes are same */
		for_each_tracing_cpu(cpu) {
			/* fill in the size from first enabled cpu */
			if (size == 0)
				size = per_cpu_ptr(tr->array_buffer.data, cpu)->entries;
			if (size != per_cpu_ptr(tr->array_buffer.data, cpu)->entries) {
				buf_size_same = 0;
				break;
			}
		}

		if (buf_size_same) {
			if (!tr->ring_buffer_expanded)
				r = sprintf(buf, "%lu (expanded: %lu)\n",
					    size >> 10,
					    trace_buf_size >> 10);
			else
				r = sprintf(buf, "%lu\n", size >> 10);
		} else
			r = sprintf(buf, "X\n");
	} else
		r = sprintf(buf, "%lu\n", per_cpu_ptr(tr->array_buffer.data, cpu)->entries >> 10);

	mutex_unlock(&trace_types_lock);

	ret = simple_read_from_buffer(ubuf, cnt, ppos, buf, r);
	return ret;
}

static ssize_t
tracing_entries_write(struct file *filp, const char __user *ubuf,
		      size_t cnt, loff_t *ppos)
{
	struct inode *inode = file_inode(filp);
	struct trace_array *tr = inode->i_private;
	unsigned long val;
	int ret;

	ret = kstrtoul_from_user(ubuf, cnt, 10, &val);
	if (ret)
		return ret;

	/* must have at least 1 entry */
	if (!val)
		return -EINVAL;

	/* value is in KB */
	val <<= 10;
	ret = tracing_resize_ring_buffer(tr, val, tracing_get_cpu(inode));
	if (ret < 0)
		return ret;

	*ppos += cnt;

	return cnt;
}

static ssize_t
tracing_total_entries_read(struct file *filp, char __user *ubuf,
				size_t cnt, loff_t *ppos)
{
	struct trace_array *tr = filp->private_data;
	char buf[64];
	int r, cpu;
	unsigned long size = 0, expanded_size = 0;

	mutex_lock(&trace_types_lock);
	for_each_tracing_cpu(cpu) {
		size += per_cpu_ptr(tr->array_buffer.data, cpu)->entries >> 10;
		if (!tr->ring_buffer_expanded)
			expanded_size += trace_buf_size >> 10;
	}
	if (tr->ring_buffer_expanded)
		r = sprintf(buf, "%lu\n", size);
	else
		r = sprintf(buf, "%lu (expanded: %lu)\n", size, expanded_size);
	mutex_unlock(&trace_types_lock);

	return simple_read_from_buffer(ubuf, cnt, ppos, buf, r);
}

#define LAST_BOOT_HEADER ((void *)1)

static void *l_next(struct seq_file *m, void *v, loff_t *pos)
{
	struct trace_array *tr = m->private;
	struct trace_scratch *tscratch = tr->scratch;
	unsigned int index = *pos;

	(*pos)++;

	if (*pos == 1)
		return LAST_BOOT_HEADER;

	/* Only show offsets of the last boot data */
	if (!tscratch || !(tr->flags & TRACE_ARRAY_FL_LAST_BOOT))
		return NULL;

	/* *pos 0 is for the header, 1 is for the first module */
	index--;

	if (index >= tscratch->nr_entries)
		return NULL;

	return &tscratch->entries[index];
}

static void *l_start(struct seq_file *m, loff_t *pos)
{
	mutex_lock(&scratch_mutex);

	return l_next(m, NULL, pos);
}

static void l_stop(struct seq_file *m, void *p)
{
	mutex_unlock(&scratch_mutex);
}

static void show_last_boot_header(struct seq_file *m, struct trace_array *tr)
{
	struct trace_scratch *tscratch = tr->scratch;

	/*
	 * Do not leak KASLR address. This only shows the KASLR address of
	 * the last boot. When the ring buffer is started, the LAST_BOOT
	 * flag gets cleared, and this should only report "current".
	 * Otherwise it shows the KASLR address from the previous boot which
	 * should not be the same as the current boot.
	 */
	if (tscratch && (tr->flags & TRACE_ARRAY_FL_LAST_BOOT))
		seq_printf(m, "%lx\t[kernel]\n", tscratch->text_addr);
	else
		seq_puts(m, "# Current\n");
}

static int l_show(struct seq_file *m, void *v)
{
	struct trace_array *tr = m->private;
	struct trace_mod_entry *entry = v;

	if (v == LAST_BOOT_HEADER) {
		show_last_boot_header(m, tr);
		return 0;
	}

	seq_printf(m, "%lx\t%s\n", entry->mod_addr, entry->mod_name);
	return 0;
}

static const struct seq_operations last_boot_seq_ops = {
	.start		= l_start,
	.next		= l_next,
	.stop		= l_stop,
	.show		= l_show,
};

static int tracing_last_boot_open(struct inode *inode, struct file *file)
{
	struct trace_array *tr = inode->i_private;
	struct seq_file *m;
	int ret;

	ret = tracing_check_open_get_tr(tr);
	if (ret)
		return ret;

	ret = seq_open(file, &last_boot_seq_ops);
	if (ret) {
		trace_array_put(tr);
		return ret;
	}

	m = file->private_data;
	m->private = tr;

	return 0;
}

static int tracing_buffer_meta_open(struct inode *inode, struct file *filp)
{
	struct trace_array *tr = inode->i_private;
	int cpu = tracing_get_cpu(inode);
	int ret;

	ret = tracing_check_open_get_tr(tr);
	if (ret)
		return ret;

	ret = ring_buffer_meta_seq_init(filp, tr->array_buffer.buffer, cpu);
	if (ret < 0)
		__trace_array_put(tr);
	return ret;
}

static ssize_t
tracing_free_buffer_write(struct file *filp, const char __user *ubuf,
			  size_t cnt, loff_t *ppos)
{
	/*
	 * There is no need to read what the user has written, this function
	 * is just to make sure that there is no error when "echo" is used
	 */

	*ppos += cnt;

	return cnt;
}

static int
tracing_free_buffer_release(struct inode *inode, struct file *filp)
{
	struct trace_array *tr = inode->i_private;

	/* disable tracing ? */
	if (tr->trace_flags & TRACE_ITER_STOP_ON_FREE)
		tracer_tracing_off(tr);
	/* resize the ring buffer to 0 */
	tracing_resize_ring_buffer(tr, 0, RING_BUFFER_ALL_CPUS);

	trace_array_put(tr);

	return 0;
}

#define TRACE_MARKER_MAX_SIZE		4096

static ssize_t
tracing_mark_write(struct file *filp, const char __user *ubuf,
					size_t cnt, loff_t *fpos)
{
	struct trace_array *tr = filp->private_data;
	struct ring_buffer_event *event;
	enum event_trigger_type tt = ETT_NONE;
	struct trace_buffer *buffer;
	struct print_entry *entry;
	int meta_size;
	ssize_t written;
	size_t size;
	int len;

/* Used in tracing_mark_raw_write() as well */
#define FAULTED_STR "<faulted>"
#define FAULTED_SIZE (sizeof(FAULTED_STR) - 1) /* '\0' is already accounted for */

	if (tracing_disabled)
		return -EINVAL;

	if (!(tr->trace_flags & TRACE_ITER_MARKERS))
		return -EINVAL;

	if ((ssize_t)cnt < 0)
		return -EINVAL;

	if (cnt > TRACE_MARKER_MAX_SIZE)
		cnt = TRACE_MARKER_MAX_SIZE;

	meta_size = sizeof(*entry) + 2;  /* add '\0' and possible '\n' */
 again:
	size = cnt + meta_size;

	/* If less than "<faulted>", then make sure we can still add that */
	if (cnt < FAULTED_SIZE)
		size += FAULTED_SIZE - cnt;

	buffer = tr->array_buffer.buffer;
	event = __trace_buffer_lock_reserve(buffer, TRACE_PRINT, size,
					    tracing_gen_ctx());
	if (unlikely(!event)) {
		/*
		 * If the size was greater than what was allowed, then
		 * make it smaller and try again.
		 */
		if (size > ring_buffer_max_event_size(buffer)) {
			/* cnt < FAULTED size should never be bigger than max */
			if (WARN_ON_ONCE(cnt < FAULTED_SIZE))
				return -EBADF;
			cnt = ring_buffer_max_event_size(buffer) - meta_size;
			/* The above should only happen once */
			if (WARN_ON_ONCE(cnt + meta_size == size))
				return -EBADF;
			goto again;
		}

		/* Ring buffer disabled, return as if not open for write */
		return -EBADF;
	}

	entry = ring_buffer_event_data(event);
	entry->ip = _THIS_IP_;

	len = __copy_from_user_inatomic(&entry->buf, ubuf, cnt);
	if (len) {
		memcpy(&entry->buf, FAULTED_STR, FAULTED_SIZE);
		cnt = FAULTED_SIZE;
		written = -EFAULT;
	} else
		written = cnt;

	if (tr->trace_marker_file && !list_empty(&tr->trace_marker_file->triggers)) {
		/* do not add \n before testing triggers, but add \0 */
		entry->buf[cnt] = '\0';
		tt = event_triggers_call(tr->trace_marker_file, buffer, entry, event);
	}

	if (entry->buf[cnt - 1] != '\n') {
		entry->buf[cnt] = '\n';
		entry->buf[cnt + 1] = '\0';
	} else
		entry->buf[cnt] = '\0';

	if (static_branch_unlikely(&trace_marker_exports_enabled))
		ftrace_exports(event, TRACE_EXPORT_MARKER);
	__buffer_unlock_commit(buffer, event);

	if (tt)
		event_triggers_post_call(tr->trace_marker_file, tt);

	return written;
}

static ssize_t
tracing_mark_raw_write(struct file *filp, const char __user *ubuf,
					size_t cnt, loff_t *fpos)
{
	struct trace_array *tr = filp->private_data;
	struct ring_buffer_event *event;
	struct trace_buffer *buffer;
	struct raw_data_entry *entry;
	ssize_t written;
	int size;
	int len;

#define FAULT_SIZE_ID (FAULTED_SIZE + sizeof(int))

	if (tracing_disabled)
		return -EINVAL;

	if (!(tr->trace_flags & TRACE_ITER_MARKERS))
		return -EINVAL;

	/* The marker must at least have a tag id */
	if (cnt < sizeof(unsigned int))
		return -EINVAL;

	size = sizeof(*entry) + cnt;
	if (cnt < FAULT_SIZE_ID)
		size += FAULT_SIZE_ID - cnt;

	buffer = tr->array_buffer.buffer;

	if (size > ring_buffer_max_event_size(buffer))
		return -EINVAL;

	event = __trace_buffer_lock_reserve(buffer, TRACE_RAW_DATA, size,
					    tracing_gen_ctx());
	if (!event)
		/* Ring buffer disabled, return as if not open for write */
		return -EBADF;

	entry = ring_buffer_event_data(event);

	len = __copy_from_user_inatomic(&entry->id, ubuf, cnt);
	if (len) {
		entry->id = -1;
		memcpy(&entry->buf, FAULTED_STR, FAULTED_SIZE);
		written = -EFAULT;
	} else
		written = cnt;

	__buffer_unlock_commit(buffer, event);

	return written;
}

static int tracing_clock_show(struct seq_file *m, void *v)
{
	struct trace_array *tr = m->private;
	int i;

	for (i = 0; i < ARRAY_SIZE(trace_clocks); i++)
		seq_printf(m,
			"%s%s%s%s", i ? " " : "",
			i == tr->clock_id ? "[" : "", trace_clocks[i].name,
			i == tr->clock_id ? "]" : "");
	seq_putc(m, '\n');

	return 0;
}

int tracing_set_clock(struct trace_array *tr, const char *clockstr)
{
	int i;

	for (i = 0; i < ARRAY_SIZE(trace_clocks); i++) {
		if (strcmp(trace_clocks[i].name, clockstr) == 0)
			break;
	}
	if (i == ARRAY_SIZE(trace_clocks))
		return -EINVAL;

	mutex_lock(&trace_types_lock);

	tr->clock_id = i;

	ring_buffer_set_clock(tr->array_buffer.buffer, trace_clocks[i].func);

	/*
	 * New clock may not be consistent with the previous clock.
	 * Reset the buffer so that it doesn't have incomparable timestamps.
	 */
	tracing_reset_online_cpus(&tr->array_buffer);

#ifdef CONFIG_TRACER_MAX_TRACE
	if (tr->max_buffer.buffer)
		ring_buffer_set_clock(tr->max_buffer.buffer, trace_clocks[i].func);
	tracing_reset_online_cpus(&tr->max_buffer);
#endif

	mutex_unlock(&trace_types_lock);

	return 0;
}

static ssize_t tracing_clock_write(struct file *filp, const char __user *ubuf,
				   size_t cnt, loff_t *fpos)
{
	struct seq_file *m = filp->private_data;
	struct trace_array *tr = m->private;
	char buf[64];
	const char *clockstr;
	int ret;

	if (cnt >= sizeof(buf))
		return -EINVAL;

	if (copy_from_user(buf, ubuf, cnt))
		return -EFAULT;

	buf[cnt] = 0;

	clockstr = strstrip(buf);

	ret = tracing_set_clock(tr, clockstr);
	if (ret)
		return ret;

	*fpos += cnt;

	return cnt;
}

static int tracing_clock_open(struct inode *inode, struct file *file)
{
	struct trace_array *tr = inode->i_private;
	int ret;

	ret = tracing_check_open_get_tr(tr);
	if (ret)
		return ret;

	ret = single_open(file, tracing_clock_show, inode->i_private);
	if (ret < 0)
		trace_array_put(tr);

	return ret;
}

static int tracing_time_stamp_mode_show(struct seq_file *m, void *v)
{
	struct trace_array *tr = m->private;

	mutex_lock(&trace_types_lock);

	if (ring_buffer_time_stamp_abs(tr->array_buffer.buffer))
		seq_puts(m, "delta [absolute]\n");
	else
		seq_puts(m, "[delta] absolute\n");

	mutex_unlock(&trace_types_lock);

	return 0;
}

static int tracing_time_stamp_mode_open(struct inode *inode, struct file *file)
{
	struct trace_array *tr = inode->i_private;
	int ret;

	ret = tracing_check_open_get_tr(tr);
	if (ret)
		return ret;

	ret = single_open(file, tracing_time_stamp_mode_show, inode->i_private);
	if (ret < 0)
		trace_array_put(tr);

	return ret;
}

u64 tracing_event_time_stamp(struct trace_buffer *buffer, struct ring_buffer_event *rbe)
{
	if (rbe == this_cpu_read(trace_buffered_event))
		return ring_buffer_time_stamp(buffer);

	return ring_buffer_event_time_stamp(buffer, rbe);
}

/*
 * Set or disable using the per CPU trace_buffer_event when possible.
 */
int tracing_set_filter_buffering(struct trace_array *tr, bool set)
{
	guard(mutex)(&trace_types_lock);

	if (set && tr->no_filter_buffering_ref++)
		return 0;

	if (!set) {
		if (WARN_ON_ONCE(!tr->no_filter_buffering_ref))
			return -EINVAL;

		--tr->no_filter_buffering_ref;
	}

	return 0;
}

struct ftrace_buffer_info {
	struct trace_iterator	iter;
	void			*spare;
	unsigned int		spare_cpu;
	unsigned int		spare_size;
	unsigned int		read;
};

#ifdef CONFIG_TRACER_SNAPSHOT
static int tracing_snapshot_open(struct inode *inode, struct file *file)
{
	struct trace_array *tr = inode->i_private;
	struct trace_iterator *iter;
	struct seq_file *m;
	int ret;

	ret = tracing_check_open_get_tr(tr);
	if (ret)
		return ret;

	if (file->f_mode & FMODE_READ) {
		iter = __tracing_open(inode, file, true);
		if (IS_ERR(iter))
			ret = PTR_ERR(iter);
	} else {
		/* Writes still need the seq_file to hold the private data */
		ret = -ENOMEM;
		m = kzalloc(sizeof(*m), GFP_KERNEL);
		if (!m)
			goto out;
		iter = kzalloc(sizeof(*iter), GFP_KERNEL);
		if (!iter) {
			kfree(m);
			goto out;
		}
		ret = 0;

		iter->tr = tr;
		iter->array_buffer = &tr->max_buffer;
		iter->cpu_file = tracing_get_cpu(inode);
		m->private = iter;
		file->private_data = m;
	}
out:
	if (ret < 0)
		trace_array_put(tr);

	return ret;
}

static void tracing_swap_cpu_buffer(void *tr)
{
	update_max_tr_single((struct trace_array *)tr, current, smp_processor_id());
}

static ssize_t
tracing_snapshot_write(struct file *filp, const char __user *ubuf, size_t cnt,
		       loff_t *ppos)
{
	struct seq_file *m = filp->private_data;
	struct trace_iterator *iter = m->private;
	struct trace_array *tr = iter->tr;
	unsigned long val;
	int ret;

	ret = tracing_update_buffers(tr);
	if (ret < 0)
		return ret;

	ret = kstrtoul_from_user(ubuf, cnt, 10, &val);
	if (ret)
		return ret;

	guard(mutex)(&trace_types_lock);

	if (tr->current_trace->use_max_tr)
		return -EBUSY;

	local_irq_disable();
	arch_spin_lock(&tr->max_lock);
	if (tr->cond_snapshot)
		ret = -EBUSY;
	arch_spin_unlock(&tr->max_lock);
	local_irq_enable();
	if (ret)
		return ret;

	switch (val) {
	case 0:
		if (iter->cpu_file != RING_BUFFER_ALL_CPUS)
			return -EINVAL;
		if (tr->allocated_snapshot)
			free_snapshot(tr);
		break;
	case 1:
/* Only allow per-cpu swap if the ring buffer supports it */
#ifndef CONFIG_RING_BUFFER_ALLOW_SWAP
		if (iter->cpu_file != RING_BUFFER_ALL_CPUS)
			return -EINVAL;
#endif
		if (tr->allocated_snapshot)
			ret = resize_buffer_duplicate_size(&tr->max_buffer,
					&tr->array_buffer, iter->cpu_file);

		ret = tracing_arm_snapshot_locked(tr);
		if (ret)
			return ret;

		/* Now, we're going to swap */
		if (iter->cpu_file == RING_BUFFER_ALL_CPUS) {
			local_irq_disable();
			update_max_tr(tr, current, smp_processor_id(), NULL);
			local_irq_enable();
		} else {
			smp_call_function_single(iter->cpu_file, tracing_swap_cpu_buffer,
						 (void *)tr, 1);
		}
		tracing_disarm_snapshot(tr);
		break;
	default:
		if (tr->allocated_snapshot) {
			if (iter->cpu_file == RING_BUFFER_ALL_CPUS)
				tracing_reset_online_cpus(&tr->max_buffer);
			else
				tracing_reset_cpu(&tr->max_buffer, iter->cpu_file);
		}
		break;
	}

	if (ret >= 0) {
		*ppos += cnt;
		ret = cnt;
	}

	return ret;
}

static int tracing_snapshot_release(struct inode *inode, struct file *file)
{
	struct seq_file *m = file->private_data;
	int ret;

	ret = tracing_release(inode, file);

	if (file->f_mode & FMODE_READ)
		return ret;

	/* If write only, the seq_file is just a stub */
	if (m)
		kfree(m->private);
	kfree(m);

	return 0;
}

static int tracing_buffers_open(struct inode *inode, struct file *filp);
static ssize_t tracing_buffers_read(struct file *filp, char __user *ubuf,
				    size_t count, loff_t *ppos);
static int tracing_buffers_release(struct inode *inode, struct file *file);
static ssize_t tracing_buffers_splice_read(struct file *file, loff_t *ppos,
		   struct pipe_inode_info *pipe, size_t len, unsigned int flags);

static int snapshot_raw_open(struct inode *inode, struct file *filp)
{
	struct ftrace_buffer_info *info;
	int ret;

	/* The following checks for tracefs lockdown */
	ret = tracing_buffers_open(inode, filp);
	if (ret < 0)
		return ret;

	info = filp->private_data;

	if (info->iter.trace->use_max_tr) {
		tracing_buffers_release(inode, filp);
		return -EBUSY;
	}

	info->iter.snapshot = true;
	info->iter.array_buffer = &info->iter.tr->max_buffer;

	return ret;
}

#endif /* CONFIG_TRACER_SNAPSHOT */


static const struct file_operations tracing_thresh_fops = {
	.open		= tracing_open_generic,
	.read		= tracing_thresh_read,
	.write		= tracing_thresh_write,
	.llseek		= generic_file_llseek,
};

#ifdef CONFIG_TRACER_MAX_TRACE
static const struct file_operations tracing_max_lat_fops = {
	.open		= tracing_open_generic_tr,
	.read		= tracing_max_lat_read,
	.write		= tracing_max_lat_write,
	.llseek		= generic_file_llseek,
	.release	= tracing_release_generic_tr,
};
#endif

static const struct file_operations set_tracer_fops = {
	.open		= tracing_open_generic_tr,
	.read		= tracing_set_trace_read,
	.write		= tracing_set_trace_write,
	.llseek		= generic_file_llseek,
	.release	= tracing_release_generic_tr,
};

static const struct file_operations tracing_pipe_fops = {
	.open		= tracing_open_pipe,
	.poll		= tracing_poll_pipe,
	.read		= tracing_read_pipe,
	.splice_read	= tracing_splice_read_pipe,
	.release	= tracing_release_pipe,
};

static const struct file_operations tracing_entries_fops = {
	.open		= tracing_open_generic_tr,
	.read		= tracing_entries_read,
	.write		= tracing_entries_write,
	.llseek		= generic_file_llseek,
	.release	= tracing_release_generic_tr,
};

static const struct file_operations tracing_buffer_meta_fops = {
	.open		= tracing_buffer_meta_open,
	.read		= seq_read,
	.llseek		= seq_lseek,
	.release	= tracing_seq_release,
};

static const struct file_operations tracing_total_entries_fops = {
	.open		= tracing_open_generic_tr,
	.read		= tracing_total_entries_read,
	.llseek		= generic_file_llseek,
	.release	= tracing_release_generic_tr,
};

static const struct file_operations tracing_free_buffer_fops = {
	.open		= tracing_open_generic_tr,
	.write		= tracing_free_buffer_write,
	.release	= tracing_free_buffer_release,
};

static const struct file_operations tracing_mark_fops = {
	.open		= tracing_mark_open,
	.write		= tracing_mark_write,
	.release	= tracing_release_generic_tr,
};

static const struct file_operations tracing_mark_raw_fops = {
	.open		= tracing_mark_open,
	.write		= tracing_mark_raw_write,
	.release	= tracing_release_generic_tr,
};

static const struct file_operations trace_clock_fops = {
	.open		= tracing_clock_open,
	.read		= seq_read,
	.llseek		= seq_lseek,
	.release	= tracing_single_release_tr,
	.write		= tracing_clock_write,
};

static const struct file_operations trace_time_stamp_mode_fops = {
	.open		= tracing_time_stamp_mode_open,
	.read		= seq_read,
	.llseek		= seq_lseek,
	.release	= tracing_single_release_tr,
};

static const struct file_operations last_boot_fops = {
	.open		= tracing_last_boot_open,
	.read		= seq_read,
	.llseek		= seq_lseek,
	.release	= tracing_seq_release,
};

#ifdef CONFIG_TRACER_SNAPSHOT
static const struct file_operations snapshot_fops = {
	.open		= tracing_snapshot_open,
	.read		= seq_read,
	.write		= tracing_snapshot_write,
	.llseek		= tracing_lseek,
	.release	= tracing_snapshot_release,
};

static const struct file_operations snapshot_raw_fops = {
	.open		= snapshot_raw_open,
	.read		= tracing_buffers_read,
	.release	= tracing_buffers_release,
	.splice_read	= tracing_buffers_splice_read,
};

#endif /* CONFIG_TRACER_SNAPSHOT */

/*
 * trace_min_max_write - Write a u64 value to a trace_min_max_param struct
 * @filp: The active open file structure
 * @ubuf: The userspace provided buffer to read value into
 * @cnt: The maximum number of bytes to read
 * @ppos: The current "file" position
 *
 * This function implements the write interface for a struct trace_min_max_param.
 * The filp->private_data must point to a trace_min_max_param structure that
 * defines where to write the value, the min and the max acceptable values,
 * and a lock to protect the write.
 */
static ssize_t
trace_min_max_write(struct file *filp, const char __user *ubuf, size_t cnt, loff_t *ppos)
{
	struct trace_min_max_param *param = filp->private_data;
	u64 val;
	int err;

	if (!param)
		return -EFAULT;

	err = kstrtoull_from_user(ubuf, cnt, 10, &val);
	if (err)
		return err;

	if (param->lock)
		mutex_lock(param->lock);

	if (param->min && val < *param->min)
		err = -EINVAL;

	if (param->max && val > *param->max)
		err = -EINVAL;

	if (!err)
		*param->val = val;

	if (param->lock)
		mutex_unlock(param->lock);

	if (err)
		return err;

	return cnt;
}

/*
 * trace_min_max_read - Read a u64 value from a trace_min_max_param struct
 * @filp: The active open file structure
 * @ubuf: The userspace provided buffer to read value into
 * @cnt: The maximum number of bytes to read
 * @ppos: The current "file" position
 *
 * This function implements the read interface for a struct trace_min_max_param.
 * The filp->private_data must point to a trace_min_max_param struct with valid
 * data.
 */
static ssize_t
trace_min_max_read(struct file *filp, char __user *ubuf, size_t cnt, loff_t *ppos)
{
	struct trace_min_max_param *param = filp->private_data;
	char buf[U64_STR_SIZE];
	int len;
	u64 val;

	if (!param)
		return -EFAULT;

	val = *param->val;

	if (cnt > sizeof(buf))
		cnt = sizeof(buf);

	len = snprintf(buf, sizeof(buf), "%llu\n", val);

	return simple_read_from_buffer(ubuf, cnt, ppos, buf, len);
}

const struct file_operations trace_min_max_fops = {
	.open		= tracing_open_generic,
	.read		= trace_min_max_read,
	.write		= trace_min_max_write,
};

#define TRACING_LOG_ERRS_MAX	8
#define TRACING_LOG_LOC_MAX	128

#define CMD_PREFIX "  Command: "

struct err_info {
	const char	**errs;	/* ptr to loc-specific array of err strings */
	u8		type;	/* index into errs -> specific err string */
	u16		pos;	/* caret position */
	u64		ts;
};

struct tracing_log_err {
	struct list_head	list;
	struct err_info		info;
	char			loc[TRACING_LOG_LOC_MAX]; /* err location */
	char			*cmd;                     /* what caused err */
};

static DEFINE_MUTEX(tracing_err_log_lock);

static struct tracing_log_err *alloc_tracing_log_err(int len)
{
	struct tracing_log_err *err;

	err = kzalloc(sizeof(*err), GFP_KERNEL);
	if (!err)
		return ERR_PTR(-ENOMEM);

	err->cmd = kzalloc(len, GFP_KERNEL);
	if (!err->cmd) {
		kfree(err);
		return ERR_PTR(-ENOMEM);
	}

	return err;
}

static void free_tracing_log_err(struct tracing_log_err *err)
{
	kfree(err->cmd);
	kfree(err);
}

static struct tracing_log_err *get_tracing_log_err(struct trace_array *tr,
						   int len)
{
	struct tracing_log_err *err;
	char *cmd;

	if (tr->n_err_log_entries < TRACING_LOG_ERRS_MAX) {
		err = alloc_tracing_log_err(len);
		if (PTR_ERR(err) != -ENOMEM)
			tr->n_err_log_entries++;

		return err;
	}
	cmd = kzalloc(len, GFP_KERNEL);
	if (!cmd)
		return ERR_PTR(-ENOMEM);
	err = list_first_entry(&tr->err_log, struct tracing_log_err, list);
	kfree(err->cmd);
	err->cmd = cmd;
	list_del(&err->list);

	return err;
}

/**
 * err_pos - find the position of a string within a command for error careting
 * @cmd: The tracing command that caused the error
 * @str: The string to position the caret at within @cmd
 *
 * Finds the position of the first occurrence of @str within @cmd.  The
 * return value can be passed to tracing_log_err() for caret placement
 * within @cmd.
 *
 * Returns the index within @cmd of the first occurrence of @str or 0
 * if @str was not found.
 */
unsigned int err_pos(char *cmd, const char *str)
{
	char *found;

	if (WARN_ON(!strlen(cmd)))
		return 0;

	found = strstr(cmd, str);
	if (found)
		return found - cmd;

	return 0;
}

/**
 * tracing_log_err - write an error to the tracing error log
 * @tr: The associated trace array for the error (NULL for top level array)
 * @loc: A string describing where the error occurred
 * @cmd: The tracing command that caused the error
 * @errs: The array of loc-specific static error strings
 * @type: The index into errs[], which produces the specific static err string
 * @pos: The position the caret should be placed in the cmd
 *
 * Writes an error into tracing/error_log of the form:
 *
 * <loc>: error: <text>
 *   Command: <cmd>
 *              ^
 *
 * tracing/error_log is a small log file containing the last
 * TRACING_LOG_ERRS_MAX errors (8).  Memory for errors isn't allocated
 * unless there has been a tracing error, and the error log can be
 * cleared and have its memory freed by writing the empty string in
 * truncation mode to it i.e. echo > tracing/error_log.
 *
 * NOTE: the @errs array along with the @type param are used to
 * produce a static error string - this string is not copied and saved
 * when the error is logged - only a pointer to it is saved.  See
 * existing callers for examples of how static strings are typically
 * defined for use with tracing_log_err().
 */
void tracing_log_err(struct trace_array *tr,
		     const char *loc, const char *cmd,
		     const char **errs, u8 type, u16 pos)
{
	struct tracing_log_err *err;
	int len = 0;

	if (!tr)
		tr = &global_trace;

	len += sizeof(CMD_PREFIX) + 2 * sizeof("\n") + strlen(cmd) + 1;

	guard(mutex)(&tracing_err_log_lock);

	err = get_tracing_log_err(tr, len);
	if (PTR_ERR(err) == -ENOMEM)
		return;

	snprintf(err->loc, TRACING_LOG_LOC_MAX, "%s: error: ", loc);
	snprintf(err->cmd, len, "\n" CMD_PREFIX "%s\n", cmd);

	err->info.errs = errs;
	err->info.type = type;
	err->info.pos = pos;
	err->info.ts = local_clock();

	list_add_tail(&err->list, &tr->err_log);
}

static void clear_tracing_err_log(struct trace_array *tr)
{
	struct tracing_log_err *err, *next;

	mutex_lock(&tracing_err_log_lock);
	list_for_each_entry_safe(err, next, &tr->err_log, list) {
		list_del(&err->list);
		free_tracing_log_err(err);
	}

	tr->n_err_log_entries = 0;
	mutex_unlock(&tracing_err_log_lock);
}

static void *tracing_err_log_seq_start(struct seq_file *m, loff_t *pos)
{
	struct trace_array *tr = m->private;

	mutex_lock(&tracing_err_log_lock);

	return seq_list_start(&tr->err_log, *pos);
}

static void *tracing_err_log_seq_next(struct seq_file *m, void *v, loff_t *pos)
{
	struct trace_array *tr = m->private;

	return seq_list_next(v, &tr->err_log, pos);
}

static void tracing_err_log_seq_stop(struct seq_file *m, void *v)
{
	mutex_unlock(&tracing_err_log_lock);
}

static void tracing_err_log_show_pos(struct seq_file *m, u16 pos)
{
	u16 i;

	for (i = 0; i < sizeof(CMD_PREFIX) - 1; i++)
		seq_putc(m, ' ');
	for (i = 0; i < pos; i++)
		seq_putc(m, ' ');
	seq_puts(m, "^\n");
}

static int tracing_err_log_seq_show(struct seq_file *m, void *v)
{
	struct tracing_log_err *err = v;

	if (err) {
		const char *err_text = err->info.errs[err->info.type];
		u64 sec = err->info.ts;
		u32 nsec;

		nsec = do_div(sec, NSEC_PER_SEC);
		seq_printf(m, "[%5llu.%06u] %s%s", sec, nsec / 1000,
			   err->loc, err_text);
		seq_printf(m, "%s", err->cmd);
		tracing_err_log_show_pos(m, err->info.pos);
	}

	return 0;
}

static const struct seq_operations tracing_err_log_seq_ops = {
	.start  = tracing_err_log_seq_start,
	.next   = tracing_err_log_seq_next,
	.stop   = tracing_err_log_seq_stop,
	.show   = tracing_err_log_seq_show
};

static int tracing_err_log_open(struct inode *inode, struct file *file)
{
	struct trace_array *tr = inode->i_private;
	int ret = 0;

	ret = tracing_check_open_get_tr(tr);
	if (ret)
		return ret;

	/* If this file was opened for write, then erase contents */
	if ((file->f_mode & FMODE_WRITE) && (file->f_flags & O_TRUNC))
		clear_tracing_err_log(tr);

	if (file->f_mode & FMODE_READ) {
		ret = seq_open(file, &tracing_err_log_seq_ops);
		if (!ret) {
			struct seq_file *m = file->private_data;
			m->private = tr;
		} else {
			trace_array_put(tr);
		}
	}
	return ret;
}

static ssize_t tracing_err_log_write(struct file *file,
				     const char __user *buffer,
				     size_t count, loff_t *ppos)
{
	return count;
}

static int tracing_err_log_release(struct inode *inode, struct file *file)
{
	struct trace_array *tr = inode->i_private;

	trace_array_put(tr);

	if (file->f_mode & FMODE_READ)
		seq_release(inode, file);

	return 0;
}

static const struct file_operations tracing_err_log_fops = {
	.open           = tracing_err_log_open,
	.write		= tracing_err_log_write,
	.read           = seq_read,
	.llseek         = tracing_lseek,
	.release        = tracing_err_log_release,
};

static int tracing_buffers_open(struct inode *inode, struct file *filp)
{
	struct trace_array *tr = inode->i_private;
	struct ftrace_buffer_info *info;
	int ret;

	ret = tracing_check_open_get_tr(tr);
	if (ret)
		return ret;

	info = kvzalloc(sizeof(*info), GFP_KERNEL);
	if (!info) {
		trace_array_put(tr);
		return -ENOMEM;
	}

	mutex_lock(&trace_types_lock);

	info->iter.tr		= tr;
	info->iter.cpu_file	= tracing_get_cpu(inode);
	info->iter.trace	= tr->current_trace;
	info->iter.array_buffer = &tr->array_buffer;
	info->spare		= NULL;
	/* Force reading ring buffer for first read */
	info->read		= (unsigned int)-1;

	filp->private_data = info;

	tr->trace_ref++;

	mutex_unlock(&trace_types_lock);

	ret = nonseekable_open(inode, filp);
	if (ret < 0)
		trace_array_put(tr);

	return ret;
}

static __poll_t
tracing_buffers_poll(struct file *filp, poll_table *poll_table)
{
	struct ftrace_buffer_info *info = filp->private_data;
	struct trace_iterator *iter = &info->iter;

	return trace_poll(iter, filp, poll_table);
}

static ssize_t
tracing_buffers_read(struct file *filp, char __user *ubuf,
		     size_t count, loff_t *ppos)
{
	struct ftrace_buffer_info *info = filp->private_data;
	struct trace_iterator *iter = &info->iter;
	void *trace_data;
	int page_size;
	ssize_t ret = 0;
	ssize_t size;

	if (!count)
		return 0;

#ifdef CONFIG_TRACER_MAX_TRACE
	if (iter->snapshot && iter->tr->current_trace->use_max_tr)
		return -EBUSY;
#endif

	page_size = ring_buffer_subbuf_size_get(iter->array_buffer->buffer);

	/* Make sure the spare matches the current sub buffer size */
	if (info->spare) {
		if (page_size != info->spare_size) {
			ring_buffer_free_read_page(iter->array_buffer->buffer,
						   info->spare_cpu, info->spare);
			info->spare = NULL;
		}
	}

	if (!info->spare) {
		info->spare = ring_buffer_alloc_read_page(iter->array_buffer->buffer,
							  iter->cpu_file);
		if (IS_ERR(info->spare)) {
			ret = PTR_ERR(info->spare);
			info->spare = NULL;
		} else {
			info->spare_cpu = iter->cpu_file;
			info->spare_size = page_size;
		}
	}
	if (!info->spare)
		return ret;

	/* Do we have previous read data to read? */
	if (info->read < page_size)
		goto read;

 again:
	trace_access_lock(iter->cpu_file);
	ret = ring_buffer_read_page(iter->array_buffer->buffer,
				    info->spare,
				    count,
				    iter->cpu_file, 0);
	trace_access_unlock(iter->cpu_file);

	if (ret < 0) {
		if (trace_empty(iter) && !iter->closed) {
			if ((filp->f_flags & O_NONBLOCK))
				return -EAGAIN;

			ret = wait_on_pipe(iter, 0);
			if (ret)
				return ret;

			goto again;
		}
		return 0;
	}

	info->read = 0;
 read:
	size = page_size - info->read;
	if (size > count)
		size = count;
	trace_data = ring_buffer_read_page_data(info->spare);
	ret = copy_to_user(ubuf, trace_data + info->read, size);
	if (ret == size)
		return -EFAULT;

	size -= ret;

	*ppos += size;
	info->read += size;

	return size;
}

static int tracing_buffers_flush(struct file *file, fl_owner_t id)
{
	struct ftrace_buffer_info *info = file->private_data;
	struct trace_iterator *iter = &info->iter;

	iter->closed = true;
	/* Make sure the waiters see the new wait_index */
	(void)atomic_fetch_inc_release(&iter->wait_index);

	ring_buffer_wake_waiters(iter->array_buffer->buffer, iter->cpu_file);

	return 0;
}

static int tracing_buffers_release(struct inode *inode, struct file *file)
{
	struct ftrace_buffer_info *info = file->private_data;
	struct trace_iterator *iter = &info->iter;

	mutex_lock(&trace_types_lock);

	iter->tr->trace_ref--;

	__trace_array_put(iter->tr);

	if (info->spare)
		ring_buffer_free_read_page(iter->array_buffer->buffer,
					   info->spare_cpu, info->spare);
	kvfree(info);

	mutex_unlock(&trace_types_lock);

	return 0;
}

struct buffer_ref {
	struct trace_buffer	*buffer;
	void			*page;
	int			cpu;
	refcount_t		refcount;
};

static void buffer_ref_release(struct buffer_ref *ref)
{
	if (!refcount_dec_and_test(&ref->refcount))
		return;
	ring_buffer_free_read_page(ref->buffer, ref->cpu, ref->page);
	kfree(ref);
}

static void buffer_pipe_buf_release(struct pipe_inode_info *pipe,
				    struct pipe_buffer *buf)
{
	struct buffer_ref *ref = (struct buffer_ref *)buf->private;

	buffer_ref_release(ref);
	buf->private = 0;
}

static bool buffer_pipe_buf_get(struct pipe_inode_info *pipe,
				struct pipe_buffer *buf)
{
	struct buffer_ref *ref = (struct buffer_ref *)buf->private;

	if (refcount_read(&ref->refcount) > INT_MAX/2)
		return false;

	refcount_inc(&ref->refcount);
	return true;
}

/* Pipe buffer operations for a buffer. */
static const struct pipe_buf_operations buffer_pipe_buf_ops = {
	.release		= buffer_pipe_buf_release,
	.get			= buffer_pipe_buf_get,
};

/*
 * Callback from splice_to_pipe(), if we need to release some pages
 * at the end of the spd in case we error'ed out in filling the pipe.
 */
static void buffer_spd_release(struct splice_pipe_desc *spd, unsigned int i)
{
	struct buffer_ref *ref =
		(struct buffer_ref *)spd->partial[i].private;

	buffer_ref_release(ref);
	spd->partial[i].private = 0;
}

static ssize_t
tracing_buffers_splice_read(struct file *file, loff_t *ppos,
			    struct pipe_inode_info *pipe, size_t len,
			    unsigned int flags)
{
	struct ftrace_buffer_info *info = file->private_data;
	struct trace_iterator *iter = &info->iter;
	struct partial_page partial_def[PIPE_DEF_BUFFERS];
	struct page *pages_def[PIPE_DEF_BUFFERS];
	struct splice_pipe_desc spd = {
		.pages		= pages_def,
		.partial	= partial_def,
		.nr_pages_max	= PIPE_DEF_BUFFERS,
		.ops		= &buffer_pipe_buf_ops,
		.spd_release	= buffer_spd_release,
	};
	struct buffer_ref *ref;
	bool woken = false;
	int page_size;
	int entries, i;
	ssize_t ret = 0;

#ifdef CONFIG_TRACER_MAX_TRACE
	if (iter->snapshot && iter->tr->current_trace->use_max_tr)
		return -EBUSY;
#endif

	page_size = ring_buffer_subbuf_size_get(iter->array_buffer->buffer);
	if (*ppos & (page_size - 1))
		return -EINVAL;

	if (len & (page_size - 1)) {
		if (len < page_size)
			return -EINVAL;
		len &= (~(page_size - 1));
	}

	if (splice_grow_spd(pipe, &spd))
		return -ENOMEM;

 again:
	trace_access_lock(iter->cpu_file);
	entries = ring_buffer_entries_cpu(iter->array_buffer->buffer, iter->cpu_file);

	for (i = 0; i < spd.nr_pages_max && len && entries; i++, len -= page_size) {
		struct page *page;
		int r;

		ref = kzalloc(sizeof(*ref), GFP_KERNEL);
		if (!ref) {
			ret = -ENOMEM;
			break;
		}

		refcount_set(&ref->refcount, 1);
		ref->buffer = iter->array_buffer->buffer;
		ref->page = ring_buffer_alloc_read_page(ref->buffer, iter->cpu_file);
		if (IS_ERR(ref->page)) {
			ret = PTR_ERR(ref->page);
			ref->page = NULL;
			kfree(ref);
			break;
		}
		ref->cpu = iter->cpu_file;

		r = ring_buffer_read_page(ref->buffer, ref->page,
					  len, iter->cpu_file, 1);
		if (r < 0) {
			ring_buffer_free_read_page(ref->buffer, ref->cpu,
						   ref->page);
			kfree(ref);
			break;
		}

		page = virt_to_page(ring_buffer_read_page_data(ref->page));

		spd.pages[i] = page;
		spd.partial[i].len = page_size;
		spd.partial[i].offset = 0;
		spd.partial[i].private = (unsigned long)ref;
		spd.nr_pages++;
		*ppos += page_size;

		entries = ring_buffer_entries_cpu(iter->array_buffer->buffer, iter->cpu_file);
	}

	trace_access_unlock(iter->cpu_file);
	spd.nr_pages = i;

	/* did we read anything? */
	if (!spd.nr_pages) {

		if (ret)
			goto out;

		if (woken)
			goto out;

		ret = -EAGAIN;
		if ((file->f_flags & O_NONBLOCK) || (flags & SPLICE_F_NONBLOCK))
			goto out;

		ret = wait_on_pipe(iter, iter->snapshot ? 0 : iter->tr->buffer_percent);
		if (ret)
			goto out;

		/* No need to wait after waking up when tracing is off */
		if (!tracer_tracing_is_on(iter->tr))
			goto out;

		/* Iterate one more time to collect any new data then exit */
		woken = true;

		goto again;
	}

	ret = splice_to_pipe(pipe, &spd);
out:
	splice_shrink_spd(&spd);

	return ret;
}

static long tracing_buffers_ioctl(struct file *file, unsigned int cmd, unsigned long arg)
{
	struct ftrace_buffer_info *info = file->private_data;
	struct trace_iterator *iter = &info->iter;
	int err;

	if (cmd == TRACE_MMAP_IOCTL_GET_READER) {
		if (!(file->f_flags & O_NONBLOCK)) {
			err = ring_buffer_wait(iter->array_buffer->buffer,
					       iter->cpu_file,
					       iter->tr->buffer_percent,
					       NULL, NULL);
			if (err)
				return err;
		}

		return ring_buffer_map_get_reader(iter->array_buffer->buffer,
						  iter->cpu_file);
	} else if (cmd) {
		return -ENOTTY;
	}

	/*
	 * An ioctl call with cmd 0 to the ring buffer file will wake up all
	 * waiters
	 */
	mutex_lock(&trace_types_lock);

	/* Make sure the waiters see the new wait_index */
	(void)atomic_fetch_inc_release(&iter->wait_index);

	ring_buffer_wake_waiters(iter->array_buffer->buffer, iter->cpu_file);

	mutex_unlock(&trace_types_lock);
	return 0;
}

#ifdef CONFIG_TRACER_MAX_TRACE
static int get_snapshot_map(struct trace_array *tr)
{
	int err = 0;

	/*
	 * Called with mmap_lock held. lockdep would be unhappy if we would now
	 * take trace_types_lock. Instead use the specific
	 * snapshot_trigger_lock.
	 */
	spin_lock(&tr->snapshot_trigger_lock);

	if (tr->snapshot || tr->mapped == UINT_MAX)
		err = -EBUSY;
	else
		tr->mapped++;

	spin_unlock(&tr->snapshot_trigger_lock);

	/* Wait for update_max_tr() to observe iter->tr->mapped */
	if (tr->mapped == 1)
		synchronize_rcu();

	return err;

}
static void put_snapshot_map(struct trace_array *tr)
{
	spin_lock(&tr->snapshot_trigger_lock);
	if (!WARN_ON(!tr->mapped))
		tr->mapped--;
	spin_unlock(&tr->snapshot_trigger_lock);
}
#else
static inline int get_snapshot_map(struct trace_array *tr) { return 0; }
static inline void put_snapshot_map(struct trace_array *tr) { }
#endif

static void tracing_buffers_mmap_close(struct vm_area_struct *vma)
{
	struct ftrace_buffer_info *info = vma->vm_file->private_data;
	struct trace_iterator *iter = &info->iter;

	WARN_ON(ring_buffer_unmap(iter->array_buffer->buffer, iter->cpu_file));
	put_snapshot_map(iter->tr);
}

static const struct vm_operations_struct tracing_buffers_vmops = {
	.close		= tracing_buffers_mmap_close,
};

static int tracing_buffers_mmap(struct file *filp, struct vm_area_struct *vma)
{
	struct ftrace_buffer_info *info = filp->private_data;
	struct trace_iterator *iter = &info->iter;
	int ret = 0;

	/* Currently the boot mapped buffer is not supported for mmap */
	if (iter->tr->flags & TRACE_ARRAY_FL_BOOT)
		return -ENODEV;

	ret = get_snapshot_map(iter->tr);
	if (ret)
		return ret;

	ret = ring_buffer_map(iter->array_buffer->buffer, iter->cpu_file, vma);
	if (ret)
		put_snapshot_map(iter->tr);

	vma->vm_ops = &tracing_buffers_vmops;

	return ret;
}

static const struct file_operations tracing_buffers_fops = {
	.open		= tracing_buffers_open,
	.read		= tracing_buffers_read,
	.poll		= tracing_buffers_poll,
	.release	= tracing_buffers_release,
	.flush		= tracing_buffers_flush,
	.splice_read	= tracing_buffers_splice_read,
	.unlocked_ioctl = tracing_buffers_ioctl,
	.mmap		= tracing_buffers_mmap,
};

static ssize_t
tracing_stats_read(struct file *filp, char __user *ubuf,
		   size_t count, loff_t *ppos)
{
	struct inode *inode = file_inode(filp);
	struct trace_array *tr = inode->i_private;
	struct array_buffer *trace_buf = &tr->array_buffer;
	int cpu = tracing_get_cpu(inode);
	struct trace_seq *s;
	unsigned long cnt;
	unsigned long long t;
	unsigned long usec_rem;

	s = kmalloc(sizeof(*s), GFP_KERNEL);
	if (!s)
		return -ENOMEM;

	trace_seq_init(s);

	cnt = ring_buffer_entries_cpu(trace_buf->buffer, cpu);
	trace_seq_printf(s, "entries: %ld\n", cnt);

	cnt = ring_buffer_overrun_cpu(trace_buf->buffer, cpu);
	trace_seq_printf(s, "overrun: %ld\n", cnt);

	cnt = ring_buffer_commit_overrun_cpu(trace_buf->buffer, cpu);
	trace_seq_printf(s, "commit overrun: %ld\n", cnt);

	cnt = ring_buffer_bytes_cpu(trace_buf->buffer, cpu);
	trace_seq_printf(s, "bytes: %ld\n", cnt);

	if (trace_clocks[tr->clock_id].in_ns) {
		/* local or global for trace_clock */
		t = ns2usecs(ring_buffer_oldest_event_ts(trace_buf->buffer, cpu));
		usec_rem = do_div(t, USEC_PER_SEC);
		trace_seq_printf(s, "oldest event ts: %5llu.%06lu\n",
								t, usec_rem);

		t = ns2usecs(ring_buffer_time_stamp(trace_buf->buffer));
		usec_rem = do_div(t, USEC_PER_SEC);
		trace_seq_printf(s, "now ts: %5llu.%06lu\n", t, usec_rem);
	} else {
		/* counter or tsc mode for trace_clock */
		trace_seq_printf(s, "oldest event ts: %llu\n",
				ring_buffer_oldest_event_ts(trace_buf->buffer, cpu));

		trace_seq_printf(s, "now ts: %llu\n",
				ring_buffer_time_stamp(trace_buf->buffer));
	}

	cnt = ring_buffer_dropped_events_cpu(trace_buf->buffer, cpu);
	trace_seq_printf(s, "dropped events: %ld\n", cnt);

	cnt = ring_buffer_read_events_cpu(trace_buf->buffer, cpu);
	trace_seq_printf(s, "read events: %ld\n", cnt);

	count = simple_read_from_buffer(ubuf, count, ppos,
					s->buffer, trace_seq_used(s));

	kfree(s);

	return count;
}

static const struct file_operations tracing_stats_fops = {
	.open		= tracing_open_generic_tr,
	.read		= tracing_stats_read,
	.llseek		= generic_file_llseek,
	.release	= tracing_release_generic_tr,
};

#ifdef CONFIG_DYNAMIC_FTRACE

static ssize_t
tracing_read_dyn_info(struct file *filp, char __user *ubuf,
		  size_t cnt, loff_t *ppos)
{
	ssize_t ret;
	char *buf;
	int r;

	/* 512 should be plenty to hold the amount needed */
#define DYN_INFO_BUF_SIZE	512

	buf = kmalloc(DYN_INFO_BUF_SIZE, GFP_KERNEL);
	if (!buf)
		return -ENOMEM;

	r = scnprintf(buf, DYN_INFO_BUF_SIZE,
		      "%ld pages:%ld groups: %ld\n"
		      "ftrace boot update time = %llu (ns)\n"
		      "ftrace module total update time = %llu (ns)\n",
		      ftrace_update_tot_cnt,
		      ftrace_number_of_pages,
		      ftrace_number_of_groups,
		      ftrace_update_time,
		      ftrace_total_mod_time);

	ret = simple_read_from_buffer(ubuf, cnt, ppos, buf, r);
	kfree(buf);
	return ret;
}

static const struct file_operations tracing_dyn_info_fops = {
	.open		= tracing_open_generic,
	.read		= tracing_read_dyn_info,
	.llseek		= generic_file_llseek,
};
#endif /* CONFIG_DYNAMIC_FTRACE */

#if defined(CONFIG_TRACER_SNAPSHOT) && defined(CONFIG_DYNAMIC_FTRACE)
static void
ftrace_snapshot(unsigned long ip, unsigned long parent_ip,
		struct trace_array *tr, struct ftrace_probe_ops *ops,
		void *data)
{
	tracing_snapshot_instance(tr);
}

static void
ftrace_count_snapshot(unsigned long ip, unsigned long parent_ip,
		      struct trace_array *tr, struct ftrace_probe_ops *ops,
		      void *data)
{
	struct ftrace_func_mapper *mapper = data;
	long *count = NULL;

	if (mapper)
		count = (long *)ftrace_func_mapper_find_ip(mapper, ip);

	if (count) {

		if (*count <= 0)
			return;

		(*count)--;
	}

	tracing_snapshot_instance(tr);
}

static int
ftrace_snapshot_print(struct seq_file *m, unsigned long ip,
		      struct ftrace_probe_ops *ops, void *data)
{
	struct ftrace_func_mapper *mapper = data;
	long *count = NULL;

	seq_printf(m, "%ps:", (void *)ip);

	seq_puts(m, "snapshot");

	if (mapper)
		count = (long *)ftrace_func_mapper_find_ip(mapper, ip);

	if (count)
		seq_printf(m, ":count=%ld\n", *count);
	else
		seq_puts(m, ":unlimited\n");

	return 0;
}

static int
ftrace_snapshot_init(struct ftrace_probe_ops *ops, struct trace_array *tr,
		     unsigned long ip, void *init_data, void **data)
{
	struct ftrace_func_mapper *mapper = *data;

	if (!mapper) {
		mapper = allocate_ftrace_func_mapper();
		if (!mapper)
			return -ENOMEM;
		*data = mapper;
	}

	return ftrace_func_mapper_add_ip(mapper, ip, init_data);
}

static void
ftrace_snapshot_free(struct ftrace_probe_ops *ops, struct trace_array *tr,
		     unsigned long ip, void *data)
{
	struct ftrace_func_mapper *mapper = data;

	if (!ip) {
		if (!mapper)
			return;
		free_ftrace_func_mapper(mapper, NULL);
		return;
	}

	ftrace_func_mapper_remove_ip(mapper, ip);
}

static struct ftrace_probe_ops snapshot_probe_ops = {
	.func			= ftrace_snapshot,
	.print			= ftrace_snapshot_print,
};

static struct ftrace_probe_ops snapshot_count_probe_ops = {
	.func			= ftrace_count_snapshot,
	.print			= ftrace_snapshot_print,
	.init			= ftrace_snapshot_init,
	.free			= ftrace_snapshot_free,
};

static int
ftrace_trace_snapshot_callback(struct trace_array *tr, struct ftrace_hash *hash,
			       char *glob, char *cmd, char *param, int enable)
{
	struct ftrace_probe_ops *ops;
	void *count = (void *)-1;
	char *number;
	int ret;

	if (!tr)
		return -ENODEV;

	/* hash funcs only work with set_ftrace_filter */
	if (!enable)
		return -EINVAL;

	ops = param ? &snapshot_count_probe_ops :  &snapshot_probe_ops;

	if (glob[0] == '!') {
		ret = unregister_ftrace_function_probe_func(glob+1, tr, ops);
		if (!ret)
			tracing_disarm_snapshot(tr);

		return ret;
	}

	if (!param)
		goto out_reg;

	number = strsep(&param, ":");

	if (!strlen(number))
		goto out_reg;

	/*
	 * We use the callback data field (which is a pointer)
	 * as our counter.
	 */
	ret = kstrtoul(number, 0, (unsigned long *)&count);
	if (ret)
		return ret;

 out_reg:
	ret = tracing_arm_snapshot(tr);
	if (ret < 0)
		goto out;

	ret = register_ftrace_function_probe(glob, tr, ops, count);
	if (ret < 0)
		tracing_disarm_snapshot(tr);
 out:
	return ret < 0 ? ret : 0;
}

static struct ftrace_func_command ftrace_snapshot_cmd = {
	.name			= "snapshot",
	.func			= ftrace_trace_snapshot_callback,
};

static __init int register_snapshot_cmd(void)
{
	return register_ftrace_command(&ftrace_snapshot_cmd);
}
#else
static inline __init int register_snapshot_cmd(void) { return 0; }
#endif /* defined(CONFIG_TRACER_SNAPSHOT) && defined(CONFIG_DYNAMIC_FTRACE) */

static struct dentry *tracing_get_dentry(struct trace_array *tr)
{
	if (WARN_ON(!tr->dir))
		return ERR_PTR(-ENODEV);

	/* Top directory uses NULL as the parent */
	if (tr->flags & TRACE_ARRAY_FL_GLOBAL)
		return NULL;

	/* All sub buffers have a descriptor */
	return tr->dir;
}

static struct dentry *tracing_dentry_percpu(struct trace_array *tr, int cpu)
{
	struct dentry *d_tracer;

	if (tr->percpu_dir)
		return tr->percpu_dir;

	d_tracer = tracing_get_dentry(tr);
	if (IS_ERR(d_tracer))
		return NULL;

	tr->percpu_dir = tracefs_create_dir("per_cpu", d_tracer);

	MEM_FAIL(!tr->percpu_dir,
		  "Could not create tracefs directory 'per_cpu/%d'\n", cpu);

	return tr->percpu_dir;
}

static struct dentry *
trace_create_cpu_file(const char *name, umode_t mode, struct dentry *parent,
		      void *data, long cpu, const struct file_operations *fops)
{
	struct dentry *ret = trace_create_file(name, mode, parent, data, fops);

	if (ret) /* See tracing_get_cpu() */
		d_inode(ret)->i_cdev = (void *)(cpu + 1);
	return ret;
}

static void
tracing_init_tracefs_percpu(struct trace_array *tr, long cpu)
{
	struct dentry *d_percpu = tracing_dentry_percpu(tr, cpu);
	struct dentry *d_cpu;
	char cpu_dir[30]; /* 30 characters should be more than enough */

	if (!d_percpu)
		return;

	snprintf(cpu_dir, 30, "cpu%ld", cpu);
	d_cpu = tracefs_create_dir(cpu_dir, d_percpu);
	if (!d_cpu) {
		pr_warn("Could not create tracefs '%s' entry\n", cpu_dir);
		return;
	}

	/* per cpu trace_pipe */
	trace_create_cpu_file("trace_pipe", TRACE_MODE_READ, d_cpu,
				tr, cpu, &tracing_pipe_fops);

	/* per cpu trace */
	trace_create_cpu_file("trace", TRACE_MODE_WRITE, d_cpu,
				tr, cpu, &tracing_fops);

	trace_create_cpu_file("trace_pipe_raw", TRACE_MODE_READ, d_cpu,
				tr, cpu, &tracing_buffers_fops);

	trace_create_cpu_file("stats", TRACE_MODE_READ, d_cpu,
				tr, cpu, &tracing_stats_fops);

	trace_create_cpu_file("buffer_size_kb", TRACE_MODE_READ, d_cpu,
				tr, cpu, &tracing_entries_fops);

	if (tr->range_addr_start)
		trace_create_cpu_file("buffer_meta", TRACE_MODE_READ, d_cpu,
				      tr, cpu, &tracing_buffer_meta_fops);
#ifdef CONFIG_TRACER_SNAPSHOT
	if (!tr->range_addr_start) {
		trace_create_cpu_file("snapshot", TRACE_MODE_WRITE, d_cpu,
				      tr, cpu, &snapshot_fops);

		trace_create_cpu_file("snapshot_raw", TRACE_MODE_READ, d_cpu,
				      tr, cpu, &snapshot_raw_fops);
	}
#endif
}

#ifdef CONFIG_FTRACE_SELFTEST
/* Let selftest have access to static functions in this file */
#include "trace_selftest.c"
#endif

static ssize_t
trace_options_read(struct file *filp, char __user *ubuf, size_t cnt,
			loff_t *ppos)
{
	struct trace_option_dentry *topt = filp->private_data;
	char *buf;

	if (topt->flags->val & topt->opt->bit)
		buf = "1\n";
	else
		buf = "0\n";

	return simple_read_from_buffer(ubuf, cnt, ppos, buf, 2);
}

static ssize_t
trace_options_write(struct file *filp, const char __user *ubuf, size_t cnt,
			 loff_t *ppos)
{
	struct trace_option_dentry *topt = filp->private_data;
	unsigned long val;
	int ret;

	ret = kstrtoul_from_user(ubuf, cnt, 10, &val);
	if (ret)
		return ret;

	if (val != 0 && val != 1)
		return -EINVAL;

	if (!!(topt->flags->val & topt->opt->bit) != val) {
		mutex_lock(&trace_types_lock);
		ret = __set_tracer_option(topt->tr, topt->flags,
					  topt->opt, !val);
		mutex_unlock(&trace_types_lock);
		if (ret)
			return ret;
	}

	*ppos += cnt;

	return cnt;
}

static int tracing_open_options(struct inode *inode, struct file *filp)
{
	struct trace_option_dentry *topt = inode->i_private;
	int ret;

	ret = tracing_check_open_get_tr(topt->tr);
	if (ret)
		return ret;

	filp->private_data = inode->i_private;
	return 0;
}

static int tracing_release_options(struct inode *inode, struct file *file)
{
	struct trace_option_dentry *topt = file->private_data;

	trace_array_put(topt->tr);
	return 0;
}

static const struct file_operations trace_options_fops = {
	.open = tracing_open_options,
	.read = trace_options_read,
	.write = trace_options_write,
	.llseek	= generic_file_llseek,
	.release = tracing_release_options,
};

/*
 * In order to pass in both the trace_array descriptor as well as the index
 * to the flag that the trace option file represents, the trace_array
 * has a character array of trace_flags_index[], which holds the index
 * of the bit for the flag it represents. index[0] == 0, index[1] == 1, etc.
 * The address of this character array is passed to the flag option file
 * read/write callbacks.
 *
 * In order to extract both the index and the trace_array descriptor,
 * get_tr_index() uses the following algorithm.
 *
 *   idx = *ptr;
 *
 * As the pointer itself contains the address of the index (remember
 * index[1] == 1).
 *
 * Then to get the trace_array descriptor, by subtracting that index
 * from the ptr, we get to the start of the index itself.
 *
 *   ptr - idx == &index[0]
 *
 * Then a simple container_of() from that pointer gets us to the
 * trace_array descriptor.
 */
static void get_tr_index(void *data, struct trace_array **ptr,
			 unsigned int *pindex)
{
	*pindex = *(unsigned char *)data;

	*ptr = container_of(data - *pindex, struct trace_array,
			    trace_flags_index);
}

static ssize_t
trace_options_core_read(struct file *filp, char __user *ubuf, size_t cnt,
			loff_t *ppos)
{
	void *tr_index = filp->private_data;
	struct trace_array *tr;
	unsigned int index;
	char *buf;

	get_tr_index(tr_index, &tr, &index);

	if (tr->trace_flags & (1 << index))
		buf = "1\n";
	else
		buf = "0\n";

	return simple_read_from_buffer(ubuf, cnt, ppos, buf, 2);
}

static ssize_t
trace_options_core_write(struct file *filp, const char __user *ubuf, size_t cnt,
			 loff_t *ppos)
{
	void *tr_index = filp->private_data;
	struct trace_array *tr;
	unsigned int index;
	unsigned long val;
	int ret;

	get_tr_index(tr_index, &tr, &index);

	ret = kstrtoul_from_user(ubuf, cnt, 10, &val);
	if (ret)
		return ret;

	if (val != 0 && val != 1)
		return -EINVAL;

	mutex_lock(&event_mutex);
	mutex_lock(&trace_types_lock);
	ret = set_tracer_flag(tr, 1 << index, val);
	mutex_unlock(&trace_types_lock);
	mutex_unlock(&event_mutex);

	if (ret < 0)
		return ret;

	*ppos += cnt;

	return cnt;
}

static const struct file_operations trace_options_core_fops = {
	.open = tracing_open_generic,
	.read = trace_options_core_read,
	.write = trace_options_core_write,
	.llseek = generic_file_llseek,
};

struct dentry *trace_create_file(const char *name,
				 umode_t mode,
				 struct dentry *parent,
				 void *data,
				 const struct file_operations *fops)
{
	struct dentry *ret;

	ret = tracefs_create_file(name, mode, parent, data, fops);
	if (!ret)
		pr_warn("Could not create tracefs '%s' entry\n", name);

	return ret;
}


static struct dentry *trace_options_init_dentry(struct trace_array *tr)
{
	struct dentry *d_tracer;

	if (tr->options)
		return tr->options;

	d_tracer = tracing_get_dentry(tr);
	if (IS_ERR(d_tracer))
		return NULL;

	tr->options = tracefs_create_dir("options", d_tracer);
	if (!tr->options) {
		pr_warn("Could not create tracefs directory 'options'\n");
		return NULL;
	}

	return tr->options;
}

static void
create_trace_option_file(struct trace_array *tr,
			 struct trace_option_dentry *topt,
			 struct tracer_flags *flags,
			 struct tracer_opt *opt)
{
	struct dentry *t_options;

	t_options = trace_options_init_dentry(tr);
	if (!t_options)
		return;

	topt->flags = flags;
	topt->opt = opt;
	topt->tr = tr;

	topt->entry = trace_create_file(opt->name, TRACE_MODE_WRITE,
					t_options, topt, &trace_options_fops);

}

static void
create_trace_option_files(struct trace_array *tr, struct tracer *tracer)
{
	struct trace_option_dentry *topts;
	struct trace_options *tr_topts;
	struct tracer_flags *flags;
	struct tracer_opt *opts;
	int cnt;
	int i;

	if (!tracer)
		return;

	flags = tracer->flags;

	if (!flags || !flags->opts)
		return;

	/*
	 * If this is an instance, only create flags for tracers
	 * the instance may have.
	 */
	if (!trace_ok_for_array(tracer, tr))
		return;

	for (i = 0; i < tr->nr_topts; i++) {
		/* Make sure there's no duplicate flags. */
		if (WARN_ON_ONCE(tr->topts[i].tracer->flags == tracer->flags))
			return;
	}

	opts = flags->opts;

	for (cnt = 0; opts[cnt].name; cnt++)
		;

	topts = kcalloc(cnt + 1, sizeof(*topts), GFP_KERNEL);
	if (!topts)
		return;

	tr_topts = krealloc(tr->topts, sizeof(*tr->topts) * (tr->nr_topts + 1),
			    GFP_KERNEL);
	if (!tr_topts) {
		kfree(topts);
		return;
	}

	tr->topts = tr_topts;
	tr->topts[tr->nr_topts].tracer = tracer;
	tr->topts[tr->nr_topts].topts = topts;
	tr->nr_topts++;

	for (cnt = 0; opts[cnt].name; cnt++) {
		create_trace_option_file(tr, &topts[cnt], flags,
					 &opts[cnt]);
		MEM_FAIL(topts[cnt].entry == NULL,
			  "Failed to create trace option: %s",
			  opts[cnt].name);
	}
}

static struct dentry *
create_trace_option_core_file(struct trace_array *tr,
			      const char *option, long index)
{
	struct dentry *t_options;

	t_options = trace_options_init_dentry(tr);
	if (!t_options)
		return NULL;

	return trace_create_file(option, TRACE_MODE_WRITE, t_options,
				 (void *)&tr->trace_flags_index[index],
				 &trace_options_core_fops);
}

static void create_trace_options_dir(struct trace_array *tr)
{
	struct dentry *t_options;
	bool top_level = tr == &global_trace;
	int i;

	t_options = trace_options_init_dentry(tr);
	if (!t_options)
		return;

	for (i = 0; trace_options[i]; i++) {
		if (top_level ||
		    !((1 << i) & TOP_LEVEL_TRACE_FLAGS))
			create_trace_option_core_file(tr, trace_options[i], i);
	}
}

static ssize_t
rb_simple_read(struct file *filp, char __user *ubuf,
	       size_t cnt, loff_t *ppos)
{
	struct trace_array *tr = filp->private_data;
	char buf[64];
	int r;

	r = tracer_tracing_is_on(tr);
	r = sprintf(buf, "%d\n", r);

	return simple_read_from_buffer(ubuf, cnt, ppos, buf, r);
}

static ssize_t
rb_simple_write(struct file *filp, const char __user *ubuf,
		size_t cnt, loff_t *ppos)
{
	struct trace_array *tr = filp->private_data;
	struct trace_buffer *buffer = tr->array_buffer.buffer;
	unsigned long val;
	int ret;

	ret = kstrtoul_from_user(ubuf, cnt, 10, &val);
	if (ret)
		return ret;

	if (buffer) {
		mutex_lock(&trace_types_lock);
		if (!!val == tracer_tracing_is_on(tr)) {
			val = 0; /* do nothing */
		} else if (val) {
			tracer_tracing_on(tr);
			if (tr->current_trace->start)
				tr->current_trace->start(tr);
		} else {
			tracer_tracing_off(tr);
			if (tr->current_trace->stop)
				tr->current_trace->stop(tr);
			/* Wake up any waiters */
			ring_buffer_wake_waiters(buffer, RING_BUFFER_ALL_CPUS);
		}
		mutex_unlock(&trace_types_lock);
	}

	(*ppos)++;

	return cnt;
}

static const struct file_operations rb_simple_fops = {
	.open		= tracing_open_generic_tr,
	.read		= rb_simple_read,
	.write		= rb_simple_write,
	.release	= tracing_release_generic_tr,
	.llseek		= default_llseek,
};

static ssize_t
buffer_percent_read(struct file *filp, char __user *ubuf,
		    size_t cnt, loff_t *ppos)
{
	struct trace_array *tr = filp->private_data;
	char buf[64];
	int r;

	r = tr->buffer_percent;
	r = sprintf(buf, "%d\n", r);

	return simple_read_from_buffer(ubuf, cnt, ppos, buf, r);
}

static ssize_t
buffer_percent_write(struct file *filp, const char __user *ubuf,
		     size_t cnt, loff_t *ppos)
{
	struct trace_array *tr = filp->private_data;
	unsigned long val;
	int ret;

	ret = kstrtoul_from_user(ubuf, cnt, 10, &val);
	if (ret)
		return ret;

	if (val > 100)
		return -EINVAL;

	tr->buffer_percent = val;

	(*ppos)++;

	return cnt;
}

static const struct file_operations buffer_percent_fops = {
	.open		= tracing_open_generic_tr,
	.read		= buffer_percent_read,
	.write		= buffer_percent_write,
	.release	= tracing_release_generic_tr,
	.llseek		= default_llseek,
};

static ssize_t
buffer_subbuf_size_read(struct file *filp, char __user *ubuf, size_t cnt, loff_t *ppos)
{
	struct trace_array *tr = filp->private_data;
	size_t size;
	char buf[64];
	int order;
	int r;

	order = ring_buffer_subbuf_order_get(tr->array_buffer.buffer);
	size = (PAGE_SIZE << order) / 1024;

	r = sprintf(buf, "%zd\n", size);

	return simple_read_from_buffer(ubuf, cnt, ppos, buf, r);
}

static ssize_t
buffer_subbuf_size_write(struct file *filp, const char __user *ubuf,
			 size_t cnt, loff_t *ppos)
{
	struct trace_array *tr = filp->private_data;
	unsigned long val;
	int old_order;
	int order;
	int pages;
	int ret;

	ret = kstrtoul_from_user(ubuf, cnt, 10, &val);
	if (ret)
		return ret;

	val *= 1024; /* value passed in is in KB */

	pages = DIV_ROUND_UP(val, PAGE_SIZE);
	order = fls(pages - 1);

	/* limit between 1 and 128 system pages */
	if (order < 0 || order > 7)
		return -EINVAL;

	/* Do not allow tracing while changing the order of the ring buffer */
	tracing_stop_tr(tr);

	old_order = ring_buffer_subbuf_order_get(tr->array_buffer.buffer);
	if (old_order == order)
		goto out;

	ret = ring_buffer_subbuf_order_set(tr->array_buffer.buffer, order);
	if (ret)
		goto out;

#ifdef CONFIG_TRACER_MAX_TRACE

	if (!tr->allocated_snapshot)
		goto out_max;

	ret = ring_buffer_subbuf_order_set(tr->max_buffer.buffer, order);
	if (ret) {
		/* Put back the old order */
		cnt = ring_buffer_subbuf_order_set(tr->array_buffer.buffer, old_order);
		if (WARN_ON_ONCE(cnt)) {
			/*
			 * AARGH! We are left with different orders!
			 * The max buffer is our "snapshot" buffer.
			 * When a tracer needs a snapshot (one of the
			 * latency tracers), it swaps the max buffer
			 * with the saved snap shot. We succeeded to
			 * update the order of the main buffer, but failed to
			 * update the order of the max buffer. But when we tried
			 * to reset the main buffer to the original size, we
			 * failed there too. This is very unlikely to
			 * happen, but if it does, warn and kill all
			 * tracing.
			 */
			tracing_disabled = 1;
		}
		goto out;
	}
 out_max:
#endif
	(*ppos)++;
 out:
	if (ret)
		cnt = ret;
	tracing_start_tr(tr);
	return cnt;
}

static const struct file_operations buffer_subbuf_size_fops = {
	.open		= tracing_open_generic_tr,
	.read		= buffer_subbuf_size_read,
	.write		= buffer_subbuf_size_write,
	.release	= tracing_release_generic_tr,
	.llseek		= default_llseek,
};

static struct dentry *trace_instance_dir;

static void
init_tracer_tracefs(struct trace_array *tr, struct dentry *d_tracer);

#ifdef CONFIG_MODULES
static int make_mod_delta(struct module *mod, void *data)
{
	struct trace_module_delta *module_delta;
	struct trace_scratch *tscratch;
	struct trace_mod_entry *entry;
	struct trace_array *tr = data;
	int i;

	tscratch = tr->scratch;
	module_delta = READ_ONCE(tr->module_delta);
	for (i = 0; i < tscratch->nr_entries; i++) {
		entry = &tscratch->entries[i];
		if (strcmp(mod->name, entry->mod_name))
			continue;
		if (mod->state == MODULE_STATE_GOING)
			module_delta->delta[i] = 0;
		else
			module_delta->delta[i] = (unsigned long)mod->mem[MOD_TEXT].base
						 - entry->mod_addr;
		break;
	}
	return 0;
}
#else
static int make_mod_delta(struct module *mod, void *data)
{
	return 0;
}
#endif

static int mod_addr_comp(const void *a, const void *b, const void *data)
{
	const struct trace_mod_entry *e1 = a;
	const struct trace_mod_entry *e2 = b;

	return e1->mod_addr > e2->mod_addr ? 1 : -1;
}

static void setup_trace_scratch(struct trace_array *tr,
				struct trace_scratch *tscratch, unsigned int size)
{
	struct trace_module_delta *module_delta;
	struct trace_mod_entry *entry;
	int i, nr_entries;

	if (!tscratch)
		return;

	tr->scratch = tscratch;
	tr->scratch_size = size;

	if (tscratch->text_addr)
		tr->text_delta = (unsigned long)_text - tscratch->text_addr;

	if (struct_size(tscratch, entries, tscratch->nr_entries) > size)
		goto reset;

	/* Check if each module name is a valid string */
	for (i = 0; i < tscratch->nr_entries; i++) {
		int n;

		entry = &tscratch->entries[i];

		for (n = 0; n < MODULE_NAME_LEN; n++) {
			if (entry->mod_name[n] == '\0')
				break;
			if (!isprint(entry->mod_name[n]))
				goto reset;
		}
		if (n == MODULE_NAME_LEN)
			goto reset;
	}

	/* Sort the entries so that we can find appropriate module from address. */
	nr_entries = tscratch->nr_entries;
	sort_r(tscratch->entries, nr_entries, sizeof(struct trace_mod_entry),
	       mod_addr_comp, NULL, NULL);

	if (IS_ENABLED(CONFIG_MODULES)) {
		module_delta = kzalloc(struct_size(module_delta, delta, nr_entries), GFP_KERNEL);
		if (!module_delta) {
			pr_info("module_delta allocation failed. Not able to decode module address.");
			goto reset;
		}
		init_rcu_head(&module_delta->rcu);
	} else
		module_delta = NULL;
	WRITE_ONCE(tr->module_delta, module_delta);

	/* Scan modules to make text delta for modules. */
	module_for_each_mod(make_mod_delta, tr);
	return;
 reset:
	/* Invalid trace modules */
	memset(tscratch, 0, size);
}

static int
allocate_trace_buffer(struct trace_array *tr, struct array_buffer *buf, int size)
{
	enum ring_buffer_flags rb_flags;
	struct trace_scratch *tscratch;
	unsigned int scratch_size = 0;

	rb_flags = tr->trace_flags & TRACE_ITER_OVERWRITE ? RB_FL_OVERWRITE : 0;

	buf->tr = tr;

	if (tr->range_addr_start && tr->range_addr_size) {
		/* Add scratch buffer to handle 128 modules */
		buf->buffer = ring_buffer_alloc_range(size, rb_flags, 0,
						      tr->range_addr_start,
						      tr->range_addr_size,
						      struct_size(tscratch, entries, 128));

		tscratch = ring_buffer_meta_scratch(buf->buffer, &scratch_size);
		setup_trace_scratch(tr, tscratch, scratch_size);

		/*
		 * This is basically the same as a mapped buffer,
		 * with the same restrictions.
		 */
		tr->mapped++;
	} else {
		buf->buffer = ring_buffer_alloc(size, rb_flags);
	}
	if (!buf->buffer)
		return -ENOMEM;

	buf->data = alloc_percpu(struct trace_array_cpu);
	if (!buf->data) {
		ring_buffer_free(buf->buffer);
		buf->buffer = NULL;
		return -ENOMEM;
	}

	/* Allocate the first page for all buffers */
	set_buffer_entries(&tr->array_buffer,
			   ring_buffer_size(tr->array_buffer.buffer, 0));

	return 0;
}

static void free_trace_buffer(struct array_buffer *buf)
{
	if (buf->buffer) {
		ring_buffer_free(buf->buffer);
		buf->buffer = NULL;
		free_percpu(buf->data);
		buf->data = NULL;
	}
}

static int allocate_trace_buffers(struct trace_array *tr, int size)
{
	int ret;

	ret = allocate_trace_buffer(tr, &tr->array_buffer, size);
	if (ret)
		return ret;

#ifdef CONFIG_TRACER_MAX_TRACE
	/* Fix mapped buffer trace arrays do not have snapshot buffers */
	if (tr->range_addr_start)
		return 0;

	ret = allocate_trace_buffer(tr, &tr->max_buffer,
				    allocate_snapshot ? size : 1);
	if (MEM_FAIL(ret, "Failed to allocate trace buffer\n")) {
		free_trace_buffer(&tr->array_buffer);
		return -ENOMEM;
	}
	tr->allocated_snapshot = allocate_snapshot;

	allocate_snapshot = false;
#endif

	return 0;
}

static void free_trace_buffers(struct trace_array *tr)
{
	if (!tr)
		return;

	free_trace_buffer(&tr->array_buffer);

#ifdef CONFIG_TRACER_MAX_TRACE
	free_trace_buffer(&tr->max_buffer);
#endif

	if (tr->range_addr_start)
		vunmap((void *)tr->range_addr_start);
}

static void init_trace_flags_index(struct trace_array *tr)
{
	int i;

	/* Used by the trace options files */
	for (i = 0; i < TRACE_FLAGS_MAX_SIZE; i++)
		tr->trace_flags_index[i] = i;
}

static void __update_tracer_options(struct trace_array *tr)
{
	struct tracer *t;

	for (t = trace_types; t; t = t->next)
		add_tracer_options(tr, t);
}

static void update_tracer_options(struct trace_array *tr)
{
	mutex_lock(&trace_types_lock);
	tracer_options_updated = true;
	__update_tracer_options(tr);
	mutex_unlock(&trace_types_lock);
}

/* Must have trace_types_lock held */
struct trace_array *trace_array_find(const char *instance)
{
	struct trace_array *tr, *found = NULL;

	list_for_each_entry(tr, &ftrace_trace_arrays, list) {
		if (tr->name && strcmp(tr->name, instance) == 0) {
			found = tr;
			break;
		}
	}

	return found;
}

struct trace_array *trace_array_find_get(const char *instance)
{
	struct trace_array *tr;

	mutex_lock(&trace_types_lock);
	tr = trace_array_find(instance);
	if (tr)
		tr->ref++;
	mutex_unlock(&trace_types_lock);

	return tr;
}

static int trace_array_create_dir(struct trace_array *tr)
{
	int ret;

	tr->dir = tracefs_create_dir(tr->name, trace_instance_dir);
	if (!tr->dir)
		return -EINVAL;

	ret = event_trace_add_tracer(tr->dir, tr);
	if (ret) {
		tracefs_remove(tr->dir);
		return ret;
	}

	init_tracer_tracefs(tr, tr->dir);
	__update_tracer_options(tr);

	return ret;
}

static struct trace_array *
trace_array_create_systems(const char *name, const char *systems,
			   unsigned long range_addr_start,
			   unsigned long range_addr_size)
{
	struct trace_array *tr;
	int ret;

	ret = -ENOMEM;
	tr = kzalloc(sizeof(*tr), GFP_KERNEL);
	if (!tr)
		return ERR_PTR(ret);

	tr->name = kstrdup(name, GFP_KERNEL);
	if (!tr->name)
		goto out_free_tr;

	if (!alloc_cpumask_var(&tr->tracing_cpumask, GFP_KERNEL))
		goto out_free_tr;

	if (!zalloc_cpumask_var(&tr->pipe_cpumask, GFP_KERNEL))
		goto out_free_tr;

	if (systems) {
		tr->system_names = kstrdup_const(systems, GFP_KERNEL);
		if (!tr->system_names)
			goto out_free_tr;
	}

	/* Only for boot up memory mapped ring buffers */
	tr->range_addr_start = range_addr_start;
	tr->range_addr_size = range_addr_size;

	tr->trace_flags = global_trace.trace_flags & ~ZEROED_TRACE_FLAGS;

	cpumask_copy(tr->tracing_cpumask, cpu_all_mask);

	raw_spin_lock_init(&tr->start_lock);

	tr->max_lock = (arch_spinlock_t)__ARCH_SPIN_LOCK_UNLOCKED;
#ifdef CONFIG_TRACER_MAX_TRACE
	spin_lock_init(&tr->snapshot_trigger_lock);
#endif
	tr->current_trace = &nop_trace;

	INIT_LIST_HEAD(&tr->systems);
	INIT_LIST_HEAD(&tr->events);
	INIT_LIST_HEAD(&tr->hist_vars);
	INIT_LIST_HEAD(&tr->err_log);

#ifdef CONFIG_MODULES
	INIT_LIST_HEAD(&tr->mod_events);
#endif

	if (allocate_trace_buffers(tr, trace_buf_size) < 0)
		goto out_free_tr;

	/* The ring buffer is defaultly expanded */
	trace_set_ring_buffer_expanded(tr);

	if (ftrace_allocate_ftrace_ops(tr) < 0)
		goto out_free_tr;

	ftrace_init_trace_array(tr);

	init_trace_flags_index(tr);

	if (trace_instance_dir) {
		ret = trace_array_create_dir(tr);
		if (ret)
			goto out_free_tr;
	} else
		__trace_early_add_events(tr);

	list_add(&tr->list, &ftrace_trace_arrays);

	tr->ref++;

	return tr;

 out_free_tr:
	ftrace_free_ftrace_ops(tr);
	free_trace_buffers(tr);
	free_cpumask_var(tr->pipe_cpumask);
	free_cpumask_var(tr->tracing_cpumask);
	kfree_const(tr->system_names);
	kfree(tr->range_name);
	kfree(tr->name);
	kfree(tr);

	return ERR_PTR(ret);
}

static struct trace_array *trace_array_create(const char *name)
{
	return trace_array_create_systems(name, NULL, 0, 0);
}

static int instance_mkdir(const char *name)
{
	struct trace_array *tr;
	int ret;

	guard(mutex)(&event_mutex);
	guard(mutex)(&trace_types_lock);

	ret = -EEXIST;
	if (trace_array_find(name))
		return -EEXIST;

	tr = trace_array_create(name);

	ret = PTR_ERR_OR_ZERO(tr);

	return ret;
}

static u64 map_pages(u64 start, u64 size)
{
	struct page **pages;
	phys_addr_t page_start;
	unsigned int page_count;
	unsigned int i;
	void *vaddr;

	page_count = DIV_ROUND_UP(size, PAGE_SIZE);

	page_start = start;
	pages = kmalloc_array(page_count, sizeof(struct page *), GFP_KERNEL);
	if (!pages)
		return 0;

	for (i = 0; i < page_count; i++) {
		phys_addr_t addr = page_start + i * PAGE_SIZE;
		pages[i] = pfn_to_page(addr >> PAGE_SHIFT);
	}
	vaddr = vmap(pages, page_count, VM_MAP, PAGE_KERNEL);
	kfree(pages);

	return (u64)(unsigned long)vaddr;
}

/**
 * trace_array_get_by_name - Create/Lookup a trace array, given its name.
 * @name: The name of the trace array to be looked up/created.
 * @systems: A list of systems to create event directories for (NULL for all)
 *
 * Returns pointer to trace array with given name.
 * NULL, if it cannot be created.
 *
 * NOTE: This function increments the reference counter associated with the
 * trace array returned. This makes sure it cannot be freed while in use.
 * Use trace_array_put() once the trace array is no longer needed.
 * If the trace_array is to be freed, trace_array_destroy() needs to
 * be called after the trace_array_put(), or simply let user space delete
 * it from the tracefs instances directory. But until the
 * trace_array_put() is called, user space can not delete it.
 *
 */
struct trace_array *trace_array_get_by_name(const char *name, const char *systems)
{
	struct trace_array *tr;

	guard(mutex)(&event_mutex);
	guard(mutex)(&trace_types_lock);

	list_for_each_entry(tr, &ftrace_trace_arrays, list) {
		if (tr->name && strcmp(tr->name, name) == 0) {
			tr->ref++;
			return tr;
		}
	}

	tr = trace_array_create_systems(name, systems, 0, 0);

	if (IS_ERR(tr))
		tr = NULL;
	else
		tr->ref++;

	return tr;
}
EXPORT_SYMBOL_GPL(trace_array_get_by_name);

static int __remove_instance(struct trace_array *tr)
{
	int i;

	/* Reference counter for a newly created trace array = 1. */
	if (tr->ref > 1 || (tr->current_trace && tr->trace_ref))
		return -EBUSY;

	list_del(&tr->list);

	/* Disable all the flags that were enabled coming in */
	for (i = 0; i < TRACE_FLAGS_MAX_SIZE; i++) {
		if ((1 << i) & ZEROED_TRACE_FLAGS)
			set_tracer_flag(tr, 1 << i, 0);
	}

	if (printk_trace == tr)
		update_printk_trace(&global_trace);

	tracing_set_nop(tr);
	clear_ftrace_function_probes(tr);
	event_trace_del_tracer(tr);
	ftrace_clear_pids(tr);
	ftrace_destroy_function_files(tr);
	tracefs_remove(tr->dir);
	free_percpu(tr->last_func_repeats);
	free_trace_buffers(tr);
	clear_tracing_err_log(tr);

	if (tr->range_name) {
		reserve_mem_release_by_name(tr->range_name);
		kfree(tr->range_name);
	}

	for (i = 0; i < tr->nr_topts; i++) {
		kfree(tr->topts[i].topts);
	}
	kfree(tr->topts);

	free_cpumask_var(tr->pipe_cpumask);
	free_cpumask_var(tr->tracing_cpumask);
	kfree_const(tr->system_names);
	kfree(tr->name);
	kfree(tr);

	return 0;
}

int trace_array_destroy(struct trace_array *this_tr)
{
	struct trace_array *tr;

	if (!this_tr)
		return -EINVAL;

	guard(mutex)(&event_mutex);
	guard(mutex)(&trace_types_lock);


	/* Making sure trace array exists before destroying it. */
	list_for_each_entry(tr, &ftrace_trace_arrays, list) {
		if (tr == this_tr)
			return __remove_instance(tr);
	}

	return -ENODEV;
}
EXPORT_SYMBOL_GPL(trace_array_destroy);

static int instance_rmdir(const char *name)
{
	struct trace_array *tr;

	guard(mutex)(&event_mutex);
	guard(mutex)(&trace_types_lock);

	tr = trace_array_find(name);
	if (!tr)
		return -ENODEV;

	return __remove_instance(tr);
}

static __init void create_trace_instances(struct dentry *d_tracer)
{
	struct trace_array *tr;

	trace_instance_dir = tracefs_create_instance_dir("instances", d_tracer,
							 instance_mkdir,
							 instance_rmdir);
	if (MEM_FAIL(!trace_instance_dir, "Failed to create instances directory\n"))
		return;

	guard(mutex)(&event_mutex);
	guard(mutex)(&trace_types_lock);

	list_for_each_entry(tr, &ftrace_trace_arrays, list) {
		if (!tr->name)
			continue;
		if (MEM_FAIL(trace_array_create_dir(tr) < 0,
			     "Failed to create instance directory\n"))
			return;
	}
}

static void
init_tracer_tracefs(struct trace_array *tr, struct dentry *d_tracer)
{
	int cpu;

	trace_create_file("available_tracers", TRACE_MODE_READ, d_tracer,
			tr, &show_traces_fops);

	trace_create_file("current_tracer", TRACE_MODE_WRITE, d_tracer,
			tr, &set_tracer_fops);

	trace_create_file("tracing_cpumask", TRACE_MODE_WRITE, d_tracer,
			  tr, &tracing_cpumask_fops);

	trace_create_file("trace_options", TRACE_MODE_WRITE, d_tracer,
			  tr, &tracing_iter_fops);

	trace_create_file("trace", TRACE_MODE_WRITE, d_tracer,
			  tr, &tracing_fops);

	trace_create_file("trace_pipe", TRACE_MODE_READ, d_tracer,
			  tr, &tracing_pipe_fops);

	trace_create_file("buffer_size_kb", TRACE_MODE_WRITE, d_tracer,
			  tr, &tracing_entries_fops);

	trace_create_file("buffer_total_size_kb", TRACE_MODE_READ, d_tracer,
			  tr, &tracing_total_entries_fops);

	trace_create_file("free_buffer", 0200, d_tracer,
			  tr, &tracing_free_buffer_fops);

	trace_create_file("trace_marker", 0220, d_tracer,
			  tr, &tracing_mark_fops);

	tr->trace_marker_file = __find_event_file(tr, "ftrace", "print");

	trace_create_file("trace_marker_raw", 0220, d_tracer,
			  tr, &tracing_mark_raw_fops);

	trace_create_file("trace_clock", TRACE_MODE_WRITE, d_tracer, tr,
			  &trace_clock_fops);

	trace_create_file("tracing_on", TRACE_MODE_WRITE, d_tracer,
			  tr, &rb_simple_fops);

	trace_create_file("timestamp_mode", TRACE_MODE_READ, d_tracer, tr,
			  &trace_time_stamp_mode_fops);

	tr->buffer_percent = 50;

	trace_create_file("buffer_percent", TRACE_MODE_WRITE, d_tracer,
			tr, &buffer_percent_fops);

	trace_create_file("buffer_subbuf_size_kb", TRACE_MODE_WRITE, d_tracer,
			  tr, &buffer_subbuf_size_fops);

	create_trace_options_dir(tr);

#ifdef CONFIG_TRACER_MAX_TRACE
	trace_create_maxlat_file(tr, d_tracer);
#endif

	if (ftrace_create_function_files(tr, d_tracer))
		MEM_FAIL(1, "Could not allocate function filter files");

	if (tr->range_addr_start) {
		trace_create_file("last_boot_info", TRACE_MODE_READ, d_tracer,
				  tr, &last_boot_fops);
#ifdef CONFIG_TRACER_SNAPSHOT
	} else {
		trace_create_file("snapshot", TRACE_MODE_WRITE, d_tracer,
				  tr, &snapshot_fops);
#endif
	}

	trace_create_file("error_log", TRACE_MODE_WRITE, d_tracer,
			  tr, &tracing_err_log_fops);

	for_each_tracing_cpu(cpu)
		tracing_init_tracefs_percpu(tr, cpu);

	ftrace_init_tracefs(tr, d_tracer);
}

static struct vfsmount *trace_automount(struct dentry *mntpt, void *ingore)
{
	struct vfsmount *mnt;
	struct file_system_type *type;

	/*
	 * To maintain backward compatibility for tools that mount
	 * debugfs to get to the tracing facility, tracefs is automatically
	 * mounted to the debugfs/tracing directory.
	 */
	type = get_fs_type("tracefs");
	if (!type)
		return NULL;
	mnt = vfs_submount(mntpt, type, "tracefs", NULL);
	put_filesystem(type);
	if (IS_ERR(mnt))
		return NULL;
	mntget(mnt);

	return mnt;
}

/**
 * tracing_init_dentry - initialize top level trace array
 *
 * This is called when creating files or directories in the tracing
 * directory. It is called via fs_initcall() by any of the boot up code
 * and expects to return the dentry of the top level tracing directory.
 */
int tracing_init_dentry(void)
{
	struct trace_array *tr = &global_trace;

	if (security_locked_down(LOCKDOWN_TRACEFS)) {
		pr_warn("Tracing disabled due to lockdown\n");
		return -EPERM;
	}

	/* The top level trace array uses  NULL as parent */
	if (tr->dir)
		return 0;

	if (WARN_ON(!tracefs_initialized()))
		return -ENODEV;

	/*
	 * As there may still be users that expect the tracing
	 * files to exist in debugfs/tracing, we must automount
	 * the tracefs file system there, so older tools still
	 * work with the newer kernel.
	 */
	tr->dir = debugfs_create_automount("tracing", NULL,
					   trace_automount, NULL);

	return 0;
}

extern struct trace_eval_map *__start_ftrace_eval_maps[];
extern struct trace_eval_map *__stop_ftrace_eval_maps[];

static struct workqueue_struct *eval_map_wq __initdata;
static struct work_struct eval_map_work __initdata;
static struct work_struct tracerfs_init_work __initdata;

static void __init eval_map_work_func(struct work_struct *work)
{
	int len;

	len = __stop_ftrace_eval_maps - __start_ftrace_eval_maps;
	trace_insert_eval_map(NULL, __start_ftrace_eval_maps, len);
}

static int __init trace_eval_init(void)
{
	INIT_WORK(&eval_map_work, eval_map_work_func);

	eval_map_wq = alloc_workqueue("eval_map_wq", WQ_UNBOUND, 0);
	if (!eval_map_wq) {
		pr_err("Unable to allocate eval_map_wq\n");
		/* Do work here */
		eval_map_work_func(&eval_map_work);
		return -ENOMEM;
	}

	queue_work(eval_map_wq, &eval_map_work);
	return 0;
}

subsys_initcall(trace_eval_init);

static int __init trace_eval_sync(void)
{
	/* Make sure the eval map updates are finished */
	if (eval_map_wq)
		destroy_workqueue(eval_map_wq);
	return 0;
}

late_initcall_sync(trace_eval_sync);


#ifdef CONFIG_MODULES

bool module_exists(const char *module)
{
	/* All modules have the symbol __this_module */
	static const char this_mod[] = "__this_module";
	char modname[MAX_PARAM_PREFIX_LEN + sizeof(this_mod) + 2];
	unsigned long val;
	int n;

	n = snprintf(modname, sizeof(modname), "%s:%s", module, this_mod);

	if (n > sizeof(modname) - 1)
		return false;

	val = module_kallsyms_lookup_name(modname);
	return val != 0;
}

static void trace_module_add_evals(struct module *mod)
{
	if (!mod->num_trace_evals)
		return;

	/*
	 * Modules with bad taint do not have events created, do
	 * not bother with enums either.
	 */
	if (trace_module_has_bad_taint(mod))
		return;

	trace_insert_eval_map(mod, mod->trace_evals, mod->num_trace_evals);
}

#ifdef CONFIG_TRACE_EVAL_MAP_FILE
static void trace_module_remove_evals(struct module *mod)
{
	union trace_eval_map_item *map;
	union trace_eval_map_item **last = &trace_eval_maps;

	if (!mod->num_trace_evals)
		return;

	guard(mutex)(&trace_eval_mutex);

	map = trace_eval_maps;

	while (map) {
		if (map->head.mod == mod)
			break;
		map = trace_eval_jmp_to_tail(map);
		last = &map->tail.next;
		map = map->tail.next;
	}
	if (!map)
		return;

	*last = trace_eval_jmp_to_tail(map)->tail.next;
	kfree(map);
}
#else
static inline void trace_module_remove_evals(struct module *mod) { }
#endif /* CONFIG_TRACE_EVAL_MAP_FILE */

static void trace_module_record(struct module *mod, bool add)
{
	struct trace_array *tr;
	unsigned long flags;

	list_for_each_entry(tr, &ftrace_trace_arrays, list) {
		flags = tr->flags & (TRACE_ARRAY_FL_BOOT | TRACE_ARRAY_FL_LAST_BOOT);
		/* Update any persistent trace array that has already been started */
		if (flags == TRACE_ARRAY_FL_BOOT && add) {
			guard(mutex)(&scratch_mutex);
			save_mod(mod, tr);
		} else if (flags & TRACE_ARRAY_FL_LAST_BOOT) {
			/* Update delta if the module loaded in previous boot */
			make_mod_delta(mod, tr);
		}
	}
}

static int trace_module_notify(struct notifier_block *self,
			       unsigned long val, void *data)
{
	struct module *mod = data;

	switch (val) {
	case MODULE_STATE_COMING:
		trace_module_add_evals(mod);
		trace_module_record(mod, true);
		break;
	case MODULE_STATE_GOING:
		trace_module_remove_evals(mod);
		trace_module_record(mod, false);
		break;
	}

	return NOTIFY_OK;
}

static struct notifier_block trace_module_nb = {
	.notifier_call = trace_module_notify,
	.priority = 0,
};
#endif /* CONFIG_MODULES */

static __init void tracer_init_tracefs_work_func(struct work_struct *work)
{

	event_trace_init();

	init_tracer_tracefs(&global_trace, NULL);
	ftrace_init_tracefs_toplevel(&global_trace, NULL);

	trace_create_file("tracing_thresh", TRACE_MODE_WRITE, NULL,
			&global_trace, &tracing_thresh_fops);

	trace_create_file("README", TRACE_MODE_READ, NULL,
			NULL, &tracing_readme_fops);

	trace_create_file("saved_cmdlines", TRACE_MODE_READ, NULL,
			NULL, &tracing_saved_cmdlines_fops);

	trace_create_file("saved_cmdlines_size", TRACE_MODE_WRITE, NULL,
			  NULL, &tracing_saved_cmdlines_size_fops);

	trace_create_file("saved_tgids", TRACE_MODE_READ, NULL,
			NULL, &tracing_saved_tgids_fops);

	trace_create_eval_file(NULL);

#ifdef CONFIG_MODULES
	register_module_notifier(&trace_module_nb);
#endif

#ifdef CONFIG_DYNAMIC_FTRACE
	trace_create_file("dyn_ftrace_total_info", TRACE_MODE_READ, NULL,
			NULL, &tracing_dyn_info_fops);
#endif

	create_trace_instances(NULL);

	update_tracer_options(&global_trace);
}

static __init int tracer_init_tracefs(void)
{
	int ret;

	trace_access_lock_init();

	ret = tracing_init_dentry();
	if (ret)
		return 0;

	if (eval_map_wq) {
		INIT_WORK(&tracerfs_init_work, tracer_init_tracefs_work_func);
		queue_work(eval_map_wq, &tracerfs_init_work);
	} else {
		tracer_init_tracefs_work_func(NULL);
	}

	rv_init_interface();

	return 0;
}

fs_initcall(tracer_init_tracefs);

static int trace_die_panic_handler(struct notifier_block *self,
				unsigned long ev, void *unused);

static struct notifier_block trace_panic_notifier = {
	.notifier_call = trace_die_panic_handler,
	.priority = INT_MAX - 1,
};

static struct notifier_block trace_die_notifier = {
	.notifier_call = trace_die_panic_handler,
	.priority = INT_MAX - 1,
};

/*
 * The idea is to execute the following die/panic callback early, in order
 * to avoid showing irrelevant information in the trace (like other panic
 * notifier functions); we are the 2nd to run, after hung_task/rcu_stall
 * warnings get disabled (to prevent potential log flooding).
 */
static int trace_die_panic_handler(struct notifier_block *self,
				unsigned long ev, void *unused)
{
	if (!ftrace_dump_on_oops_enabled())
		return NOTIFY_DONE;

	/* The die notifier requires DIE_OOPS to trigger */
	if (self == &trace_die_notifier && ev != DIE_OOPS)
		return NOTIFY_DONE;

	ftrace_dump(DUMP_PARAM);

	return NOTIFY_DONE;
}

/*
 * printk is set to max of 1024, we really don't need it that big.
 * Nothing should be printing 1000 characters anyway.
 */
#define TRACE_MAX_PRINT		1000

/*
 * Define here KERN_TRACE so that we have one place to modify
 * it if we decide to change what log level the ftrace dump
 * should be at.
 */
#define KERN_TRACE		KERN_EMERG

void
trace_printk_seq(struct trace_seq *s)
{
	/* Probably should print a warning here. */
	if (s->seq.len >= TRACE_MAX_PRINT)
		s->seq.len = TRACE_MAX_PRINT;

	/*
	 * More paranoid code. Although the buffer size is set to
	 * PAGE_SIZE, and TRACE_MAX_PRINT is 1000, this is just
	 * an extra layer of protection.
	 */
	if (WARN_ON_ONCE(s->seq.len >= s->seq.size))
		s->seq.len = s->seq.size - 1;

	/* should be zero ended, but we are paranoid. */
	s->buffer[s->seq.len] = 0;

	printk(KERN_TRACE "%s", s->buffer);

	trace_seq_init(s);
}

static void trace_init_iter(struct trace_iterator *iter, struct trace_array *tr)
{
	iter->tr = tr;
	iter->trace = iter->tr->current_trace;
	iter->cpu_file = RING_BUFFER_ALL_CPUS;
	iter->array_buffer = &tr->array_buffer;

	if (iter->trace && iter->trace->open)
		iter->trace->open(iter);

	/* Annotate start of buffers if we had overruns */
	if (ring_buffer_overruns(iter->array_buffer->buffer))
		iter->iter_flags |= TRACE_FILE_ANNOTATE;

	/* Output in nanoseconds only if we are using a clock in nanoseconds. */
	if (trace_clocks[iter->tr->clock_id].in_ns)
		iter->iter_flags |= TRACE_FILE_TIME_IN_NS;

	/* Can not use kmalloc for iter.temp and iter.fmt */
	iter->temp = static_temp_buf;
	iter->temp_size = STATIC_TEMP_BUF_SIZE;
	iter->fmt = static_fmt_buf;
	iter->fmt_size = STATIC_FMT_BUF_SIZE;
}

void trace_init_global_iter(struct trace_iterator *iter)
{
	trace_init_iter(iter, &global_trace);
}

static void ftrace_dump_one(struct trace_array *tr, enum ftrace_dump_mode dump_mode)
{
	/* use static because iter can be a bit big for the stack */
	static struct trace_iterator iter;
	unsigned int old_userobj;
	unsigned long flags;
	int cnt = 0, cpu;

	/*
	 * Always turn off tracing when we dump.
	 * We don't need to show trace output of what happens
	 * between multiple crashes.
	 *
	 * If the user does a sysrq-z, then they can re-enable
	 * tracing with echo 1 > tracing_on.
	 */
	tracer_tracing_off(tr);

	local_irq_save(flags);

	/* Simulate the iterator */
	trace_init_iter(&iter, tr);

	for_each_tracing_cpu(cpu) {
		atomic_inc(&per_cpu_ptr(iter.array_buffer->data, cpu)->disabled);
	}

	old_userobj = tr->trace_flags & TRACE_ITER_SYM_USEROBJ;

	/* don't look at user memory in panic mode */
	tr->trace_flags &= ~TRACE_ITER_SYM_USEROBJ;

	if (dump_mode == DUMP_ORIG)
		iter.cpu_file = raw_smp_processor_id();
	else
		iter.cpu_file = RING_BUFFER_ALL_CPUS;

	if (tr == &global_trace)
		printk(KERN_TRACE "Dumping ftrace buffer:\n");
	else
		printk(KERN_TRACE "Dumping ftrace instance %s buffer:\n", tr->name);

	/* Did function tracer already get disabled? */
	if (ftrace_is_dead()) {
		printk("# WARNING: FUNCTION TRACING IS CORRUPTED\n");
		printk("#          MAY BE MISSING FUNCTION EVENTS\n");
	}

	/*
	 * We need to stop all tracing on all CPUS to read
	 * the next buffer. This is a bit expensive, but is
	 * not done often. We fill all what we can read,
	 * and then release the locks again.
	 */

	while (!trace_empty(&iter)) {

		if (!cnt)
			printk(KERN_TRACE "---------------------------------\n");

		cnt++;

		trace_iterator_reset(&iter);
		iter.iter_flags |= TRACE_FILE_LAT_FMT;

		if (trace_find_next_entry_inc(&iter) != NULL) {
			int ret;

			ret = print_trace_line(&iter);
			if (ret != TRACE_TYPE_NO_CONSUME)
				trace_consume(&iter);
		}
		touch_nmi_watchdog();

		trace_printk_seq(&iter.seq);
	}

	if (!cnt)
		printk(KERN_TRACE "   (ftrace buffer empty)\n");
	else
		printk(KERN_TRACE "---------------------------------\n");

	tr->trace_flags |= old_userobj;

	for_each_tracing_cpu(cpu) {
		atomic_dec(&per_cpu_ptr(iter.array_buffer->data, cpu)->disabled);
	}
	local_irq_restore(flags);
}

static void ftrace_dump_by_param(void)
{
	bool first_param = true;
	char dump_param[MAX_TRACER_SIZE];
	char *buf, *token, *inst_name;
	struct trace_array *tr;

	strscpy(dump_param, ftrace_dump_on_oops, MAX_TRACER_SIZE);
	buf = dump_param;

	while ((token = strsep(&buf, ",")) != NULL) {
		if (first_param) {
			first_param = false;
			if (!strcmp("0", token))
				continue;
			else if (!strcmp("1", token)) {
				ftrace_dump_one(&global_trace, DUMP_ALL);
				continue;
			}
			else if (!strcmp("2", token) ||
			  !strcmp("orig_cpu", token)) {
				ftrace_dump_one(&global_trace, DUMP_ORIG);
				continue;
			}
		}

		inst_name = strsep(&token, "=");
		tr = trace_array_find(inst_name);
		if (!tr) {
			printk(KERN_TRACE "Instance %s not found\n", inst_name);
			continue;
		}

		if (token && (!strcmp("2", token) ||
			  !strcmp("orig_cpu", token)))
			ftrace_dump_one(tr, DUMP_ORIG);
		else
			ftrace_dump_one(tr, DUMP_ALL);
	}
}

void ftrace_dump(enum ftrace_dump_mode oops_dump_mode)
{
	static atomic_t dump_running;

	/* Only allow one dump user at a time. */
	if (atomic_inc_return(&dump_running) != 1) {
		atomic_dec(&dump_running);
		return;
	}

	switch (oops_dump_mode) {
	case DUMP_ALL:
		ftrace_dump_one(&global_trace, DUMP_ALL);
		break;
	case DUMP_ORIG:
		ftrace_dump_one(&global_trace, DUMP_ORIG);
		break;
	case DUMP_PARAM:
		ftrace_dump_by_param();
		break;
	case DUMP_NONE:
		break;
	default:
		printk(KERN_TRACE "Bad dumping mode, switching to all CPUs dump\n");
		ftrace_dump_one(&global_trace, DUMP_ALL);
	}

	atomic_dec(&dump_running);
}
EXPORT_SYMBOL_GPL(ftrace_dump);

#define WRITE_BUFSIZE  4096

ssize_t trace_parse_run_command(struct file *file, const char __user *buffer,
				size_t count, loff_t *ppos,
				int (*createfn)(const char *))
{
	char *kbuf, *buf, *tmp;
	int ret = 0;
	size_t done = 0;
	size_t size;

	kbuf = kmalloc(WRITE_BUFSIZE, GFP_KERNEL);
	if (!kbuf)
		return -ENOMEM;

	while (done < count) {
		size = count - done;

		if (size >= WRITE_BUFSIZE)
			size = WRITE_BUFSIZE - 1;

		if (copy_from_user(kbuf, buffer + done, size)) {
			ret = -EFAULT;
			goto out;
		}
		kbuf[size] = '\0';
		buf = kbuf;
		do {
			tmp = strchr(buf, '\n');
			if (tmp) {
				*tmp = '\0';
				size = tmp - buf + 1;
			} else {
				size = strlen(buf);
				if (done + size < count) {
					if (buf != kbuf)
						break;
					/* This can accept WRITE_BUFSIZE - 2 ('\n' + '\0') */
					pr_warn("Line length is too long: Should be less than %d\n",
						WRITE_BUFSIZE - 2);
					ret = -EINVAL;
					goto out;
				}
			}
			done += size;

			/* Remove comments */
			tmp = strchr(buf, '#');

			if (tmp)
				*tmp = '\0';

			ret = createfn(buf);
			if (ret)
				goto out;
			buf += size;

		} while (done < count);
	}
	ret = done;

out:
	kfree(kbuf);

	return ret;
}

#ifdef CONFIG_TRACER_MAX_TRACE
__init static bool tr_needs_alloc_snapshot(const char *name)
{
	char *test;
	int len = strlen(name);
	bool ret;

	if (!boot_snapshot_index)
		return false;

	if (strncmp(name, boot_snapshot_info, len) == 0 &&
	    boot_snapshot_info[len] == '\t')
		return true;

	test = kmalloc(strlen(name) + 3, GFP_KERNEL);
	if (!test)
		return false;

	sprintf(test, "\t%s\t", name);
	ret = strstr(boot_snapshot_info, test) == NULL;
	kfree(test);
	return ret;
}

__init static void do_allocate_snapshot(const char *name)
{
	if (!tr_needs_alloc_snapshot(name))
		return;

	/*
	 * When allocate_snapshot is set, the next call to
	 * allocate_trace_buffers() (called by trace_array_get_by_name())
	 * will allocate the snapshot buffer. That will alse clear
	 * this flag.
	 */
	allocate_snapshot = true;
}
#else
static inline void do_allocate_snapshot(const char *name) { }
#endif

__init static void enable_instances(void)
{
	struct trace_array *tr;
	char *curr_str;
	char *name;
	char *str;
	char *tok;

	/* A tab is always appended */
	boot_instance_info[boot_instance_index - 1] = '\0';
	str = boot_instance_info;

	while ((curr_str = strsep(&str, "\t"))) {
		phys_addr_t start = 0;
		phys_addr_t size = 0;
		unsigned long addr = 0;
		bool traceprintk = false;
		bool traceoff = false;
		char *flag_delim;
		char *addr_delim;
		char *rname __free(kfree) = NULL;

		tok = strsep(&curr_str, ",");

		flag_delim = strchr(tok, '^');
		addr_delim = strchr(tok, '@');

		if (addr_delim)
			*addr_delim++ = '\0';

		if (flag_delim)
			*flag_delim++ = '\0';

		name = tok;

		if (flag_delim) {
			char *flag;

			while ((flag = strsep(&flag_delim, "^"))) {
				if (strcmp(flag, "traceoff") == 0) {
					traceoff = true;
				} else if ((strcmp(flag, "printk") == 0) ||
					   (strcmp(flag, "traceprintk") == 0) ||
					   (strcmp(flag, "trace_printk") == 0)) {
					traceprintk = true;
				} else {
					pr_info("Tracing: Invalid instance flag '%s' for %s\n",
						flag, name);
				}
			}
		}

		tok = addr_delim;
		if (tok && isdigit(*tok)) {
			start = memparse(tok, &tok);
			if (!start) {
				pr_warn("Tracing: Invalid boot instance address for %s\n",
					name);
				continue;
			}
			if (*tok != ':') {
				pr_warn("Tracing: No size specified for instance %s\n", name);
				continue;
			}
			tok++;
			size = memparse(tok, &tok);
			if (!size) {
				pr_warn("Tracing: Invalid boot instance size for %s\n",
					name);
				continue;
			}
		} else if (tok) {
			if (!reserve_mem_find_by_name(tok, &start, &size)) {
				start = 0;
				pr_warn("Failed to map boot instance %s to %s\n", name, tok);
				continue;
			}
			rname = kstrdup(tok, GFP_KERNEL);
		}

		if (start) {
			addr = map_pages(start, size);
			if (addr) {
				pr_info("Tracing: mapped boot instance %s at physical memory %pa of size 0x%lx\n",
					name, &start, (unsigned long)size);
			} else {
				pr_warn("Tracing: Failed to map boot instance %s\n", name);
				continue;
			}
		} else {
			/* Only non mapped buffers have snapshot buffers */
			if (IS_ENABLED(CONFIG_TRACER_MAX_TRACE))
				do_allocate_snapshot(name);
		}

		tr = trace_array_create_systems(name, NULL, addr, size);
		if (IS_ERR(tr)) {
			pr_warn("Tracing: Failed to create instance buffer %s\n", curr_str);
			continue;
		}

		if (traceoff)
			tracer_tracing_off(tr);

		if (traceprintk)
			update_printk_trace(tr);

		/*
		 * If start is set, then this is a mapped buffer, and
		 * cannot be deleted by user space, so keep the reference
		 * to it.
		 */
		if (start) {
			tr->flags |= TRACE_ARRAY_FL_BOOT | TRACE_ARRAY_FL_LAST_BOOT;
			tr->range_name = no_free_ptr(rname);
		}

		while ((tok = strsep(&curr_str, ","))) {
			early_enable_events(tr, tok, true);
		}
	}
}

__init static int tracer_alloc_buffers(void)
{
	int ring_buf_size;
	int ret = -ENOMEM;


	if (security_locked_down(LOCKDOWN_TRACEFS)) {
		pr_warn("Tracing disabled due to lockdown\n");
		return -EPERM;
	}

	/*
	 * Make sure we don't accidentally add more trace options
	 * than we have bits for.
	 */
	BUILD_BUG_ON(TRACE_ITER_LAST_BIT > TRACE_FLAGS_MAX_SIZE);

	if (!alloc_cpumask_var(&tracing_buffer_mask, GFP_KERNEL))
		goto out;

	if (!alloc_cpumask_var(&global_trace.tracing_cpumask, GFP_KERNEL))
		goto out_free_buffer_mask;

	/* Only allocate trace_printk buffers if a trace_printk exists */
	if (&__stop___trace_bprintk_fmt != &__start___trace_bprintk_fmt)
		/* Must be called before global_trace.buffer is allocated */
		trace_printk_init_buffers();

	/* To save memory, keep the ring buffer size to its minimum */
	if (global_trace.ring_buffer_expanded)
		ring_buf_size = trace_buf_size;
	else
		ring_buf_size = 1;

	cpumask_copy(tracing_buffer_mask, cpu_possible_mask);
	cpumask_copy(global_trace.tracing_cpumask, cpu_all_mask);

	raw_spin_lock_init(&global_trace.start_lock);

	/*
	 * The prepare callbacks allocates some memory for the ring buffer. We
	 * don't free the buffer if the CPU goes down. If we were to free
	 * the buffer, then the user would lose any trace that was in the
	 * buffer. The memory will be removed once the "instance" is removed.
	 */
	ret = cpuhp_setup_state_multi(CPUHP_TRACE_RB_PREPARE,
				      "trace/RB:prepare", trace_rb_cpu_prepare,
				      NULL);
	if (ret < 0)
		goto out_free_cpumask;
	/* Used for event triggers */
	ret = -ENOMEM;
	temp_buffer = ring_buffer_alloc(PAGE_SIZE, RB_FL_OVERWRITE);
	if (!temp_buffer)
		goto out_rm_hp_state;

	if (trace_create_savedcmd() < 0)
		goto out_free_temp_buffer;

	if (!zalloc_cpumask_var(&global_trace.pipe_cpumask, GFP_KERNEL))
		goto out_free_savedcmd;

	/* TODO: make the number of buffers hot pluggable with CPUS */
	if (allocate_trace_buffers(&global_trace, ring_buf_size) < 0) {
		MEM_FAIL(1, "tracer: failed to allocate ring buffer!\n");
		goto out_free_pipe_cpumask;
	}
	if (global_trace.buffer_disabled)
		tracing_off();

	if (trace_boot_clock) {
		ret = tracing_set_clock(&global_trace, trace_boot_clock);
		if (ret < 0)
			pr_warn("Trace clock %s not defined, going back to default\n",
				trace_boot_clock);
	}

	/*
	 * register_tracer() might reference current_trace, so it
	 * needs to be set before we register anything. This is
	 * just a bootstrap of current_trace anyway.
	 */
	global_trace.current_trace = &nop_trace;

	global_trace.max_lock = (arch_spinlock_t)__ARCH_SPIN_LOCK_UNLOCKED;
#ifdef CONFIG_TRACER_MAX_TRACE
	spin_lock_init(&global_trace.snapshot_trigger_lock);
#endif
	ftrace_init_global_array_ops(&global_trace);

#ifdef CONFIG_MODULES
	INIT_LIST_HEAD(&global_trace.mod_events);
#endif

	init_trace_flags_index(&global_trace);

	register_tracer(&nop_trace);

	/* Function tracing may start here (via kernel command line) */
	init_function_trace();

	/* All seems OK, enable tracing */
	tracing_disabled = 0;

	atomic_notifier_chain_register(&panic_notifier_list,
				       &trace_panic_notifier);

	register_die_notifier(&trace_die_notifier);

	global_trace.flags = TRACE_ARRAY_FL_GLOBAL;

	INIT_LIST_HEAD(&global_trace.systems);
	INIT_LIST_HEAD(&global_trace.events);
	INIT_LIST_HEAD(&global_trace.hist_vars);
	INIT_LIST_HEAD(&global_trace.err_log);
	list_add(&global_trace.list, &ftrace_trace_arrays);

	apply_trace_boot_options();

	register_snapshot_cmd();

	return 0;

out_free_pipe_cpumask:
	free_cpumask_var(global_trace.pipe_cpumask);
out_free_savedcmd:
	trace_free_saved_cmdlines_buffer();
out_free_temp_buffer:
	ring_buffer_free(temp_buffer);
out_rm_hp_state:
	cpuhp_remove_multi_state(CPUHP_TRACE_RB_PREPARE);
out_free_cpumask:
	free_cpumask_var(global_trace.tracing_cpumask);
out_free_buffer_mask:
	free_cpumask_var(tracing_buffer_mask);
out:
	return ret;
}

#ifdef CONFIG_FUNCTION_TRACER
/* Used to set module cached ftrace filtering at boot up */
__init struct trace_array *trace_get_global_array(void)
{
	return &global_trace;
}
#endif

void __init ftrace_boot_snapshot(void)
{
#ifdef CONFIG_TRACER_MAX_TRACE
	struct trace_array *tr;

	if (!snapshot_at_boot)
		return;

	list_for_each_entry(tr, &ftrace_trace_arrays, list) {
		if (!tr->allocated_snapshot)
			continue;

		tracing_snapshot_instance(tr);
		trace_array_puts(tr, "** Boot snapshot taken **\n");
	}
#endif
}

void __init early_trace_init(void)
{
	if (tracepoint_printk) {
		tracepoint_print_iter =
			kzalloc(sizeof(*tracepoint_print_iter), GFP_KERNEL);
		if (MEM_FAIL(!tracepoint_print_iter,
			     "Failed to allocate trace iterator\n"))
			tracepoint_printk = 0;
		else
			static_key_enable(&tracepoint_printk_key.key);
	}
	tracer_alloc_buffers();

	init_events();
}

void __init trace_init(void)
{
	trace_event_init();

	if (boot_instance_index)
		enable_instances();
}

__init static void clear_boot_tracer(void)
{
	/*
	 * The default tracer at boot buffer is an init section.
	 * This function is called in lateinit. If we did not
	 * find the boot tracer, then clear it out, to prevent
	 * later registration from accessing the buffer that is
	 * about to be freed.
	 */
	if (!default_bootup_tracer)
		return;

	printk(KERN_INFO "ftrace bootup tracer '%s' not registered.\n",
	       default_bootup_tracer);
	default_bootup_tracer = NULL;
}

#ifdef CONFIG_HAVE_UNSTABLE_SCHED_CLOCK
__init static void tracing_set_default_clock(void)
{
	/* sched_clock_stable() is determined in late_initcall */
	if (!trace_boot_clock && !sched_clock_stable()) {
		if (security_locked_down(LOCKDOWN_TRACEFS)) {
			pr_warn("Can not set tracing clock due to lockdown\n");
			return;
		}

		printk(KERN_WARNING
		       "Unstable clock detected, switching default tracing clock to \"global\"\n"
		       "If you want to keep using the local clock, then add:\n"
		       "  \"trace_clock=local\"\n"
		       "on the kernel command line\n");
		tracing_set_clock(&global_trace, "global");
	}
}
#else
static inline void tracing_set_default_clock(void) { }
#endif

__init static int late_trace_init(void)
{
	if (tracepoint_printk && tracepoint_printk_stop_on_boot) {
		static_key_disable(&tracepoint_printk_key.key);
		tracepoint_printk = 0;
	}

	if (traceoff_after_boot)
		tracing_off();

	tracing_set_default_clock();
	clear_boot_tracer();
	return 0;
}

late_initcall_sync(late_trace_init);<|MERGE_RESOLUTION|>--- conflicted
+++ resolved
@@ -5991,11 +5991,6 @@
 ssize_t tracing_resize_ring_buffer(struct trace_array *tr,
 				  unsigned long size, int cpu_id)
 {
-<<<<<<< HEAD
-	int ret;
-
-=======
->>>>>>> e8a457b7
 	guard(mutex)(&trace_types_lock);
 
 	if (cpu_id != RING_BUFFER_ALL_CPUS) {
@@ -6007,9 +6002,6 @@
 	return __tracing_resize_ring_buffer(tr, size, cpu_id);
 }
 
-<<<<<<< HEAD
-	return ret;
-=======
 struct trace_mod_entry {
 	unsigned long	mod_addr;
 	char		mod_name[MODULE_NAME_LEN];
@@ -6105,7 +6097,6 @@
 static int save_mod(struct module *mod, void *data)
 {
 	return 0;
->>>>>>> e8a457b7
 }
 #endif
 
