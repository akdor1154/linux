--- conflicted
+++ resolved
@@ -498,10 +498,7 @@
 450	common	set_mempolicy_home_node		sys_set_mempolicy_home_node
 451	common	cachestat			sys_cachestat
 452	common	fchmodat2			sys_fchmodat2
-<<<<<<< HEAD
+453	common	map_shadow_stack		sys_map_shadow_stack
 454	common	futex_wake			sys_futex_wake
 455	common	futex_wait			sys_futex_wait
-456	common	futex_requeue			sys_futex_requeue
-=======
-453	common	map_shadow_stack		sys_map_shadow_stack
->>>>>>> 550087a0
+456	common	futex_requeue			sys_futex_requeue