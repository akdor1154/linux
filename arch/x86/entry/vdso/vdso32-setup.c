--- conflicted
+++ resolved
@@ -55,11 +55,7 @@
 #ifdef CONFIG_SYSCTL
 #include <linux/sysctl.h>
 
-<<<<<<< HEAD
-static const struct ctl_table abi_table2[] = {
-=======
 static const struct ctl_table vdso_table[] = {
->>>>>>> e8a457b7
 	{
 #ifdef CONFIG_X86_64
 		.procname	= "vsyscall32",
