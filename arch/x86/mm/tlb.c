--- conflicted
+++ resolved
@@ -899,24 +899,17 @@
 		cond_mitigation(tsk);
 
 		/*
-<<<<<<< HEAD
+		 * Let nmi_uaccess_okay() and finish_asid_transition()
+		 * know that CR3 is changing.
+		 */
+		this_cpu_write(cpu_tlbstate.loaded_mm, LOADED_MM_SWITCHING);
+		barrier();
+
+		/*
 		 * Leave this CPU in prev's mm_cpumask. Atomic writes to
 		 * mm_cpumask can be expensive under contention. The CPU
 		 * will be removed lazily at TLB flush time.
 		 */
-=======
-		 * Let nmi_uaccess_okay() and finish_asid_transition()
-		 * know that CR3 is changing.
-		 */
-		this_cpu_write(cpu_tlbstate.loaded_mm, LOADED_MM_SWITCHING);
-		barrier();
-
-		/*
-		 * Leave this CPU in prev's mm_cpumask. Atomic writes to
-		 * mm_cpumask can be expensive under contention. The CPU
-		 * will be removed lazily at TLB flush time.
-		 */
->>>>>>> e8a457b7
 		VM_WARN_ON_ONCE(prev != &init_mm && !cpumask_test_cpu(cpu,
 				mm_cpumask(prev)));
 
@@ -1210,7 +1203,6 @@
 }
 
 static bool should_flush_tlb(int cpu, void *data)
-<<<<<<< HEAD
 {
 	struct flush_tlb_info *info = data;
 
@@ -1235,32 +1227,6 @@
 
 static bool should_trim_cpumask(struct mm_struct *mm)
 {
-=======
-{
-	struct flush_tlb_info *info = data;
-
-	/* Lazy TLB will get flushed at the next context switch. */
-	if (per_cpu(cpu_tlbstate_shared.is_lazy, cpu))
-		return false;
-
-	/* No mm means kernel memory flush. */
-	if (!info->mm)
-		return true;
-
-	/* The target mm is loaded, and the CPU is not lazy. */
-	if (per_cpu(cpu_tlbstate.loaded_mm, cpu) == info->mm)
-		return true;
-
-	/* In cpumask, but not the loaded mm? Periodically remove by flushing. */
-	if (info->trim_cpumask)
-		return true;
-
-	return false;
-}
-
-static bool should_trim_cpumask(struct mm_struct *mm)
-{
->>>>>>> e8a457b7
 	if (time_after(jiffies, READ_ONCE(mm->context.next_trim_cpumask))) {
 		WRITE_ONCE(mm->context.next_trim_cpumask, jiffies + HZ);
 		return true;
@@ -1392,13 +1358,9 @@
 	 * a local TLB flush is needed. Optimize this use-case by calling
 	 * flush_tlb_func_local() directly in this case.
 	 */
-<<<<<<< HEAD
-	if (cpumask_any_but(mm_cpumask(mm), cpu) < nr_cpu_ids) {
-=======
 	if (mm_global_asid(mm)) {
 		broadcast_tlb_flush(info);
 	} else if (cpumask_any_but(mm_cpumask(mm), cpu) < nr_cpu_ids) {
->>>>>>> e8a457b7
 		info->trim_cpumask = should_trim_cpumask(mm);
 		flush_tlb_multi(mm_cpumask(mm), info);
 		consider_global_asid(mm);
