// SPDX-License-Identifier: GPL-2.0-only
/*
 * Local APIC related interfaces to support IOAPIC, MSI, etc.
 *
 * Copyright (C) 1997, 1998, 1999, 2000, 2009 Ingo Molnar, Hajnalka Szabo
 *	Moved from arch/x86/kernel/apic/io_apic.c.
 * Jiang Liu <jiang.liu@linux.intel.com>
 *	Enable support of hierarchical irqdomains
 */
#include <linux/interrupt.h>
#include <linux/irq.h>
#include <linux/seq_file.h>
#include <linux/init.h>
#include <linux/compiler.h>
#include <linux/slab.h>
#include <asm/irqdomain.h>
#include <asm/hw_irq.h>
#include <asm/traps.h>
#include <asm/apic.h>
#include <asm/i8259.h>
#include <asm/desc.h>
#include <asm/irq_remapping.h>

#include <asm/trace/irq_vectors.h>

struct apic_chip_data {
	struct irq_cfg		hw_irq_cfg;
	unsigned int		vector;
	unsigned int		prev_vector;
	unsigned int		cpu;
	unsigned int		prev_cpu;
	unsigned int		irq;
	struct hlist_node	clist;
	unsigned int		move_in_progress	: 1,
				is_managed		: 1,
				can_reserve		: 1,
				has_reserved		: 1;
};

struct irq_domain *x86_vector_domain;
EXPORT_SYMBOL_GPL(x86_vector_domain);
static DEFINE_RAW_SPINLOCK(vector_lock);
static cpumask_var_t vector_searchmask;
static struct irq_chip lapic_controller;
static struct irq_matrix *vector_matrix;
#ifdef CONFIG_SMP

static void vector_cleanup_callback(struct timer_list *tmr);

struct vector_cleanup {
	struct hlist_head	head;
	struct timer_list	timer;
};

static DEFINE_PER_CPU(struct vector_cleanup, vector_cleanup) = {
	.head	= HLIST_HEAD_INIT,
	.timer	= __TIMER_INITIALIZER(vector_cleanup_callback, TIMER_PINNED),
};
#endif

void lock_vector_lock(void)
{
	/* Used to the online set of cpus does not change
	 * during assign_irq_vector.
	 */
	raw_spin_lock(&vector_lock);
}

void unlock_vector_lock(void)
{
	raw_spin_unlock(&vector_lock);
}

void init_irq_alloc_info(struct irq_alloc_info *info,
			 const struct cpumask *mask)
{
	memset(info, 0, sizeof(*info));
	info->mask = mask;
}

void copy_irq_alloc_info(struct irq_alloc_info *dst, struct irq_alloc_info *src)
{
	if (src)
		*dst = *src;
	else
		memset(dst, 0, sizeof(*dst));
}

static struct apic_chip_data *apic_chip_data(struct irq_data *irqd)
{
	if (!irqd)
		return NULL;

	while (irqd->parent_data)
		irqd = irqd->parent_data;

	return irqd->chip_data;
}

struct irq_cfg *irqd_cfg(struct irq_data *irqd)
{
	struct apic_chip_data *apicd = apic_chip_data(irqd);

	return apicd ? &apicd->hw_irq_cfg : NULL;
}
EXPORT_SYMBOL_GPL(irqd_cfg);

struct irq_cfg *irq_cfg(unsigned int irq)
{
	return irqd_cfg(irq_get_irq_data(irq));
}

static struct apic_chip_data *alloc_apic_chip_data(int node)
{
	struct apic_chip_data *apicd;

	apicd = kzalloc_node(sizeof(*apicd), GFP_KERNEL, node);
	if (apicd)
		INIT_HLIST_NODE(&apicd->clist);
	return apicd;
}

static void free_apic_chip_data(struct apic_chip_data *apicd)
{
	kfree(apicd);
}

static void apic_update_irq_cfg(struct irq_data *irqd, unsigned int vector,
				unsigned int cpu)
{
	struct apic_chip_data *apicd = apic_chip_data(irqd);

	lockdep_assert_held(&vector_lock);

	apicd->hw_irq_cfg.vector = vector;
	apicd->hw_irq_cfg.dest_apicid = apic->calc_dest_apicid(cpu);
	irq_data_update_effective_affinity(irqd, cpumask_of(cpu));
	trace_vector_config(irqd->irq, vector, cpu,
			    apicd->hw_irq_cfg.dest_apicid);
}

static void apic_update_vector(struct irq_data *irqd, unsigned int newvec,
			       unsigned int newcpu)
{
	struct apic_chip_data *apicd = apic_chip_data(irqd);
	struct irq_desc *desc = irq_data_to_desc(irqd);
	bool managed = irqd_affinity_is_managed(irqd);

	lockdep_assert_held(&vector_lock);

	trace_vector_update(irqd->irq, newvec, newcpu, apicd->vector,
			    apicd->cpu);

	/*
	 * If there is no vector associated or if the associated vector is
	 * the shutdown vector, which is associated to make PCI/MSI
	 * shutdown mode work, then there is nothing to release. Clear out
	 * prev_vector for this and the offlined target case.
	 */
	apicd->prev_vector = 0;
	if (!apicd->vector || apicd->vector == MANAGED_IRQ_SHUTDOWN_VECTOR)
		goto setnew;
	/*
	 * If the target CPU of the previous vector is online, then mark
	 * the vector as move in progress and store it for cleanup when the
	 * first interrupt on the new vector arrives. If the target CPU is
	 * offline then the regular release mechanism via the cleanup
	 * vector is not possible and the vector can be immediately freed
	 * in the underlying matrix allocator.
	 */
	if (cpu_online(apicd->cpu)) {
		apicd->move_in_progress = true;
		apicd->prev_vector = apicd->vector;
		apicd->prev_cpu = apicd->cpu;
		WARN_ON_ONCE(apicd->cpu == newcpu);
	} else {
		irq_matrix_free(vector_matrix, apicd->cpu, apicd->vector,
				managed);
	}

setnew:
	apicd->vector = newvec;
	apicd->cpu = newcpu;
	BUG_ON(!IS_ERR_OR_NULL(per_cpu(vector_irq, newcpu)[newvec]));
	per_cpu(vector_irq, newcpu)[newvec] = desc;
}

static void vector_assign_managed_shutdown(struct irq_data *irqd)
{
	unsigned int cpu = cpumask_first(cpu_online_mask);

	apic_update_irq_cfg(irqd, MANAGED_IRQ_SHUTDOWN_VECTOR, cpu);
}

static int reserve_managed_vector(struct irq_data *irqd)
{
	const struct cpumask *affmsk = irq_data_get_affinity_mask(irqd);
	struct apic_chip_data *apicd = apic_chip_data(irqd);
	unsigned long flags;
	int ret;

	raw_spin_lock_irqsave(&vector_lock, flags);
	apicd->is_managed = true;
	ret = irq_matrix_reserve_managed(vector_matrix, affmsk);
	raw_spin_unlock_irqrestore(&vector_lock, flags);
	trace_vector_reserve_managed(irqd->irq, ret);
	return ret;
}

static void reserve_irq_vector_locked(struct irq_data *irqd)
{
	struct apic_chip_data *apicd = apic_chip_data(irqd);

	irq_matrix_reserve(vector_matrix);
	apicd->can_reserve = true;
	apicd->has_reserved = true;
	irqd_set_can_reserve(irqd);
	trace_vector_reserve(irqd->irq, 0);
	vector_assign_managed_shutdown(irqd);
}

static int reserve_irq_vector(struct irq_data *irqd)
{
	unsigned long flags;

	raw_spin_lock_irqsave(&vector_lock, flags);
	reserve_irq_vector_locked(irqd);
	raw_spin_unlock_irqrestore(&vector_lock, flags);
	return 0;
}

static int
assign_vector_locked(struct irq_data *irqd, const struct cpumask *dest)
{
	struct apic_chip_data *apicd = apic_chip_data(irqd);
	bool resvd = apicd->has_reserved;
	unsigned int cpu = apicd->cpu;
	int vector = apicd->vector;

	lockdep_assert_held(&vector_lock);

	/*
	 * If the current target CPU is online and in the new requested
	 * affinity mask, there is no point in moving the interrupt from
	 * one CPU to another.
	 */
	if (vector && cpu_online(cpu) && cpumask_test_cpu(cpu, dest))
		return 0;

	/*
	 * Careful here. @apicd might either have move_in_progress set or
	 * be enqueued for cleanup. Assigning a new vector would either
	 * leave a stale vector on some CPU around or in case of a pending
	 * cleanup corrupt the hlist.
	 */
	if (apicd->move_in_progress || !hlist_unhashed(&apicd->clist))
		return -EBUSY;

	vector = irq_matrix_alloc(vector_matrix, dest, resvd, &cpu);
	trace_vector_alloc(irqd->irq, vector, resvd, vector);
	if (vector < 0)
		return vector;
	apic_update_vector(irqd, vector, cpu);
	apic_update_irq_cfg(irqd, vector, cpu);

	return 0;
}

static int assign_irq_vector(struct irq_data *irqd, const struct cpumask *dest)
{
	unsigned long flags;
	int ret;

	raw_spin_lock_irqsave(&vector_lock, flags);
	cpumask_and(vector_searchmask, dest, cpu_online_mask);
	ret = assign_vector_locked(irqd, vector_searchmask);
	raw_spin_unlock_irqrestore(&vector_lock, flags);
	return ret;
}

static int assign_irq_vector_any_locked(struct irq_data *irqd)
{
	/* Get the affinity mask - either irq_default_affinity or (user) set */
	const struct cpumask *affmsk = irq_data_get_affinity_mask(irqd);
	int node = irq_data_get_node(irqd);

	if (node != NUMA_NO_NODE) {
		/* Try the intersection of @affmsk and node mask */
		cpumask_and(vector_searchmask, cpumask_of_node(node), affmsk);
		if (!assign_vector_locked(irqd, vector_searchmask))
			return 0;
	}

	/* Try the full affinity mask */
	cpumask_and(vector_searchmask, affmsk, cpu_online_mask);
	if (!assign_vector_locked(irqd, vector_searchmask))
		return 0;

	if (node != NUMA_NO_NODE) {
		/* Try the node mask */
		if (!assign_vector_locked(irqd, cpumask_of_node(node)))
			return 0;
	}

	/* Try the full online mask */
	return assign_vector_locked(irqd, cpu_online_mask);
}

static int
assign_irq_vector_policy(struct irq_data *irqd, struct irq_alloc_info *info)
{
	if (irqd_affinity_is_managed(irqd))
		return reserve_managed_vector(irqd);
	if (info->mask)
		return assign_irq_vector(irqd, info->mask);
	/*
	 * Make only a global reservation with no guarantee. A real vector
	 * is associated at activation time.
	 */
	return reserve_irq_vector(irqd);
}

static int
assign_managed_vector(struct irq_data *irqd, const struct cpumask *dest)
{
	const struct cpumask *affmsk = irq_data_get_affinity_mask(irqd);
	struct apic_chip_data *apicd = apic_chip_data(irqd);
	int vector, cpu;

	cpumask_and(vector_searchmask, dest, affmsk);

	/* set_affinity might call here for nothing */
	if (apicd->vector && cpumask_test_cpu(apicd->cpu, vector_searchmask))
		return 0;
	vector = irq_matrix_alloc_managed(vector_matrix, vector_searchmask,
					  &cpu);
	trace_vector_alloc_managed(irqd->irq, vector, vector);
	if (vector < 0)
		return vector;
	apic_update_vector(irqd, vector, cpu);
	apic_update_irq_cfg(irqd, vector, cpu);
	return 0;
}

static void clear_irq_vector(struct irq_data *irqd)
{
	struct apic_chip_data *apicd = apic_chip_data(irqd);
	bool managed = irqd_affinity_is_managed(irqd);
	unsigned int vector = apicd->vector;

	lockdep_assert_held(&vector_lock);

	if (!vector)
		return;

	trace_vector_clear(irqd->irq, vector, apicd->cpu, apicd->prev_vector,
			   apicd->prev_cpu);

	per_cpu(vector_irq, apicd->cpu)[vector] = VECTOR_SHUTDOWN;
	irq_matrix_free(vector_matrix, apicd->cpu, vector, managed);
	apicd->vector = 0;

	/* Clean up move in progress */
	vector = apicd->prev_vector;
	if (!vector)
		return;

	per_cpu(vector_irq, apicd->prev_cpu)[vector] = VECTOR_SHUTDOWN;
	irq_matrix_free(vector_matrix, apicd->prev_cpu, vector, managed);
	apicd->prev_vector = 0;
	apicd->move_in_progress = 0;
	hlist_del_init(&apicd->clist);
}

static void x86_vector_deactivate(struct irq_domain *dom, struct irq_data *irqd)
{
	struct apic_chip_data *apicd = apic_chip_data(irqd);
	unsigned long flags;

	trace_vector_deactivate(irqd->irq, apicd->is_managed,
				apicd->can_reserve, false);

	/* Regular fixed assigned interrupt */
	if (!apicd->is_managed && !apicd->can_reserve)
		return;
	/* If the interrupt has a global reservation, nothing to do */
	if (apicd->has_reserved)
		return;

	raw_spin_lock_irqsave(&vector_lock, flags);
	clear_irq_vector(irqd);
	if (apicd->can_reserve)
		reserve_irq_vector_locked(irqd);
	else
		vector_assign_managed_shutdown(irqd);
	raw_spin_unlock_irqrestore(&vector_lock, flags);
}

static int activate_reserved(struct irq_data *irqd)
{
	struct apic_chip_data *apicd = apic_chip_data(irqd);
	int ret;

	ret = assign_irq_vector_any_locked(irqd);
	if (!ret) {
		apicd->has_reserved = false;
		/*
		 * Core might have disabled reservation mode after
		 * allocating the irq descriptor. Ideally this should
		 * happen before allocation time, but that would require
		 * completely convoluted ways of transporting that
		 * information.
		 */
		if (!irqd_can_reserve(irqd))
			apicd->can_reserve = false;
	}

	/*
	 * Check to ensure that the effective affinity mask is a subset
	 * the user supplied affinity mask, and warn the user if it is not
	 */
	if (!cpumask_subset(irq_data_get_effective_affinity_mask(irqd),
			    irq_data_get_affinity_mask(irqd))) {
		pr_warn("irq %u: Affinity broken due to vector space exhaustion.\n",
			irqd->irq);
	}

	return ret;
}

static int activate_managed(struct irq_data *irqd)
{
	const struct cpumask *dest = irq_data_get_affinity_mask(irqd);
	int ret;

	cpumask_and(vector_searchmask, dest, cpu_online_mask);
	if (WARN_ON_ONCE(cpumask_empty(vector_searchmask))) {
		/* Something in the core code broke! Survive gracefully */
		pr_err("Managed startup for irq %u, but no CPU\n", irqd->irq);
		return -EINVAL;
	}

	ret = assign_managed_vector(irqd, vector_searchmask);
	/*
	 * This should not happen. The vector reservation got buggered.  Handle
	 * it gracefully.
	 */
	if (WARN_ON_ONCE(ret < 0)) {
		pr_err("Managed startup irq %u, no vector available\n",
		       irqd->irq);
	}
	return ret;
}

static int x86_vector_activate(struct irq_domain *dom, struct irq_data *irqd,
			       bool reserve)
{
	struct apic_chip_data *apicd = apic_chip_data(irqd);
	unsigned long flags;
	int ret = 0;

	trace_vector_activate(irqd->irq, apicd->is_managed,
			      apicd->can_reserve, reserve);

	raw_spin_lock_irqsave(&vector_lock, flags);
	if (!apicd->can_reserve && !apicd->is_managed)
		assign_irq_vector_any_locked(irqd);
	else if (reserve || irqd_is_managed_and_shutdown(irqd))
		vector_assign_managed_shutdown(irqd);
	else if (apicd->is_managed)
		ret = activate_managed(irqd);
	else if (apicd->has_reserved)
		ret = activate_reserved(irqd);
	raw_spin_unlock_irqrestore(&vector_lock, flags);
	return ret;
}

static void vector_free_reserved_and_managed(struct irq_data *irqd)
{
	const struct cpumask *dest = irq_data_get_affinity_mask(irqd);
	struct apic_chip_data *apicd = apic_chip_data(irqd);

	trace_vector_teardown(irqd->irq, apicd->is_managed,
			      apicd->has_reserved);

	if (apicd->has_reserved)
		irq_matrix_remove_reserved(vector_matrix);
	if (apicd->is_managed)
		irq_matrix_remove_managed(vector_matrix, dest);
}

static void x86_vector_free_irqs(struct irq_domain *domain,
				 unsigned int virq, unsigned int nr_irqs)
{
	struct apic_chip_data *apicd;
	struct irq_data *irqd;
	unsigned long flags;
	int i;

	for (i = 0; i < nr_irqs; i++) {
		irqd = irq_domain_get_irq_data(x86_vector_domain, virq + i);
		if (irqd && irqd->chip_data) {
			raw_spin_lock_irqsave(&vector_lock, flags);
			clear_irq_vector(irqd);
			vector_free_reserved_and_managed(irqd);
			apicd = irqd->chip_data;
			irq_domain_reset_irq_data(irqd);
			raw_spin_unlock_irqrestore(&vector_lock, flags);
			free_apic_chip_data(apicd);
		}
	}
}

static bool vector_configure_legacy(unsigned int virq, struct irq_data *irqd,
				    struct apic_chip_data *apicd)
{
	unsigned long flags;
	bool realloc = false;

	apicd->vector = ISA_IRQ_VECTOR(virq);
	apicd->cpu = 0;

	raw_spin_lock_irqsave(&vector_lock, flags);
	/*
	 * If the interrupt is activated, then it must stay at this vector
	 * position. That's usually the timer interrupt (0).
	 */
	if (irqd_is_activated(irqd)) {
		trace_vector_setup(virq, true, 0);
		apic_update_irq_cfg(irqd, apicd->vector, apicd->cpu);
	} else {
		/* Release the vector */
		apicd->can_reserve = true;
		irqd_set_can_reserve(irqd);
		clear_irq_vector(irqd);
		realloc = true;
	}
	raw_spin_unlock_irqrestore(&vector_lock, flags);
	return realloc;
}

static int x86_vector_alloc_irqs(struct irq_domain *domain, unsigned int virq,
				 unsigned int nr_irqs, void *arg)
{
	struct irq_alloc_info *info = arg;
	struct apic_chip_data *apicd;
	struct irq_data *irqd;
	int i, err, node;

	if (apic_is_disabled)
		return -ENXIO;

	/*
	 * Catch any attempt to touch the cascade interrupt on a PIC
	 * equipped system.
	 */
	if (WARN_ON_ONCE(info->flags & X86_IRQ_ALLOC_LEGACY &&
			 virq == PIC_CASCADE_IR))
		return -EINVAL;

	for (i = 0; i < nr_irqs; i++) {
		irqd = irq_domain_get_irq_data(domain, virq + i);
		BUG_ON(!irqd);
		node = irq_data_get_node(irqd);
		WARN_ON_ONCE(irqd->chip_data);
		apicd = alloc_apic_chip_data(node);
		if (!apicd) {
			err = -ENOMEM;
			goto error;
		}

		apicd->irq = virq + i;
		irqd->chip = &lapic_controller;
		irqd->chip_data = apicd;
		irqd->hwirq = virq + i;
		irqd_set_single_target(irqd);
		/*
		 * Prevent that any of these interrupts is invoked in
		 * non interrupt context via e.g. generic_handle_irq()
		 * as that can corrupt the affinity move state.
		 */
		irqd_set_handle_enforce_irqctx(irqd);

		/* Don't invoke affinity setter on deactivated interrupts */
		irqd_set_affinity_on_activate(irqd);

		/*
		 * Legacy vectors are already assigned when the IOAPIC
		 * takes them over. They stay on the same vector. This is
		 * required for check_timer() to work correctly as it might
		 * switch back to legacy mode. Only update the hardware
		 * config.
		 */
		if (info->flags & X86_IRQ_ALLOC_LEGACY) {
			if (!vector_configure_legacy(virq + i, irqd, apicd))
				continue;
		}

		err = assign_irq_vector_policy(irqd, info);
		trace_vector_setup(virq + i, false, err);
		if (err) {
			irqd->chip_data = NULL;
			free_apic_chip_data(apicd);
			goto error;
		}
	}

	return 0;

error:
	x86_vector_free_irqs(domain, virq, i);
	return err;
}

#ifdef CONFIG_GENERIC_IRQ_DEBUGFS
static void x86_vector_debug_show(struct seq_file *m, struct irq_domain *d,
				  struct irq_data *irqd, int ind)
{
	struct apic_chip_data apicd;
	unsigned long flags;
	int irq;

	if (!irqd) {
		irq_matrix_debug_show(m, vector_matrix, ind);
		return;
	}

	irq = irqd->irq;
	if (irq < nr_legacy_irqs() && !test_bit(irq, &io_apic_irqs)) {
		seq_printf(m, "%*sVector: %5d\n", ind, "", ISA_IRQ_VECTOR(irq));
		seq_printf(m, "%*sTarget: Legacy PIC all CPUs\n", ind, "");
		return;
	}

	if (!irqd->chip_data) {
		seq_printf(m, "%*sVector: Not assigned\n", ind, "");
		return;
	}

	raw_spin_lock_irqsave(&vector_lock, flags);
	memcpy(&apicd, irqd->chip_data, sizeof(apicd));
	raw_spin_unlock_irqrestore(&vector_lock, flags);

	seq_printf(m, "%*sVector: %5u\n", ind, "", apicd.vector);
	seq_printf(m, "%*sTarget: %5u\n", ind, "", apicd.cpu);
	if (apicd.prev_vector) {
		seq_printf(m, "%*sPrevious vector: %5u\n", ind, "", apicd.prev_vector);
		seq_printf(m, "%*sPrevious target: %5u\n", ind, "", apicd.prev_cpu);
	}
	seq_printf(m, "%*smove_in_progress: %u\n", ind, "", apicd.move_in_progress ? 1 : 0);
	seq_printf(m, "%*sis_managed:       %u\n", ind, "", apicd.is_managed ? 1 : 0);
	seq_printf(m, "%*scan_reserve:      %u\n", ind, "", apicd.can_reserve ? 1 : 0);
	seq_printf(m, "%*shas_reserved:     %u\n", ind, "", apicd.has_reserved ? 1 : 0);
	seq_printf(m, "%*scleanup_pending:  %u\n", ind, "", !hlist_unhashed(&apicd.clist));
}
#endif

int x86_fwspec_is_ioapic(struct irq_fwspec *fwspec)
{
	if (fwspec->param_count != 1)
		return 0;

	if (is_fwnode_irqchip(fwspec->fwnode)) {
		const char *fwname = fwnode_get_name(fwspec->fwnode);
		return fwname && !strncmp(fwname, "IO-APIC-", 8) &&
			simple_strtol(fwname+8, NULL, 10) == fwspec->param[0];
	}
	return to_of_node(fwspec->fwnode) &&
		of_device_is_compatible(to_of_node(fwspec->fwnode),
					"intel,ce4100-ioapic");
}

int x86_fwspec_is_hpet(struct irq_fwspec *fwspec)
{
	if (fwspec->param_count != 1)
		return 0;

	if (is_fwnode_irqchip(fwspec->fwnode)) {
		const char *fwname = fwnode_get_name(fwspec->fwnode);
		return fwname && !strncmp(fwname, "HPET-MSI-", 9) &&
			simple_strtol(fwname+9, NULL, 10) == fwspec->param[0];
	}
	return 0;
}

static int x86_vector_select(struct irq_domain *d, struct irq_fwspec *fwspec,
			     enum irq_domain_bus_token bus_token)
{
	/*
	 * HPET and I/OAPIC cannot be parented in the vector domain
	 * if IRQ remapping is enabled. APIC IDs above 15 bits are
	 * only permitted if IRQ remapping is enabled, so check that.
	 */
	if (apic_id_valid(32768))
		return 0;

	return x86_fwspec_is_ioapic(fwspec) || x86_fwspec_is_hpet(fwspec);
}

static const struct irq_domain_ops x86_vector_domain_ops = {
	.select		= x86_vector_select,
	.alloc		= x86_vector_alloc_irqs,
	.free		= x86_vector_free_irqs,
	.activate	= x86_vector_activate,
	.deactivate	= x86_vector_deactivate,
#ifdef CONFIG_GENERIC_IRQ_DEBUGFS
	.debug_show	= x86_vector_debug_show,
#endif
};

int __init arch_probe_nr_irqs(void)
{
	int nr;

	if (nr_irqs > (NR_VECTORS * nr_cpu_ids))
		nr_irqs = NR_VECTORS * nr_cpu_ids;

	nr = (gsi_top + nr_legacy_irqs()) + 8 * nr_cpu_ids;
#if defined(CONFIG_PCI_MSI)
	/*
	 * for MSI and HT dyn irq
	 */
	if (gsi_top <= NR_IRQS_LEGACY)
		nr +=  8 * nr_cpu_ids;
	else
		nr += gsi_top * 16;
#endif
	if (nr < nr_irqs)
		nr_irqs = nr;

	/*
	 * We don't know if PIC is present at this point so we need to do
	 * probe() to get the right number of legacy IRQs.
	 */
	return legacy_pic->probe();
}

void lapic_assign_legacy_vector(unsigned int irq, bool replace)
{
	/*
	 * Use assign system here so it won't get accounted as allocated
	 * and movable in the cpu hotplug check and it prevents managed
	 * irq reservation from touching it.
	 */
	irq_matrix_assign_system(vector_matrix, ISA_IRQ_VECTOR(irq), replace);
}

void __init lapic_update_legacy_vectors(void)
{
	unsigned int i;

	if (IS_ENABLED(CONFIG_X86_IO_APIC) && nr_ioapics > 0)
		return;

	/*
	 * If the IO/APIC is disabled via config, kernel command line or
	 * lack of enumeration then all legacy interrupts are routed
	 * through the PIC. Make sure that they are marked as legacy
	 * vectors. PIC_CASCADE_IRQ has already been marked in
	 * lapic_assign_system_vectors().
	 */
	for (i = 0; i < nr_legacy_irqs(); i++) {
		if (i != PIC_CASCADE_IR)
			lapic_assign_legacy_vector(i, true);
	}
}

void __init lapic_assign_system_vectors(void)
{
	unsigned int i, vector;

	for_each_set_bit(vector, system_vectors, NR_VECTORS)
		irq_matrix_assign_system(vector_matrix, vector, false);

	if (nr_legacy_irqs() > 1)
		lapic_assign_legacy_vector(PIC_CASCADE_IR, false);

	/* System vectors are reserved, online it */
	irq_matrix_online(vector_matrix);

	/* Mark the preallocated legacy interrupts */
	for (i = 0; i < nr_legacy_irqs(); i++) {
		/*
		 * Don't touch the cascade interrupt. It's unusable
		 * on PIC equipped machines. See the large comment
		 * in the IO/APIC code.
		 */
		if (i != PIC_CASCADE_IR)
			irq_matrix_assign(vector_matrix, ISA_IRQ_VECTOR(i));
	}
}

int __init arch_early_irq_init(void)
{
	struct fwnode_handle *fn;

	fn = irq_domain_alloc_named_fwnode("VECTOR");
	BUG_ON(!fn);
	x86_vector_domain = irq_domain_create_tree(fn, &x86_vector_domain_ops,
						   NULL);
	BUG_ON(x86_vector_domain == NULL);
	irq_set_default_host(x86_vector_domain);

	BUG_ON(!alloc_cpumask_var(&vector_searchmask, GFP_KERNEL));

	/*
	 * Allocate the vector matrix allocator data structure and limit the
	 * search area.
	 */
	vector_matrix = irq_alloc_matrix(NR_VECTORS, FIRST_EXTERNAL_VECTOR,
					 FIRST_SYSTEM_VECTOR);
	BUG_ON(!vector_matrix);

	return arch_early_ioapic_init();
}

#ifdef CONFIG_SMP

static struct irq_desc *__setup_vector_irq(int vector)
{
	int isairq = vector - ISA_IRQ_VECTOR(0);

	/* Check whether the irq is in the legacy space */
	if (isairq < 0 || isairq >= nr_legacy_irqs())
		return VECTOR_UNUSED;
	/* Check whether the irq is handled by the IOAPIC */
	if (test_bit(isairq, &io_apic_irqs))
		return VECTOR_UNUSED;
	return irq_to_desc(isairq);
}

/* Online the local APIC infrastructure and initialize the vectors */
void lapic_online(void)
{
	unsigned int vector;

	lockdep_assert_held(&vector_lock);

	/* Online the vector matrix array for this CPU */
	irq_matrix_online(vector_matrix);

	/*
	 * The interrupt affinity logic never targets interrupts to offline
	 * CPUs. The exception are the legacy PIC interrupts. In general
	 * they are only targeted to CPU0, but depending on the platform
	 * they can be distributed to any online CPU in hardware. The
	 * kernel has no influence on that. So all active legacy vectors
	 * must be installed on all CPUs. All non legacy interrupts can be
	 * cleared.
	 */
	for (vector = 0; vector < NR_VECTORS; vector++)
		this_cpu_write(vector_irq[vector], __setup_vector_irq(vector));
}

static void __vector_cleanup(struct vector_cleanup *cl, bool check_irr);

void lapic_offline(void)
{
	struct vector_cleanup *cl = this_cpu_ptr(&vector_cleanup);

	lock_vector_lock();

	/* In case the vector cleanup timer has not expired */
	__vector_cleanup(cl, false);

	irq_matrix_offline(vector_matrix);
	WARN_ON_ONCE(try_to_del_timer_sync(&cl->timer) < 0);
	WARN_ON_ONCE(!hlist_empty(&cl->head));

	unlock_vector_lock();
}

static int apic_set_affinity(struct irq_data *irqd,
			     const struct cpumask *dest, bool force)
{
	int err;

	if (WARN_ON_ONCE(!irqd_is_activated(irqd)))
		return -EIO;

	raw_spin_lock(&vector_lock);
	cpumask_and(vector_searchmask, dest, cpu_online_mask);
	if (irqd_affinity_is_managed(irqd))
		err = assign_managed_vector(irqd, vector_searchmask);
	else
		err = assign_vector_locked(irqd, vector_searchmask);
	raw_spin_unlock(&vector_lock);
	return err ? err : IRQ_SET_MASK_OK;
}

#else
# define apic_set_affinity	NULL
#endif

static int apic_retrigger_irq(struct irq_data *irqd)
{
	struct apic_chip_data *apicd = apic_chip_data(irqd);
	unsigned long flags;

	raw_spin_lock_irqsave(&vector_lock, flags);
	__apic_send_IPI(apicd->cpu, apicd->vector);
	raw_spin_unlock_irqrestore(&vector_lock, flags);

	return 1;
}

void apic_ack_irq(struct irq_data *irqd)
{
	irq_move_irq(irqd);
	apic_eoi();
}

void apic_ack_edge(struct irq_data *irqd)
{
	irq_complete_move(irqd_cfg(irqd));
	apic_ack_irq(irqd);
}

static void x86_vector_msi_compose_msg(struct irq_data *data,
				       struct msi_msg *msg)
{
       __irq_msi_compose_msg(irqd_cfg(data), msg, false);
}

static struct irq_chip lapic_controller = {
	.name			= "APIC",
	.irq_ack		= apic_ack_edge,
	.irq_set_affinity	= apic_set_affinity,
	.irq_compose_msi_msg	= x86_vector_msi_compose_msg,
	.irq_retrigger		= apic_retrigger_irq,
};

#ifdef CONFIG_SMP

static void free_moved_vector(struct apic_chip_data *apicd)
{
	unsigned int vector = apicd->prev_vector;
	unsigned int cpu = apicd->prev_cpu;
	bool managed = apicd->is_managed;

	/*
	 * Managed interrupts are usually not migrated away
	 * from an online CPU, but CPU isolation 'managed_irq'
	 * can make that happen.
	 * 1) Activation does not take the isolation into account
	 *    to keep the code simple
	 * 2) Migration away from an isolated CPU can happen when
	 *    a non-isolated CPU which is in the calculated
	 *    affinity mask comes online.
	 */
	trace_vector_free_moved(apicd->irq, cpu, vector, managed);
	irq_matrix_free(vector_matrix, cpu, vector, managed);
	per_cpu(vector_irq, cpu)[vector] = VECTOR_UNUSED;
	hlist_del_init(&apicd->clist);
	apicd->prev_vector = 0;
	apicd->move_in_progress = 0;
}

static void __vector_cleanup(struct vector_cleanup *cl, bool check_irr)
{
	struct apic_chip_data *apicd;
	struct hlist_node *tmp;
	bool rearm = false;

	lockdep_assert_held(&vector_lock);

	hlist_for_each_entry_safe(apicd, tmp, &cl->head, clist) {
<<<<<<< HEAD
		unsigned int irr, vector = apicd->prev_vector;
=======
		unsigned int vector = apicd->prev_vector;
>>>>>>> 0c383648

		/*
		 * Paranoia: Check if the vector that needs to be cleaned
		 * up is registered at the APICs IRR. That's clearly a
		 * hardware issue if the vector arrived on the old target
		 * _after_ interrupts were disabled above. Keep @apicd
		 * on the list and schedule the timer again to give the CPU
		 * a chance to handle the pending interrupt.
		 *
		 * Do not check IRR when called from lapic_offline(), because
		 * fixup_irqs() was just called to scan IRR for set bits and
		 * forward them to new destination CPUs via IPIs.
		 */
<<<<<<< HEAD
		irr = check_irr ? apic_read(APIC_IRR + (vector / 32 * 0x10)) : 0;
		if (irr & (1U << (vector % 32))) {
=======
		if (check_irr && is_vector_pending(vector)) {
>>>>>>> 0c383648
			pr_warn_once("Moved interrupt pending in old target APIC %u\n", apicd->irq);
			rearm = true;
			continue;
		}
		free_moved_vector(apicd);
	}

	/*
	 * Must happen under vector_lock to make the timer_pending() check
	 * in __vector_schedule_cleanup() race free against the rearm here.
	 */
	if (rearm)
		mod_timer(&cl->timer, jiffies + 1);
}

static void vector_cleanup_callback(struct timer_list *tmr)
{
	struct vector_cleanup *cl = container_of(tmr, typeof(*cl), timer);

	/* Prevent vectors vanishing under us */
	raw_spin_lock_irq(&vector_lock);
	__vector_cleanup(cl, true);
	raw_spin_unlock_irq(&vector_lock);
}

static void __vector_schedule_cleanup(struct apic_chip_data *apicd)
{
	unsigned int cpu = apicd->prev_cpu;

	raw_spin_lock(&vector_lock);
	apicd->move_in_progress = 0;
	if (cpu_online(cpu)) {
		struct vector_cleanup *cl = per_cpu_ptr(&vector_cleanup, cpu);

		hlist_add_head(&apicd->clist, &cl->head);

		/*
		 * The lockless timer_pending() check is safe here. If it
		 * returns true, then the callback will observe this new
		 * apic data in the hlist as everything is serialized by
		 * vector lock.
		 *
		 * If it returns false then the timer is either not armed
		 * or the other CPU executes the callback, which again
		 * would be blocked on vector lock. Rearming it in the
		 * latter case makes it fire for nothing.
		 *
		 * This is also safe against the callback rearming the timer
		 * because that's serialized via vector lock too.
		 */
		if (!timer_pending(&cl->timer)) {
			cl->timer.expires = jiffies + 1;
			add_timer_on(&cl->timer, cpu);
		}
	} else {
		pr_warn("IRQ %u schedule cleanup for offline CPU %u\n", apicd->irq, cpu);
		free_moved_vector(apicd);
	}
	raw_spin_unlock(&vector_lock);
}

void vector_schedule_cleanup(struct irq_cfg *cfg)
{
	struct apic_chip_data *apicd;

	apicd = container_of(cfg, struct apic_chip_data, hw_irq_cfg);
	if (apicd->move_in_progress)
		__vector_schedule_cleanup(apicd);
}

void irq_complete_move(struct irq_cfg *cfg)
{
	struct apic_chip_data *apicd;

	apicd = container_of(cfg, struct apic_chip_data, hw_irq_cfg);
	if (likely(!apicd->move_in_progress))
		return;

	/*
	 * If the interrupt arrived on the new target CPU, cleanup the
	 * vector on the old target CPU. A vector check is not required
	 * because an interrupt can never move from one vector to another
	 * on the same CPU.
	 */
	if (apicd->cpu == smp_processor_id())
		__vector_schedule_cleanup(apicd);
}

/*
 * Called from fixup_irqs() with @desc->lock held and interrupts disabled.
 */
void irq_force_complete_move(struct irq_desc *desc)
{
	unsigned int cpu = smp_processor_id();
	struct apic_chip_data *apicd;
	struct irq_data *irqd;
	unsigned int vector;

	/*
	 * The function is called for all descriptors regardless of which
	 * irqdomain they belong to. For example if an IRQ is provided by
	 * an irq_chip as part of a GPIO driver, the chip data for that
	 * descriptor is specific to the irq_chip in question.
	 *
	 * Check first that the chip_data is what we expect
	 * (apic_chip_data) before touching it any further.
	 */
	irqd = irq_domain_get_irq_data(x86_vector_domain,
				       irq_desc_get_irq(desc));
	if (!irqd)
		return;

	raw_spin_lock(&vector_lock);
	apicd = apic_chip_data(irqd);
	if (!apicd)
		goto unlock;

	/*
	 * If prev_vector is empty or the descriptor is neither currently
	 * nor previously on the outgoing CPU no action required.
	 */
	vector = apicd->prev_vector;
	if (!vector || (apicd->cpu != cpu && apicd->prev_cpu != cpu))
		goto unlock;

	/*
	 * This is tricky. If the cleanup of the old vector has not been
	 * done yet, then the following setaffinity call will fail with
	 * -EBUSY. This can leave the interrupt in a stale state.
	 *
	 * All CPUs are stuck in stop machine with interrupts disabled so
	 * calling __irq_complete_move() would be completely pointless.
	 *
	 * 1) The interrupt is in move_in_progress state. That means that we
	 *    have not seen an interrupt since the io_apic was reprogrammed to
	 *    the new vector.
	 *
	 * 2) The interrupt has fired on the new vector, but the cleanup IPIs
	 *    have not been processed yet.
	 */
	if (apicd->move_in_progress) {
		/*
		 * In theory there is a race:
		 *
		 * set_ioapic(new_vector) <-- Interrupt is raised before update
		 *			      is effective, i.e. it's raised on
		 *			      the old vector.
		 *
		 * So if the target cpu cannot handle that interrupt before
		 * the old vector is cleaned up, we get a spurious interrupt
		 * and in the worst case the ioapic irq line becomes stale.
		 *
		 * But in case of cpu hotplug this should be a non issue
		 * because if the affinity update happens right before all
		 * cpus rendezvous in stop machine, there is no way that the
		 * interrupt can be blocked on the target cpu because all cpus
		 * loops first with interrupts enabled in stop machine, so the
		 * old vector is not yet cleaned up when the interrupt fires.
		 *
		 * So the only way to run into this issue is if the delivery
		 * of the interrupt on the apic/system bus would be delayed
		 * beyond the point where the target cpu disables interrupts
		 * in stop machine. I doubt that it can happen, but at least
		 * there is a theoretical chance. Virtualization might be
		 * able to expose this, but AFAICT the IOAPIC emulation is not
		 * as stupid as the real hardware.
		 *
		 * Anyway, there is nothing we can do about that at this point
		 * w/o refactoring the whole fixup_irq() business completely.
		 * We print at least the irq number and the old vector number,
		 * so we have the necessary information when a problem in that
		 * area arises.
		 */
		pr_warn("IRQ fixup: irq %d move in progress, old vector %d\n",
			irqd->irq, vector);
	}
	free_moved_vector(apicd);
unlock:
	raw_spin_unlock(&vector_lock);
}

#ifdef CONFIG_HOTPLUG_CPU
/*
 * Note, this is not accurate accounting, but at least good enough to
 * prevent that the actual interrupt move will run out of vectors.
 */
int lapic_can_unplug_cpu(void)
{
	unsigned int rsvd, avl, tomove, cpu = smp_processor_id();
	int ret = 0;

	raw_spin_lock(&vector_lock);
	tomove = irq_matrix_allocated(vector_matrix);
	avl = irq_matrix_available(vector_matrix, true);
	if (avl < tomove) {
		pr_warn("CPU %u has %u vectors, %u available. Cannot disable CPU\n",
			cpu, tomove, avl);
		ret = -ENOSPC;
		goto out;
	}
	rsvd = irq_matrix_reserved(vector_matrix);
	if (avl < rsvd) {
		pr_warn("Reserved vectors %u > available %u. IRQ request may fail\n",
			rsvd, avl);
	}
out:
	raw_spin_unlock(&vector_lock);
	return ret;
}
#endif /* HOTPLUG_CPU */
#endif /* SMP */

static void __init print_APIC_field(int base)
{
	int i;

	printk(KERN_DEBUG);

	for (i = 0; i < 8; i++)
		pr_cont("%08x", apic_read(base + i*0x10));

	pr_cont("\n");
}

static void __init print_local_APIC(void *dummy)
{
	unsigned int i, v, ver, maxlvt;
	u64 icr;

	pr_debug("printing local APIC contents on CPU#%d/%d:\n",
		 smp_processor_id(), read_apic_id());
	v = apic_read(APIC_ID);
	pr_info("... APIC ID:      %08x (%01x)\n", v, read_apic_id());
	v = apic_read(APIC_LVR);
	pr_info("... APIC VERSION: %08x\n", v);
	ver = GET_APIC_VERSION(v);
	maxlvt = lapic_get_maxlvt();

	v = apic_read(APIC_TASKPRI);
	pr_debug("... APIC TASKPRI: %08x (%02x)\n", v, v & APIC_TPRI_MASK);

	/* !82489DX */
	if (APIC_INTEGRATED(ver)) {
		if (!APIC_XAPIC(ver)) {
			v = apic_read(APIC_ARBPRI);
			pr_debug("... APIC ARBPRI: %08x (%02x)\n",
				 v, v & APIC_ARBPRI_MASK);
		}
		v = apic_read(APIC_PROCPRI);
		pr_debug("... APIC PROCPRI: %08x\n", v);
	}

	/*
	 * Remote read supported only in the 82489DX and local APIC for
	 * Pentium processors.
	 */
	if (!APIC_INTEGRATED(ver) || maxlvt == 3) {
		v = apic_read(APIC_RRR);
		pr_debug("... APIC RRR: %08x\n", v);
	}

	v = apic_read(APIC_LDR);
	pr_debug("... APIC LDR: %08x\n", v);
	if (!x2apic_enabled()) {
		v = apic_read(APIC_DFR);
		pr_debug("... APIC DFR: %08x\n", v);
	}
	v = apic_read(APIC_SPIV);
	pr_debug("... APIC SPIV: %08x\n", v);

	pr_debug("... APIC ISR field:\n");
	print_APIC_field(APIC_ISR);
	pr_debug("... APIC TMR field:\n");
	print_APIC_field(APIC_TMR);
	pr_debug("... APIC IRR field:\n");
	print_APIC_field(APIC_IRR);

	/* !82489DX */
	if (APIC_INTEGRATED(ver)) {
		/* Due to the Pentium erratum 3AP. */
		if (maxlvt > 3)
			apic_write(APIC_ESR, 0);

		v = apic_read(APIC_ESR);
		pr_debug("... APIC ESR: %08x\n", v);
	}

	icr = apic_icr_read();
	pr_debug("... APIC ICR: %08x\n", (u32)icr);
	pr_debug("... APIC ICR2: %08x\n", (u32)(icr >> 32));

	v = apic_read(APIC_LVTT);
	pr_debug("... APIC LVTT: %08x\n", v);

	if (maxlvt > 3) {
		/* PC is LVT#4. */
		v = apic_read(APIC_LVTPC);
		pr_debug("... APIC LVTPC: %08x\n", v);
	}
	v = apic_read(APIC_LVT0);
	pr_debug("... APIC LVT0: %08x\n", v);
	v = apic_read(APIC_LVT1);
	pr_debug("... APIC LVT1: %08x\n", v);

	if (maxlvt > 2) {
		/* ERR is LVT#3. */
		v = apic_read(APIC_LVTERR);
		pr_debug("... APIC LVTERR: %08x\n", v);
	}

	v = apic_read(APIC_TMICT);
	pr_debug("... APIC TMICT: %08x\n", v);
	v = apic_read(APIC_TMCCT);
	pr_debug("... APIC TMCCT: %08x\n", v);
	v = apic_read(APIC_TDCR);
	pr_debug("... APIC TDCR: %08x\n", v);

	if (boot_cpu_has(X86_FEATURE_EXTAPIC)) {
		v = apic_read(APIC_EFEAT);
		maxlvt = (v >> 16) & 0xff;
		pr_debug("... APIC EFEAT: %08x\n", v);
		v = apic_read(APIC_ECTRL);
		pr_debug("... APIC ECTRL: %08x\n", v);
		for (i = 0; i < maxlvt; i++) {
			v = apic_read(APIC_EILVTn(i));
			pr_debug("... APIC EILVT%d: %08x\n", i, v);
		}
	}
	pr_cont("\n");
}

static void __init print_local_APICs(int maxcpu)
{
	int cpu;

	if (!maxcpu)
		return;

	preempt_disable();
	for_each_online_cpu(cpu) {
		if (cpu >= maxcpu)
			break;
		smp_call_function_single(cpu, print_local_APIC, NULL, 1);
	}
	preempt_enable();
}

static void __init print_PIC(void)
{
	unsigned int v;
	unsigned long flags;

	if (!nr_legacy_irqs())
		return;

	pr_debug("\nprinting PIC contents\n");

	raw_spin_lock_irqsave(&i8259A_lock, flags);

	v = inb(0xa1) << 8 | inb(0x21);
	pr_debug("... PIC  IMR: %04x\n", v);

	v = inb(0xa0) << 8 | inb(0x20);
	pr_debug("... PIC  IRR: %04x\n", v);

	outb(0x0b, 0xa0);
	outb(0x0b, 0x20);
	v = inb(0xa0) << 8 | inb(0x20);
	outb(0x0a, 0xa0);
	outb(0x0a, 0x20);

	raw_spin_unlock_irqrestore(&i8259A_lock, flags);

	pr_debug("... PIC  ISR: %04x\n", v);

	v = inb(PIC_ELCR2) << 8 | inb(PIC_ELCR1);
	pr_debug("... PIC ELCR: %04x\n", v);
}

static int show_lapic __initdata = 1;
static __init int setup_show_lapic(char *arg)
{
	int num = -1;

	if (strcmp(arg, "all") == 0) {
		show_lapic = CONFIG_NR_CPUS;
	} else {
		get_option(&arg, &num);
		if (num >= 0)
			show_lapic = num;
	}

	return 1;
}
__setup("show_lapic=", setup_show_lapic);

static int __init print_ICs(void)
{
	if (apic_verbosity == APIC_QUIET)
		return 0;

	print_PIC();

	/* don't print out if apic is not there */
	if (!boot_cpu_has(X86_FEATURE_APIC) && !apic_from_smp_config())
		return 0;

	print_local_APICs(show_lapic);
	print_IO_APICs();

	return 0;
}

late_initcall(print_ICs);<|MERGE_RESOLUTION|>--- conflicted
+++ resolved
@@ -965,11 +965,7 @@
 	lockdep_assert_held(&vector_lock);
 
 	hlist_for_each_entry_safe(apicd, tmp, &cl->head, clist) {
-<<<<<<< HEAD
-		unsigned int irr, vector = apicd->prev_vector;
-=======
 		unsigned int vector = apicd->prev_vector;
->>>>>>> 0c383648
 
 		/*
 		 * Paranoia: Check if the vector that needs to be cleaned
@@ -983,12 +979,7 @@
 		 * fixup_irqs() was just called to scan IRR for set bits and
 		 * forward them to new destination CPUs via IPIs.
 		 */
-<<<<<<< HEAD
-		irr = check_irr ? apic_read(APIC_IRR + (vector / 32 * 0x10)) : 0;
-		if (irr & (1U << (vector % 32))) {
-=======
 		if (check_irr && is_vector_pending(vector)) {
->>>>>>> 0c383648
 			pr_warn_once("Moved interrupt pending in old target APIC %u\n", apicd->irq);
 			rearm = true;
 			continue;
