--- conflicted
+++ resolved
@@ -7633,38 +7633,17 @@
 	return true;
 }
 
-<<<<<<< HEAD
-static void kvm_mmu_start_lpage_recovery(struct once *once)
-{
-	struct kvm_arch *ka = container_of(once, struct kvm_arch, nx_once);
-	struct kvm *kvm = container_of(ka, struct kvm, arch);
-=======
 static int kvm_mmu_start_lpage_recovery(struct once *once)
 {
 	struct kvm_arch *ka = container_of(once, struct kvm_arch, nx_once);
 	struct kvm *kvm = container_of(ka, struct kvm, arch);
 	struct vhost_task *nx_thread;
->>>>>>> e8a457b7
 
 	kvm->arch.nx_huge_page_last = get_jiffies_64();
 	nx_thread = vhost_task_create(kvm_nx_huge_page_recovery_worker,
 				      kvm_nx_huge_page_recovery_worker_kill,
 				      kvm, "kvm-nx-lpage-recovery");
 
-<<<<<<< HEAD
-	if (kvm->arch.nx_huge_page_recovery_thread)
-		vhost_task_start(kvm->arch.nx_huge_page_recovery_thread);
-}
-
-int kvm_mmu_post_init_vm(struct kvm *kvm)
-{
-	if (nx_hugepage_mitigation_hard_disabled)
-		return 0;
-
-	call_once(&kvm->arch.nx_once, kvm_mmu_start_lpage_recovery);
-	if (!kvm->arch.nx_huge_page_recovery_thread)
-		return -ENOMEM;
-=======
 	if (IS_ERR(nx_thread))
 		return PTR_ERR(nx_thread);
 
@@ -7672,7 +7651,6 @@
 
 	/* Make the task visible only once it is fully started. */
 	WRITE_ONCE(kvm->arch.nx_huge_page_recovery_thread, nx_thread);
->>>>>>> e8a457b7
 	return 0;
 }
 
