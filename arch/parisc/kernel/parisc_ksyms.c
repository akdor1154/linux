--- conflicted
+++ resolved
@@ -43,10 +43,6 @@
 #endif
 
 #include <asm/io.h>
-<<<<<<< HEAD
-EXPORT_SYMBOL(memcpy_fromio);
-=======
->>>>>>> e8a457b7
 
 extern void $$divI(void);
 extern void $$divU(void);
