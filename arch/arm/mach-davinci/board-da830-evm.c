/*
 * TI DA830/OMAP L137 EVM board
 *
 * Author: Mark A. Greer <mgreer@mvista.com>
 * Derived from: arch/arm/mach-davinci/board-dm644x-evm.c
 *
 * 2007, 2009 (c) MontaVista Software, Inc. This file is licensed under
 * the terms of the GNU General Public License version 2. This program
 * is licensed "as is" without any warranty of any kind, whether express
 * or implied.
 */
#include <linux/kernel.h>
#include <linux/init.h>
#include <linux/console.h>
#include <linux/interrupt.h>
#include <linux/gpio.h>
#include <linux/gpio/machine.h>
#include <linux/platform_device.h>
#include <linux/i2c.h>
#include <linux/platform_data/pcf857x.h>
#include <linux/property.h>
#include <linux/mtd/mtd.h>
#include <linux/mtd/partitions.h>
#include <linux/spi/spi.h>
#include <linux/spi/flash.h>
#include <linux/platform_data/gpio-davinci.h>
#include <linux/platform_data/mtd-davinci.h>
#include <linux/platform_data/mtd-davinci-aemif.h>
#include <linux/platform_data/spi-davinci.h>
#include <linux/platform_data/usb-davinci.h>
#include <linux/platform_data/ti-aemif.h>
#include <linux/regulator/fixed.h>
#include <linux/regulator/machine.h>
#include <linux/nvmem-provider.h>

#include <asm/mach-types.h>
#include <asm/mach/arch.h>

#include <mach/common.h>
#include <mach/mux.h>
#include <mach/da8xx.h>

#include "irqs.h"

#define DA830_EVM_PHY_ID		""
/*
 * USB1 VBUS is controlled by GPIO1[15], over-current is reported on GPIO2[4].
 */
#define ON_BD_USB_DRV	GPIO_TO_PIN(1, 15)
#define ON_BD_USB_OVC	GPIO_TO_PIN(2, 4)

static const short da830_evm_usb11_pins[] = {
	DA830_GPIO1_15, DA830_GPIO2_4,
	-1
};

static struct regulator_consumer_supply da830_evm_usb_supplies[] = {
	REGULATOR_SUPPLY("vbus", NULL),
};

static struct regulator_init_data da830_evm_usb_vbus_data = {
	.consumer_supplies	= da830_evm_usb_supplies,
	.num_consumer_supplies	= ARRAY_SIZE(da830_evm_usb_supplies),
<<<<<<< HEAD
=======
	.constraints    = {
		.valid_ops_mask = REGULATOR_CHANGE_STATUS,
	},
>>>>>>> 4ff96fb5
};

static struct fixed_voltage_config da830_evm_usb_vbus = {
	.supply_name		= "vbus",
	.microvolts		= 33000000,
	.init_data		= &da830_evm_usb_vbus_data,
};

static struct platform_device da830_evm_usb_vbus_device = {
	.name		= "reg-fixed-voltage",
	.id		= 0,
	.dev		= {
		.platform_data = &da830_evm_usb_vbus,
	},
};

static struct gpiod_lookup_table da830_evm_usb_oc_gpio_lookup = {
	.dev_id		= "ohci-da8xx",
	.table = {
		GPIO_LOOKUP("davinci_gpio", ON_BD_USB_OVC, "oc", 0),
		{ }
	},
};

static struct gpiod_lookup_table da830_evm_usb_vbus_gpio_lookup = {
	.dev_id		= "reg-fixed-voltage.0",
	.table = {
<<<<<<< HEAD
		GPIO_LOOKUP("davinci_gpio", ON_BD_USB_DRV, "vbus", 0),
=======
		GPIO_LOOKUP("davinci_gpio", ON_BD_USB_DRV, NULL, 0),
>>>>>>> 4ff96fb5
		{ }
	},
};

static struct gpiod_lookup_table *da830_evm_usb_gpio_lookups[] = {
	&da830_evm_usb_oc_gpio_lookup,
	&da830_evm_usb_vbus_gpio_lookup,
};

static struct da8xx_ohci_root_hub da830_evm_usb11_pdata = {
	/* TPS2065 switch @ 5V */
	.potpgt		= (3 + 1) / 2,	/* 3 ms max */
};

static __init void da830_evm_usb_init(void)
{
	int ret;

	ret = da8xx_register_usb_phy_clocks();
	if (ret)
		pr_warn("%s: USB PHY CLK registration failed: %d\n",
			__func__, ret);

	gpiod_add_lookup_tables(da830_evm_usb_gpio_lookups,
				ARRAY_SIZE(da830_evm_usb_gpio_lookups));

	ret = da8xx_register_usb_phy();
	if (ret)
		pr_warn("%s: USB PHY registration failed: %d\n",
			__func__, ret);

	ret = davinci_cfg_reg(DA830_USB0_DRVVBUS);
	if (ret)
		pr_warn("%s: USB 2.0 PinMux setup failed: %d\n", __func__, ret);
	else {
		/*
		 * TPS2065 switch @ 5V supplies 1 A (sustains 1.5 A),
		 * with the power on to power good time of 3 ms.
		 */
		ret = da8xx_register_usb20(1000, 3);
		if (ret)
			pr_warn("%s: USB 2.0 registration failed: %d\n",
				__func__, ret);
	}

	ret = davinci_cfg_reg_list(da830_evm_usb11_pins);
	if (ret) {
		pr_warn("%s: USB 1.1 PinMux setup failed: %d\n", __func__, ret);
		return;
	}

	ret = platform_device_register(&da830_evm_usb_vbus_device);
	if (ret) {
		pr_warn("%s: Unable to register the vbus supply\n", __func__);
		return;
	}

	ret = da8xx_register_usb11(&da830_evm_usb11_pdata);
	if (ret)
		pr_warn("%s: USB 1.1 registration failed: %d\n", __func__, ret);
}

static const short da830_evm_mcasp1_pins[] = {
	DA830_AHCLKX1, DA830_ACLKX1, DA830_AFSX1, DA830_AHCLKR1, DA830_AFSR1,
	DA830_AMUTE1, DA830_AXR1_0, DA830_AXR1_1, DA830_AXR1_2, DA830_AXR1_5,
	DA830_ACLKR1, DA830_AXR1_6, DA830_AXR1_7, DA830_AXR1_8, DA830_AXR1_10,
	DA830_AXR1_11,
	-1
};

static u8 da830_iis_serializer_direction[] = {
	RX_MODE,	INACTIVE_MODE,	INACTIVE_MODE,	INACTIVE_MODE,
	INACTIVE_MODE,	TX_MODE,	INACTIVE_MODE,	INACTIVE_MODE,
	INACTIVE_MODE,	INACTIVE_MODE,	INACTIVE_MODE,	INACTIVE_MODE,
};

static struct snd_platform_data da830_evm_snd_data = {
	.tx_dma_offset  = 0x2000,
	.rx_dma_offset  = 0x2000,
	.op_mode        = DAVINCI_MCASP_IIS_MODE,
	.num_serializer = ARRAY_SIZE(da830_iis_serializer_direction),
	.tdm_slots      = 2,
	.serial_dir     = da830_iis_serializer_direction,
	.asp_chan_q     = EVENTQ_0,
	.version	= MCASP_VERSION_2,
	.txnumevt	= 1,
	.rxnumevt	= 1,
};

/*
 * GPIO2[1] is used as MMC_SD_WP and GPIO2[2] as MMC_SD_INS.
 */
static const short da830_evm_mmc_sd_pins[] = {
	DA830_MMCSD_DAT_0, DA830_MMCSD_DAT_1, DA830_MMCSD_DAT_2,
	DA830_MMCSD_DAT_3, DA830_MMCSD_DAT_4, DA830_MMCSD_DAT_5,
	DA830_MMCSD_DAT_6, DA830_MMCSD_DAT_7, DA830_MMCSD_CLK,
	DA830_MMCSD_CMD,   DA830_GPIO2_1,     DA830_GPIO2_2,
	-1
};

#define DA830_MMCSD_WP_PIN		GPIO_TO_PIN(2, 1)
#define DA830_MMCSD_CD_PIN		GPIO_TO_PIN(2, 2)

static struct gpiod_lookup_table mmc_gpios_table = {
	.dev_id = "da830-mmc.0",
	.table = {
		/* gpio chip 1 contains gpio range 32-63 */
		GPIO_LOOKUP("davinci_gpio", DA830_MMCSD_CD_PIN, "cd",
			    GPIO_ACTIVE_LOW),
		GPIO_LOOKUP("davinci_gpio", DA830_MMCSD_WP_PIN, "wp",
			    GPIO_ACTIVE_LOW),
		{ }
	},
};

static struct davinci_mmc_config da830_evm_mmc_config = {
	.wires			= 8,
	.max_freq		= 50000000,
	.caps			= MMC_CAP_MMC_HIGHSPEED | MMC_CAP_SD_HIGHSPEED,
};

static inline void da830_evm_init_mmc(void)
{
	int ret;

	ret = davinci_cfg_reg_list(da830_evm_mmc_sd_pins);
	if (ret) {
		pr_warn("%s: mmc/sd mux setup failed: %d\n", __func__, ret);
		return;
	}

	gpiod_add_lookup_table(&mmc_gpios_table);

	ret = da8xx_register_mmcsd0(&da830_evm_mmc_config);
	if (ret) {
		pr_warn("%s: mmc/sd registration failed: %d\n", __func__, ret);
		gpiod_remove_lookup_table(&mmc_gpios_table);
	}
}

#define HAS_MMC		IS_ENABLED(CONFIG_MMC_DAVINCI)

#ifdef CONFIG_DA830_UI_NAND
static struct mtd_partition da830_evm_nand_partitions[] = {
	/* bootloader (U-Boot, etc) in first sector */
	[0] = {
		.name		= "bootloader",
		.offset		= 0,
		.size		= SZ_128K,
		.mask_flags	= MTD_WRITEABLE,	/* force read-only */
	},
	/* bootloader params in the next sector */
	[1] = {
		.name		= "params",
		.offset		= MTDPART_OFS_APPEND,
		.size		= SZ_128K,
		.mask_flags	= MTD_WRITEABLE,	/* force read-only */
	},
	/* kernel */
	[2] = {
		.name		= "kernel",
		.offset		= MTDPART_OFS_APPEND,
		.size		= SZ_2M,
		.mask_flags	= 0,
	},
	/* file system */
	[3] = {
		.name		= "filesystem",
		.offset		= MTDPART_OFS_APPEND,
		.size		= MTDPART_SIZ_FULL,
		.mask_flags	= 0,
	}
};

/* flash bbt decriptors */
static uint8_t da830_evm_nand_bbt_pattern[] = { 'B', 'b', 't', '0' };
static uint8_t da830_evm_nand_mirror_pattern[] = { '1', 't', 'b', 'B' };

static struct nand_bbt_descr da830_evm_nand_bbt_main_descr = {
	.options	= NAND_BBT_LASTBLOCK | NAND_BBT_CREATE |
			  NAND_BBT_WRITE | NAND_BBT_2BIT |
			  NAND_BBT_VERSION | NAND_BBT_PERCHIP,
	.offs		= 2,
	.len		= 4,
	.veroffs	= 16,
	.maxblocks	= 4,
	.pattern	= da830_evm_nand_bbt_pattern
};

static struct nand_bbt_descr da830_evm_nand_bbt_mirror_descr = {
	.options	= NAND_BBT_LASTBLOCK | NAND_BBT_CREATE |
			  NAND_BBT_WRITE | NAND_BBT_2BIT |
			  NAND_BBT_VERSION | NAND_BBT_PERCHIP,
	.offs		= 2,
	.len		= 4,
	.veroffs	= 16,
	.maxblocks	= 4,
	.pattern	= da830_evm_nand_mirror_pattern
};

static struct davinci_aemif_timing da830_evm_nandflash_timing = {
	.wsetup         = 24,
	.wstrobe        = 21,
	.whold          = 14,
	.rsetup         = 19,
	.rstrobe        = 50,
	.rhold          = 0,
	.ta             = 20,
};

static struct davinci_nand_pdata da830_evm_nand_pdata = {
	.core_chipsel	= 1,
	.parts		= da830_evm_nand_partitions,
	.nr_parts	= ARRAY_SIZE(da830_evm_nand_partitions),
	.ecc_mode	= NAND_ECC_HW,
	.ecc_bits	= 4,
	.bbt_options	= NAND_BBT_USE_FLASH,
	.bbt_td		= &da830_evm_nand_bbt_main_descr,
	.bbt_md		= &da830_evm_nand_bbt_mirror_descr,
	.timing         = &da830_evm_nandflash_timing,
};

static struct resource da830_evm_nand_resources[] = {
	[0] = {		/* First memory resource is NAND I/O window */
		.start	= DA8XX_AEMIF_CS3_BASE,
		.end	= DA8XX_AEMIF_CS3_BASE + PAGE_SIZE - 1,
		.flags	= IORESOURCE_MEM,
	},
	[1] = {		/* Second memory resource is AEMIF control registers */
		.start	= DA8XX_AEMIF_CTL_BASE,
		.end	= DA8XX_AEMIF_CTL_BASE + SZ_32K - 1,
		.flags	= IORESOURCE_MEM,
	},
};

static struct platform_device da830_evm_aemif_devices[] = {
	{
		.name		= "davinci_nand",
		.id		= 1,
		.dev		= {
			.platform_data	= &da830_evm_nand_pdata,
		},
		.num_resources	= ARRAY_SIZE(da830_evm_nand_resources),
		.resource	= da830_evm_nand_resources,
	},
};

static struct resource da830_evm_aemif_resource[] = {
	{
		.start	= DA8XX_AEMIF_CTL_BASE,
		.end	= DA8XX_AEMIF_CTL_BASE + SZ_32K - 1,
		.flags	= IORESOURCE_MEM,
	},
};

static struct aemif_abus_data da830_evm_aemif_abus_data[] = {
	{
		.cs	= 3,
	},
};

static struct aemif_platform_data da830_evm_aemif_pdata = {
	.abus_data		= da830_evm_aemif_abus_data,
	.num_abus_data		= ARRAY_SIZE(da830_evm_aemif_abus_data),
	.sub_devices		= da830_evm_aemif_devices,
	.num_sub_devices	= ARRAY_SIZE(da830_evm_aemif_devices),
	.cs_offset		= 2,
};

static struct platform_device da830_evm_aemif_device = {
	.name		= "ti-aemif",
	.id		= -1,
	.dev = {
		.platform_data = &da830_evm_aemif_pdata,
	},
	.resource	= da830_evm_aemif_resource,
	.num_resources	= ARRAY_SIZE(da830_evm_aemif_resource),
};

/*
 * UI board NAND/NOR flashes only use 8-bit data bus.
 */
static const short da830_evm_emif25_pins[] = {
	DA830_EMA_D_0, DA830_EMA_D_1, DA830_EMA_D_2, DA830_EMA_D_3,
	DA830_EMA_D_4, DA830_EMA_D_5, DA830_EMA_D_6, DA830_EMA_D_7,
	DA830_EMA_A_0, DA830_EMA_A_1, DA830_EMA_A_2, DA830_EMA_A_3,
	DA830_EMA_A_4, DA830_EMA_A_5, DA830_EMA_A_6, DA830_EMA_A_7,
	DA830_EMA_A_8, DA830_EMA_A_9, DA830_EMA_A_10, DA830_EMA_A_11,
	DA830_EMA_A_12, DA830_EMA_BA_0, DA830_EMA_BA_1, DA830_NEMA_WE,
	DA830_NEMA_CS_2, DA830_NEMA_CS_3, DA830_NEMA_OE, DA830_EMA_WAIT_0,
	-1
};

static inline void da830_evm_init_nand(int mux_mode)
{
	int ret;

	if (HAS_MMC) {
		pr_warn("WARNING: both MMC/SD and NAND are enabled, but they share AEMIF pins\n"
			"\tDisable MMC/SD for NAND support\n");
		return;
	}

	ret = davinci_cfg_reg_list(da830_evm_emif25_pins);
	if (ret)
		pr_warn("%s: emif25 mux setup failed: %d\n", __func__, ret);

	ret = platform_device_register(&da830_evm_aemif_device);
	if (ret)
		pr_warn("%s: AEMIF device not registered\n", __func__);

	gpio_direction_output(mux_mode, 1);
}
#else
static inline void da830_evm_init_nand(int mux_mode) { }
#endif

#ifdef CONFIG_DA830_UI_LCD
static inline void da830_evm_init_lcdc(int mux_mode)
{
	int ret;

	ret = davinci_cfg_reg_list(da830_lcdcntl_pins);
	if (ret)
		pr_warn("%s: lcdcntl mux setup failed: %d\n", __func__, ret);

	ret = da8xx_register_lcdc(&sharp_lcd035q3dg01_pdata);
	if (ret)
		pr_warn("%s: lcd setup failed: %d\n", __func__, ret);

	gpio_direction_output(mux_mode, 0);
}
#else
static inline void da830_evm_init_lcdc(int mux_mode) { }
#endif

static struct nvmem_cell_info da830_evm_nvmem_cells[] = {
	{
		.name		= "macaddr",
		.offset		= 0x7f00,
		.bytes		= ETH_ALEN,
	}
};

static struct nvmem_cell_table da830_evm_nvmem_cell_table = {
	.nvmem_name	= "1-00500",
	.cells		= da830_evm_nvmem_cells,
	.ncells		= ARRAY_SIZE(da830_evm_nvmem_cells),
};

static struct nvmem_cell_lookup da830_evm_nvmem_cell_lookup = {
	.nvmem_name	= "1-00500",
	.cell_name	= "macaddr",
	.dev_id		= "davinci_emac.1",
	.con_id		= "mac-address",
};

static const struct property_entry da830_evm_i2c_eeprom_properties[] = {
	PROPERTY_ENTRY_U32("pagesize", 64),
	{ }
};

static int __init da830_evm_ui_expander_setup(struct i2c_client *client,
		int gpio, unsigned ngpio, void *context)
{
	gpio_request(gpio + 6, "UI MUX_MODE");

	/* Drive mux mode low to match the default without UI card */
	gpio_direction_output(gpio + 6, 0);

	da830_evm_init_lcdc(gpio + 6);

	da830_evm_init_nand(gpio + 6);

	return 0;
}

static int da830_evm_ui_expander_teardown(struct i2c_client *client, int gpio,
		unsigned ngpio, void *context)
{
	gpio_free(gpio + 6);
	return 0;
}

static struct pcf857x_platform_data __initdata da830_evm_ui_expander_info = {
	.gpio_base	= DAVINCI_N_GPIO,
	.setup		= da830_evm_ui_expander_setup,
	.teardown	= da830_evm_ui_expander_teardown,
};

static struct i2c_board_info __initdata da830_evm_i2c_devices[] = {
	{
		I2C_BOARD_INFO("24c256", 0x50),
		.properties = da830_evm_i2c_eeprom_properties,
	},
	{
		I2C_BOARD_INFO("tlv320aic3x", 0x18),
	},
	{
		I2C_BOARD_INFO("pcf8574", 0x3f),
		.platform_data	= &da830_evm_ui_expander_info,
	},
};

static struct davinci_i2c_platform_data da830_evm_i2c_0_pdata = {
	.bus_freq	= 100,	/* kHz */
	.bus_delay	= 0,	/* usec */
};

/*
 * The following EDMA channels/slots are not being used by drivers (for
 * example: Timer, GPIO, UART events etc) on da830/omap-l137 EVM, hence
 * they are being reserved for codecs on the DSP side.
 */
static const s16 da830_dma_rsv_chans[][2] = {
	/* (offset, number) */
	{ 8,  2},
	{12,  2},
	{24,  4},
	{30,  2},
	{-1, -1}
};

static const s16 da830_dma_rsv_slots[][2] = {
	/* (offset, number) */
	{ 8,  2},
	{12,  2},
	{24,  4},
	{30, 26},
	{-1, -1}
};

static struct edma_rsv_info da830_edma_rsv[] = {
	{
		.rsv_chans	= da830_dma_rsv_chans,
		.rsv_slots	= da830_dma_rsv_slots,
	},
};

static struct mtd_partition da830evm_spiflash_part[] = {
	[0] = {
		.name = "DSP-UBL",
		.offset = 0,
		.size = SZ_8K,
		.mask_flags = MTD_WRITEABLE,
	},
	[1] = {
		.name = "ARM-UBL",
		.offset = MTDPART_OFS_APPEND,
		.size = SZ_16K + SZ_8K,
		.mask_flags = MTD_WRITEABLE,
	},
	[2] = {
		.name = "U-Boot",
		.offset = MTDPART_OFS_APPEND,
		.size = SZ_256K - SZ_32K,
		.mask_flags = MTD_WRITEABLE,
	},
	[3] = {
		.name = "U-Boot-Environment",
		.offset = MTDPART_OFS_APPEND,
		.size = SZ_16K,
		.mask_flags = 0,
	},
	[4] = {
		.name = "Kernel",
		.offset = MTDPART_OFS_APPEND,
		.size = MTDPART_SIZ_FULL,
		.mask_flags = 0,
	},
};

static struct flash_platform_data da830evm_spiflash_data = {
	.name		= "m25p80",
	.parts		= da830evm_spiflash_part,
	.nr_parts	= ARRAY_SIZE(da830evm_spiflash_part),
	.type		= "w25x32",
};

static struct davinci_spi_config da830evm_spiflash_cfg = {
	.io_type	= SPI_IO_TYPE_DMA,
	.c2tdelay	= 8,
	.t2cdelay	= 8,
};

static struct spi_board_info da830evm_spi_info[] = {
	{
		.modalias		= "m25p80",
		.platform_data		= &da830evm_spiflash_data,
		.controller_data	= &da830evm_spiflash_cfg,
		.mode			= SPI_MODE_0,
		.max_speed_hz		= 30000000,
		.bus_num		= 0,
		.chip_select		= 0,
	},
};

static __init void da830_evm_init(void)
{
	struct davinci_soc_info *soc_info = &davinci_soc_info;
	int ret;

	da830_register_clocks();

	ret = da830_register_gpio();
	if (ret)
		pr_warn("%s: GPIO init failed: %d\n", __func__, ret);

	ret = da830_register_edma(da830_edma_rsv);
	if (ret)
		pr_warn("%s: edma registration failed: %d\n", __func__, ret);

	ret = davinci_cfg_reg_list(da830_i2c0_pins);
	if (ret)
		pr_warn("%s: i2c0 mux setup failed: %d\n", __func__, ret);

	ret = da8xx_register_i2c(0, &da830_evm_i2c_0_pdata);
	if (ret)
		pr_warn("%s: i2c0 registration failed: %d\n", __func__, ret);

	da830_evm_usb_init();

	soc_info->emac_pdata->rmii_en = 1;
	soc_info->emac_pdata->phy_id = DA830_EVM_PHY_ID;

	ret = davinci_cfg_reg_list(da830_cpgmac_pins);
	if (ret)
		pr_warn("%s: cpgmac mux setup failed: %d\n", __func__, ret);

	ret = da8xx_register_emac();
	if (ret)
		pr_warn("%s: emac registration failed: %d\n", __func__, ret);

	ret = da8xx_register_watchdog();
	if (ret)
		pr_warn("%s: watchdog registration failed: %d\n",
			__func__, ret);

	davinci_serial_init(da8xx_serial_device);

	nvmem_add_cell_table(&da830_evm_nvmem_cell_table);
	nvmem_add_cell_lookups(&da830_evm_nvmem_cell_lookup, 1);

	i2c_register_board_info(1, da830_evm_i2c_devices,
			ARRAY_SIZE(da830_evm_i2c_devices));

	ret = davinci_cfg_reg_list(da830_evm_mcasp1_pins);
	if (ret)
		pr_warn("%s: mcasp1 mux setup failed: %d\n", __func__, ret);

	da8xx_register_mcasp(1, &da830_evm_snd_data);

	da830_evm_init_mmc();

	ret = da8xx_register_rtc();
	if (ret)
		pr_warn("%s: rtc setup failed: %d\n", __func__, ret);

	ret = spi_register_board_info(da830evm_spi_info,
				      ARRAY_SIZE(da830evm_spi_info));
	if (ret)
		pr_warn("%s: spi info registration failed: %d\n",
			__func__, ret);

	ret = da8xx_register_spi_bus(0, ARRAY_SIZE(da830evm_spi_info));
	if (ret)
		pr_warn("%s: spi 0 registration failed: %d\n", __func__, ret);

	regulator_has_full_constraints();
}

#ifdef CONFIG_SERIAL_8250_CONSOLE
static int __init da830_evm_console_init(void)
{
	if (!machine_is_davinci_da830_evm())
		return 0;

	return add_preferred_console("ttyS", 2, "115200");
}
console_initcall(da830_evm_console_init);
#endif

static void __init da830_evm_map_io(void)
{
	da830_init();
}

MACHINE_START(DAVINCI_DA830_EVM, "DaVinci DA830/OMAP-L137/AM17x EVM")
	.atag_offset	= 0x100,
	.map_io		= da830_evm_map_io,
	.init_irq	= da830_init_irq,
	.init_time	= da830_init_time,
	.init_machine	= da830_evm_init,
	.init_late	= davinci_init_late,
	.dma_zone_size	= SZ_128M,
MACHINE_END<|MERGE_RESOLUTION|>--- conflicted
+++ resolved
@@ -61,12 +61,9 @@
 static struct regulator_init_data da830_evm_usb_vbus_data = {
 	.consumer_supplies	= da830_evm_usb_supplies,
 	.num_consumer_supplies	= ARRAY_SIZE(da830_evm_usb_supplies),
-<<<<<<< HEAD
-=======
 	.constraints    = {
 		.valid_ops_mask = REGULATOR_CHANGE_STATUS,
 	},
->>>>>>> 4ff96fb5
 };
 
 static struct fixed_voltage_config da830_evm_usb_vbus = {
@@ -94,11 +91,7 @@
 static struct gpiod_lookup_table da830_evm_usb_vbus_gpio_lookup = {
 	.dev_id		= "reg-fixed-voltage.0",
 	.table = {
-<<<<<<< HEAD
-		GPIO_LOOKUP("davinci_gpio", ON_BD_USB_DRV, "vbus", 0),
-=======
 		GPIO_LOOKUP("davinci_gpio", ON_BD_USB_DRV, NULL, 0),
->>>>>>> 4ff96fb5
 		{ }
 	},
 };
