/* SPDX-License-Identifier: GPL-2.0 WITH Linux-syscall-note */
/*
 * Copyright (C) 2012 ARM Ltd.
 *
 * This program is free software; you can redistribute it and/or modify
 * it under the terms of the GNU General Public License version 2 as
 * published by the Free Software Foundation.
 *
 * This program is distributed in the hope that it will be useful,
 * but WITHOUT ANY WARRANTY; without even the implied warranty of
 * MERCHANTABILITY or FITNESS FOR A PARTICULAR PURPOSE.  See the
 * GNU General Public License for more details.
 *
 * You should have received a copy of the GNU General Public License
 * along with this program.  If not, see <http://www.gnu.org/licenses/>.
 */
#ifndef _UAPI__ASM_HWCAP_H
#define _UAPI__ASM_HWCAP_H

/*
 * HWCAP flags - for AT_HWCAP
 */
#define HWCAP_FP		(1 << 0)
#define HWCAP_ASIMD		(1 << 1)
#define HWCAP_EVTSTRM		(1 << 2)
#define HWCAP_AES		(1 << 3)
#define HWCAP_PMULL		(1 << 4)
#define HWCAP_SHA1		(1 << 5)
#define HWCAP_SHA2		(1 << 6)
#define HWCAP_CRC32		(1 << 7)
#define HWCAP_ATOMICS		(1 << 8)
#define HWCAP_FPHP		(1 << 9)
#define HWCAP_ASIMDHP		(1 << 10)
#define HWCAP_CPUID		(1 << 11)
#define HWCAP_ASIMDRDM		(1 << 12)
#define HWCAP_JSCVT		(1 << 13)
#define HWCAP_FCMA		(1 << 14)
#define HWCAP_LRCPC		(1 << 15)
#define HWCAP_DCPOP		(1 << 16)
#define HWCAP_SHA3		(1 << 17)
#define HWCAP_SM3		(1 << 18)
#define HWCAP_SM4		(1 << 19)
#define HWCAP_ASIMDDP		(1 << 20)
#define HWCAP_SHA512		(1 << 21)
#define HWCAP_SVE		(1 << 22)
#define HWCAP_ASIMDFHM		(1 << 23)
#define HWCAP_DIT		(1 << 24)
#define HWCAP_USCAT		(1 << 25)
#define HWCAP_ILRCPC		(1 << 26)
#define HWCAP_FLAGM		(1 << 27)
#define HWCAP_SSBS		(1 << 28)
#define HWCAP_SB		(1 << 29)
#define HWCAP_PACA		(1 << 30)
#define HWCAP_PACG		(1UL << 31)

/*
 * HWCAP2 flags - for AT_HWCAP2
 */
#define HWCAP2_DCPODP		(1 << 0)
#define HWCAP2_SVE2		(1 << 1)
#define HWCAP2_SVEAES		(1 << 2)
#define HWCAP2_SVEPMULL		(1 << 3)
#define HWCAP2_SVEBITPERM	(1 << 4)
#define HWCAP2_SVESHA3		(1 << 5)
#define HWCAP2_SVESM4		(1 << 6)
#define HWCAP2_FLAGM2		(1 << 7)
#define HWCAP2_FRINT		(1 << 8)
#define HWCAP2_SVEI8MM		(1 << 9)
#define HWCAP2_SVEF32MM		(1 << 10)
#define HWCAP2_SVEF64MM		(1 << 11)
#define HWCAP2_SVEBF16		(1 << 12)
#define HWCAP2_I8MM		(1 << 13)
#define HWCAP2_BF16		(1 << 14)
#define HWCAP2_DGH		(1 << 15)
#define HWCAP2_RNG		(1 << 16)
#define HWCAP2_BTI		(1 << 17)
#define HWCAP2_MTE		(1 << 18)
#define HWCAP2_ECV		(1 << 19)
#define HWCAP2_AFP		(1 << 20)
#define HWCAP2_RPRES		(1 << 21)
#define HWCAP2_MTE3		(1 << 22)
#define HWCAP2_SME		(1 << 23)
#define HWCAP2_SME_I16I64	(1 << 24)
#define HWCAP2_SME_F64F64	(1 << 25)
#define HWCAP2_SME_I8I32	(1 << 26)
#define HWCAP2_SME_F16F32	(1 << 27)
#define HWCAP2_SME_B16F32	(1 << 28)
#define HWCAP2_SME_F32F32	(1 << 29)
#define HWCAP2_SME_FA64		(1 << 30)
<<<<<<< HEAD
=======
#define HWCAP2_WFXT		(1UL << 31)
>>>>>>> ffd1925a

#endif /* _UAPI__ASM_HWCAP_H */<|MERGE_RESOLUTION|>--- conflicted
+++ resolved
@@ -87,9 +87,6 @@
 #define HWCAP2_SME_B16F32	(1 << 28)
 #define HWCAP2_SME_F32F32	(1 << 29)
 #define HWCAP2_SME_FA64		(1 << 30)
-<<<<<<< HEAD
-=======
 #define HWCAP2_WFXT		(1UL << 31)
->>>>>>> ffd1925a
 
 #endif /* _UAPI__ASM_HWCAP_H */