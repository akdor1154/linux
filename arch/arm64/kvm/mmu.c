--- conflicted
+++ resolved
@@ -1114,11 +1114,7 @@
 		return;
 
 	kfree(mc->mapping);
-<<<<<<< HEAD
-	__free_hyp_memcache(mc, hyp_mc_free_fn, kvm_host_va, NULL);
-=======
 	__free_hyp_memcache(mc, hyp_mc_free_fn, kvm_host_va, mc);
->>>>>>> e8a457b7
 }
 
 int topup_hyp_memcache(struct kvm_hyp_memcache *mc, unsigned long min_pages)
