// SPDX-License-Identifier: GPL-2.0-or-later
/*
 *  Kernel Probes (KProbes)
 *
 * Copyright (C) IBM Corporation, 2002, 2004
 *
 * 2002-Oct	Created by Vamsi Krishna S <vamsi_krishna@in.ibm.com> Kernel
 *		Probes initial implementation ( includes contributions from
 *		Rusty Russell).
 * 2004-July	Suparna Bhattacharya <suparna@in.ibm.com> added jumper probes
 *		interface to access function arguments.
 * 2004-Nov	Ananth N Mavinakayanahalli <ananth@in.ibm.com> kprobes port
 *		for PPC64
 */

#include <linux/kprobes.h>
#include <linux/ptrace.h>
#include <linux/preempt.h>
#include <linux/extable.h>
#include <linux/kdebug.h>
#include <linux/slab.h>
#include <linux/set_memory.h>
#include <linux/execmem.h>
#include <asm/code-patching.h>
#include <asm/cacheflush.h>
#include <asm/sstep.h>
#include <asm/sections.h>
#include <asm/inst.h>
#include <linux/uaccess.h>

DEFINE_PER_CPU(struct kprobe *, current_kprobe) = NULL;
DEFINE_PER_CPU(struct kprobe_ctlblk, kprobe_ctlblk);

struct kretprobe_blackpoint kretprobe_blacklist[] = {{NULL, NULL}};

bool arch_within_kprobe_blacklist(unsigned long addr)
{
	return  (addr >= (unsigned long)__kprobes_text_start &&
		 addr < (unsigned long)__kprobes_text_end) ||
		(addr >= (unsigned long)_stext &&
		 addr < (unsigned long)__head_end);
}

kprobe_opcode_t *kprobe_lookup_name(const char *name, unsigned int offset)
{
	kprobe_opcode_t *addr = NULL;

#ifdef CONFIG_PPC64_ELF_ABI_V2
	/* PPC64 ABIv2 needs local entry point */
	addr = (kprobe_opcode_t *)kallsyms_lookup_name(name);
	if (addr && !offset) {
#ifdef CONFIG_KPROBES_ON_FTRACE
		unsigned long faddr;
		/*
		 * Per livepatch.h, ftrace location is always within the first
		 * 16 bytes of a function on powerpc with -mprofile-kernel.
		 */
		faddr = ftrace_location_range((unsigned long)addr,
					      (unsigned long)addr + 16);
		if (faddr)
			addr = (kprobe_opcode_t *)faddr;
		else
#endif
			addr = (kprobe_opcode_t *)ppc_function_entry(addr);
	}
#elif defined(CONFIG_PPC64_ELF_ABI_V1)
	/*
	 * 64bit powerpc ABIv1 uses function descriptors:
	 * - Check for the dot variant of the symbol first.
	 * - If that fails, try looking up the symbol provided.
	 *
	 * This ensures we always get to the actual symbol and not
	 * the descriptor.
	 *
	 * Also handle <module:symbol> format.
	 */
	char dot_name[MODULE_NAME_LEN + 1 + KSYM_NAME_LEN];
	bool dot_appended = false;
	const char *c;
	ssize_t ret = 0;
	int len = 0;

	if ((c = strnchr(name, MODULE_NAME_LEN, ':')) != NULL) {
		c++;
		len = c - name;
		memcpy(dot_name, name, len);
	} else
		c = name;

	if (*c != '\0' && *c != '.') {
		dot_name[len++] = '.';
		dot_appended = true;
	}
	ret = strscpy(dot_name + len, c, KSYM_NAME_LEN);
	if (ret > 0)
		addr = (kprobe_opcode_t *)kallsyms_lookup_name(dot_name);

	/* Fallback to the original non-dot symbol lookup */
	if (!addr && dot_appended)
		addr = (kprobe_opcode_t *)kallsyms_lookup_name(name);
#else
	addr = (kprobe_opcode_t *)kallsyms_lookup_name(name);
#endif

	return addr;
}

static bool arch_kprobe_on_func_entry(unsigned long offset)
{
#ifdef CONFIG_PPC64_ELF_ABI_V2
#ifdef CONFIG_KPROBES_ON_FTRACE
	return offset <= 16;
#else
	return offset <= 8;
#endif
#else
	return !offset;
#endif
}

/* XXX try and fold the magic of kprobe_lookup_name() in this */
kprobe_opcode_t *arch_adjust_kprobe_addr(unsigned long addr, unsigned long offset,
					 bool *on_func_entry)
{
	*on_func_entry = arch_kprobe_on_func_entry(offset);
	return (kprobe_opcode_t *)(addr + offset);
}

<<<<<<< HEAD
void *alloc_insn_page(void)
{
	void *page;

	page = module_alloc(PAGE_SIZE);
	if (!page)
		return NULL;

	if (strict_module_rwx_enabled()) {
		int err = set_memory_rox((unsigned long)page, 1);

		if (err)
			goto error;
	}
	return page;
error:
	module_memfree(page);
	return NULL;
}

=======
>>>>>>> 0c383648
int arch_prepare_kprobe(struct kprobe *p)
{
	int ret = 0;
	struct kprobe *prev;
	ppc_inst_t insn = ppc_inst_read(p->addr);

	if ((unsigned long)p->addr & 0x03) {
		printk("Attempt to register kprobe at an unaligned address\n");
		ret = -EINVAL;
	} else if (!can_single_step(ppc_inst_val(insn))) {
		printk("Cannot register a kprobe on instructions that can't be single stepped\n");
		ret = -EINVAL;
	} else if ((unsigned long)p->addr & ~PAGE_MASK &&
		   ppc_inst_prefixed(ppc_inst_read(p->addr - 1))) {
		printk("Cannot register a kprobe on the second word of prefixed instruction\n");
		ret = -EINVAL;
	}
	prev = get_kprobe(p->addr - 1);

	/*
	 * When prev is a ftrace-based kprobe, we don't have an insn, and it
	 * doesn't probe for prefixed instruction.
	 */
	if (prev && !kprobe_ftrace(prev) &&
	    ppc_inst_prefixed(ppc_inst_read(prev->ainsn.insn))) {
		printk("Cannot register a kprobe on the second word of prefixed instruction\n");
		ret = -EINVAL;
	}

	/* insn must be on a special executable page on ppc64.  This is
	 * not explicitly required on ppc32 (right now), but it doesn't hurt */
	if (!ret) {
		p->ainsn.insn = get_insn_slot();
		if (!p->ainsn.insn)
			ret = -ENOMEM;
	}

	if (!ret) {
		patch_instruction(p->ainsn.insn, insn);
		p->opcode = ppc_inst_val(insn);
	}

	p->ainsn.boostable = 0;
	return ret;
}
NOKPROBE_SYMBOL(arch_prepare_kprobe);

void arch_arm_kprobe(struct kprobe *p)
{
	WARN_ON_ONCE(patch_instruction(p->addr, ppc_inst(BREAKPOINT_INSTRUCTION)));
}
NOKPROBE_SYMBOL(arch_arm_kprobe);

void arch_disarm_kprobe(struct kprobe *p)
{
	WARN_ON_ONCE(patch_instruction(p->addr, ppc_inst(p->opcode)));
}
NOKPROBE_SYMBOL(arch_disarm_kprobe);

void arch_remove_kprobe(struct kprobe *p)
{
	if (p->ainsn.insn) {
		free_insn_slot(p->ainsn.insn, 0);
		p->ainsn.insn = NULL;
	}
}
NOKPROBE_SYMBOL(arch_remove_kprobe);

static nokprobe_inline void prepare_singlestep(struct kprobe *p, struct pt_regs *regs)
{
	enable_single_step(regs);

	/*
	 * On powerpc we should single step on the original
	 * instruction even if the probed insn is a trap
	 * variant as values in regs could play a part in
	 * if the trap is taken or not
	 */
	regs_set_return_ip(regs, (unsigned long)p->ainsn.insn);
}

static nokprobe_inline void save_previous_kprobe(struct kprobe_ctlblk *kcb)
{
	kcb->prev_kprobe.kp = kprobe_running();
	kcb->prev_kprobe.status = kcb->kprobe_status;
	kcb->prev_kprobe.saved_msr = kcb->kprobe_saved_msr;
}

static nokprobe_inline void restore_previous_kprobe(struct kprobe_ctlblk *kcb)
{
	__this_cpu_write(current_kprobe, kcb->prev_kprobe.kp);
	kcb->kprobe_status = kcb->prev_kprobe.status;
	kcb->kprobe_saved_msr = kcb->prev_kprobe.saved_msr;
}

static nokprobe_inline void set_current_kprobe(struct kprobe *p, struct pt_regs *regs,
				struct kprobe_ctlblk *kcb)
{
	__this_cpu_write(current_kprobe, p);
	kcb->kprobe_saved_msr = regs->msr;
}

void arch_prepare_kretprobe(struct kretprobe_instance *ri, struct pt_regs *regs)
{
	ri->ret_addr = (kprobe_opcode_t *)regs->link;
	ri->fp = NULL;

	/* Replace the return addr with trampoline addr */
	regs->link = (unsigned long)__kretprobe_trampoline;
}
NOKPROBE_SYMBOL(arch_prepare_kretprobe);

static int try_to_emulate(struct kprobe *p, struct pt_regs *regs)
{
	int ret;
	ppc_inst_t insn = ppc_inst_read(p->ainsn.insn);

	/* regs->nip is also adjusted if emulate_step returns 1 */
	ret = emulate_step(regs, insn);
	if (ret > 0) {
		/*
		 * Once this instruction has been boosted
		 * successfully, set the boostable flag
		 */
		if (unlikely(p->ainsn.boostable == 0))
			p->ainsn.boostable = 1;
	} else if (ret < 0) {
		/*
		 * We don't allow kprobes on mtmsr(d)/rfi(d), etc.
		 * So, we should never get here... but, its still
		 * good to catch them, just in case...
		 */
		printk("Can't step on instruction %08lx\n", ppc_inst_as_ulong(insn));
		BUG();
	} else {
		/*
		 * If we haven't previously emulated this instruction, then it
		 * can't be boosted. Note it down so we don't try to do so again.
		 *
		 * If, however, we had emulated this instruction in the past,
		 * then this is just an error with the current run (for
		 * instance, exceptions due to a load/store). We return 0 so
		 * that this is now single-stepped, but continue to try
		 * emulating it in subsequent probe hits.
		 */
		if (unlikely(p->ainsn.boostable != 1))
			p->ainsn.boostable = -1;
	}

	return ret;
}
NOKPROBE_SYMBOL(try_to_emulate);

int kprobe_handler(struct pt_regs *regs)
{
	struct kprobe *p;
	int ret = 0;
	unsigned int *addr = (unsigned int *)regs->nip;
	struct kprobe_ctlblk *kcb;

	if (user_mode(regs))
		return 0;

	if (!IS_ENABLED(CONFIG_BOOKE) &&
	    (!(regs->msr & MSR_IR) || !(regs->msr & MSR_DR)))
		return 0;

	/*
	 * We don't want to be preempted for the entire
	 * duration of kprobe processing
	 */
	preempt_disable();
	kcb = get_kprobe_ctlblk();

	p = get_kprobe(addr);
	if (!p) {
		unsigned int instr;

		if (get_kernel_nofault(instr, addr))
			goto no_kprobe;

		if (instr != BREAKPOINT_INSTRUCTION) {
			/*
			 * PowerPC has multiple variants of the "trap"
			 * instruction. If the current instruction is a
			 * trap variant, it could belong to someone else
			 */
			if (is_trap(instr))
				goto no_kprobe;
			/*
			 * The breakpoint instruction was removed right
			 * after we hit it.  Another cpu has removed
			 * either a probepoint or a debugger breakpoint
			 * at this address.  In either case, no further
			 * handling of this interrupt is appropriate.
			 */
			ret = 1;
		}
		/* Not one of ours: let kernel handle it */
		goto no_kprobe;
	}

	/* Check we're not actually recursing */
	if (kprobe_running()) {
		kprobe_opcode_t insn = *p->ainsn.insn;
		if (kcb->kprobe_status == KPROBE_HIT_SS && is_trap(insn)) {
			/* Turn off 'trace' bits */
			regs_set_return_msr(regs,
				(regs->msr & ~MSR_SINGLESTEP) |
				kcb->kprobe_saved_msr);
			goto no_kprobe;
		}

		/*
		 * We have reentered the kprobe_handler(), since another probe
		 * was hit while within the handler. We here save the original
		 * kprobes variables and just single step on the instruction of
		 * the new probe without calling any user handlers.
		 */
		save_previous_kprobe(kcb);
		set_current_kprobe(p, regs, kcb);
		kprobes_inc_nmissed_count(p);
		kcb->kprobe_status = KPROBE_REENTER;
		if (p->ainsn.boostable >= 0) {
			ret = try_to_emulate(p, regs);

			if (ret > 0) {
				restore_previous_kprobe(kcb);
				preempt_enable();
				return 1;
			}
		}
		prepare_singlestep(p, regs);
		return 1;
	}

	kcb->kprobe_status = KPROBE_HIT_ACTIVE;
	set_current_kprobe(p, regs, kcb);
	if (p->pre_handler && p->pre_handler(p, regs)) {
		/* handler changed execution path, so skip ss setup */
		reset_current_kprobe();
		preempt_enable();
		return 1;
	}

	if (p->ainsn.boostable >= 0) {
		ret = try_to_emulate(p, regs);

		if (ret > 0) {
			if (p->post_handler)
				p->post_handler(p, regs, 0);

			kcb->kprobe_status = KPROBE_HIT_SSDONE;
			reset_current_kprobe();
			preempt_enable();
			return 1;
		}
	}
	prepare_singlestep(p, regs);
	kcb->kprobe_status = KPROBE_HIT_SS;
	return 1;

no_kprobe:
	preempt_enable();
	return ret;
}
NOKPROBE_SYMBOL(kprobe_handler);

/*
 * Function return probe trampoline:
 * 	- init_kprobes() establishes a probepoint here
 * 	- When the probed function returns, this probe
 * 		causes the handlers to fire
 */
asm(".global __kretprobe_trampoline\n"
	".type __kretprobe_trampoline, @function\n"
	"__kretprobe_trampoline:\n"
	"nop\n"
	"blr\n"
	".size __kretprobe_trampoline, .-__kretprobe_trampoline\n");

/*
 * Called when the probe at kretprobe trampoline is hit
 */
static int trampoline_probe_handler(struct kprobe *p, struct pt_regs *regs)
{
	unsigned long orig_ret_address;

	orig_ret_address = __kretprobe_trampoline_handler(regs, NULL);
	/*
	 * We get here through one of two paths:
	 * 1. by taking a trap -> kprobe_handler() -> here
	 * 2. by optprobe branch -> optimized_callback() -> opt_pre_handler() -> here
	 *
	 * When going back through (1), we need regs->nip to be setup properly
	 * as it is used to determine the return address from the trap.
	 * For (2), since nip is not honoured with optprobes, we instead setup
	 * the link register properly so that the subsequent 'blr' in
	 * __kretprobe_trampoline jumps back to the right instruction.
	 *
	 * For nip, we should set the address to the previous instruction since
	 * we end up emulating it in kprobe_handler(), which increments the nip
	 * again.
	 */
	regs_set_return_ip(regs, orig_ret_address - 4);
	regs->link = orig_ret_address;

	return 0;
}
NOKPROBE_SYMBOL(trampoline_probe_handler);

/*
 * Called after single-stepping.  p->addr is the address of the
 * instruction whose first byte has been replaced by the "breakpoint"
 * instruction.  To avoid the SMP problems that can occur when we
 * temporarily put back the original opcode to single-step, we
 * single-stepped a copy of the instruction.  The address of this
 * copy is p->ainsn.insn.
 */
int kprobe_post_handler(struct pt_regs *regs)
{
	int len;
	struct kprobe *cur = kprobe_running();
	struct kprobe_ctlblk *kcb = get_kprobe_ctlblk();

	if (!cur || user_mode(regs))
		return 0;

	len = ppc_inst_len(ppc_inst_read(cur->ainsn.insn));
	/* make sure we got here for instruction we have a kprobe on */
	if (((unsigned long)cur->ainsn.insn + len) != regs->nip)
		return 0;

	if ((kcb->kprobe_status != KPROBE_REENTER) && cur->post_handler) {
		kcb->kprobe_status = KPROBE_HIT_SSDONE;
		cur->post_handler(cur, regs, 0);
	}

	/* Adjust nip to after the single-stepped instruction */
	regs_set_return_ip(regs, (unsigned long)cur->addr + len);
	regs_set_return_msr(regs, regs->msr | kcb->kprobe_saved_msr);

	/*Restore back the original saved kprobes variables and continue. */
	if (kcb->kprobe_status == KPROBE_REENTER) {
		restore_previous_kprobe(kcb);
		goto out;
	}
	reset_current_kprobe();
out:
	preempt_enable();

	/*
	 * if somebody else is singlestepping across a probe point, msr
	 * will have DE/SE set, in which case, continue the remaining processing
	 * of do_debug, as if this is not a probe hit.
	 */
	if (regs->msr & MSR_SINGLESTEP)
		return 0;

	return 1;
}
NOKPROBE_SYMBOL(kprobe_post_handler);

int kprobe_fault_handler(struct pt_regs *regs, int trapnr)
{
	struct kprobe *cur = kprobe_running();
	struct kprobe_ctlblk *kcb = get_kprobe_ctlblk();
	const struct exception_table_entry *entry;

	switch(kcb->kprobe_status) {
	case KPROBE_HIT_SS:
	case KPROBE_REENTER:
		/*
		 * We are here because the instruction being single
		 * stepped caused a page fault. We reset the current
		 * kprobe and the nip points back to the probe address
		 * and allow the page fault handler to continue as a
		 * normal page fault.
		 */
		regs_set_return_ip(regs, (unsigned long)cur->addr);
		/* Turn off 'trace' bits */
		regs_set_return_msr(regs,
			(regs->msr & ~MSR_SINGLESTEP) |
			kcb->kprobe_saved_msr);
		if (kcb->kprobe_status == KPROBE_REENTER)
			restore_previous_kprobe(kcb);
		else
			reset_current_kprobe();
		preempt_enable();
		break;
	case KPROBE_HIT_ACTIVE:
	case KPROBE_HIT_SSDONE:
		/*
		 * In case the user-specified fault handler returned
		 * zero, try to fix up.
		 */
		if ((entry = search_exception_tables(regs->nip)) != NULL) {
			regs_set_return_ip(regs, extable_fixup(entry));
			return 1;
		}

		/*
		 * fixup_exception() could not handle it,
		 * Let do_page_fault() fix it.
		 */
		break;
	default:
		break;
	}
	return 0;
}
NOKPROBE_SYMBOL(kprobe_fault_handler);

static struct kprobe trampoline_p = {
	.addr = (kprobe_opcode_t *) &__kretprobe_trampoline,
	.pre_handler = trampoline_probe_handler
};

int __init arch_init_kprobes(void)
{
	return register_kprobe(&trampoline_p);
}

int arch_trampoline_kprobe(struct kprobe *p)
{
	if (p->addr == (kprobe_opcode_t *)&__kretprobe_trampoline)
		return 1;

	return 0;
}
NOKPROBE_SYMBOL(arch_trampoline_kprobe);<|MERGE_RESOLUTION|>--- conflicted
+++ resolved
@@ -126,29 +126,6 @@
 	return (kprobe_opcode_t *)(addr + offset);
 }
 
-<<<<<<< HEAD
-void *alloc_insn_page(void)
-{
-	void *page;
-
-	page = module_alloc(PAGE_SIZE);
-	if (!page)
-		return NULL;
-
-	if (strict_module_rwx_enabled()) {
-		int err = set_memory_rox((unsigned long)page, 1);
-
-		if (err)
-			goto error;
-	}
-	return page;
-error:
-	module_memfree(page);
-	return NULL;
-}
-
-=======
->>>>>>> 0c383648
 int arch_prepare_kprobe(struct kprobe *p)
 {
 	int ret = 0;
