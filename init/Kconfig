# SPDX-License-Identifier: GPL-2.0-only
config CC_VERSION_TEXT
	string
	default "$(CC_VERSION_TEXT)"
	help
	  This is used in unclear ways:

	  - Re-run Kconfig when the compiler is updated
	    The 'default' property references the environment variable,
	    CC_VERSION_TEXT so it is recorded in include/config/auto.conf.cmd.
	    When the compiler is updated, Kconfig will be invoked.

	  - Ensure full rebuild when the compiler is updated
	    include/linux/compiler-version.h contains this option in the comment
	    line so fixdep adds include/config/CC_VERSION_TEXT into the
	    auto-generated dependency. When the compiler is updated, syncconfig
	    will touch it and then every file will be rebuilt.

config CC_IS_GCC
	def_bool $(success,test "$(cc-name)" = GCC)

config GCC_VERSION
	int
	default $(cc-version) if CC_IS_GCC
	default 0

config CC_IS_CLANG
	def_bool $(success,test "$(cc-name)" = Clang)

config CLANG_VERSION
	int
	default $(cc-version) if CC_IS_CLANG
	default 0

config AS_IS_GNU
	def_bool $(success,test "$(as-name)" = GNU)

config AS_IS_LLVM
	def_bool $(success,test "$(as-name)" = LLVM)

config AS_VERSION
	int
	# Use clang version if this is the integrated assembler
	default CLANG_VERSION if AS_IS_LLVM
	default $(as-version)

config LD_IS_BFD
	def_bool $(success,test "$(ld-name)" = BFD)

config LD_VERSION
	int
	default $(ld-version) if LD_IS_BFD
	default 0

config LD_IS_LLD
	def_bool $(success,test "$(ld-name)" = LLD)

config LLD_VERSION
	int
	default $(ld-version) if LD_IS_LLD
	default 0

config RUSTC_VERSION
	int
	default $(rustc-version)
	help
	  It does not depend on `RUST` since that one may need to use the version
	  in a `depends on`.

config RUST_IS_AVAILABLE
	def_bool $(success,$(srctree)/scripts/rust_is_available.sh)
	help
	  This shows whether a suitable Rust toolchain is available (found).

	  Please see Documentation/rust/quick-start.rst for instructions on how
	  to satisfy the build requirements of Rust support.

	  In particular, the Makefile target 'rustavailable' is useful to check
	  why the Rust toolchain is not being detected.

config RUSTC_LLVM_VERSION
	int
	default $(rustc-llvm-version)

config CC_CAN_LINK
	bool
	default $(success,$(srctree)/scripts/cc-can-link.sh $(CC) $(CLANG_FLAGS) $(USERCFLAGS) $(USERLDFLAGS) $(m64-flag)) if 64BIT
	default $(success,$(srctree)/scripts/cc-can-link.sh $(CC) $(CLANG_FLAGS) $(USERCFLAGS) $(USERLDFLAGS) $(m32-flag))

config CC_CAN_LINK_STATIC
	bool
	default $(success,$(srctree)/scripts/cc-can-link.sh $(CC) $(CLANG_FLAGS) $(USERCFLAGS) $(USERLDFLAGS) $(m64-flag) -static) if 64BIT
	default $(success,$(srctree)/scripts/cc-can-link.sh $(CC) $(CLANG_FLAGS) $(USERCFLAGS) $(USERLDFLAGS) $(m32-flag) -static)

# Fixed in GCC 14, 13.3, 12.4 and 11.5
# https://gcc.gnu.org/bugzilla/show_bug.cgi?id=113921
config GCC_ASM_GOTO_OUTPUT_BROKEN
	bool
	depends on CC_IS_GCC
	default y if GCC_VERSION < 110500
	default y if GCC_VERSION >= 120000 && GCC_VERSION < 120400
	default y if GCC_VERSION >= 130000 && GCC_VERSION < 130300

config CC_HAS_ASM_GOTO_OUTPUT
	def_bool y
	depends on !GCC_ASM_GOTO_OUTPUT_BROKEN
	depends on $(success,echo 'int foo(int x) { asm goto ("": "=r"(x) ::: bar); return x; bar: return 0; }' | $(CC) -x c - -c -o /dev/null)

config CC_HAS_ASM_GOTO_TIED_OUTPUT
	depends on CC_HAS_ASM_GOTO_OUTPUT
	# Detect buggy gcc and clang, fixed in gcc-11 clang-14.
	def_bool $(success,echo 'int foo(int *x) { asm goto (".long (%l[bar]) - .": "+m"(*x) ::: bar); return *x; bar: return 0; }' | $CC -x c - -c -o /dev/null)

config TOOLS_SUPPORT_RELR
	def_bool $(success,env "CC=$(CC)" "LD=$(LD)" "NM=$(NM)" "OBJCOPY=$(OBJCOPY)" $(srctree)/scripts/tools-support-relr.sh)

config CC_HAS_ASM_INLINE
	def_bool $(success,echo 'void foo(void) { asm inline (""); }' | $(CC) -x c - -c -o /dev/null)

config CC_HAS_NO_PROFILE_FN_ATTR
	def_bool $(success,echo '__attribute__((no_profile_instrument_function)) int x();' | $(CC) -x c - -c -o /dev/null -Werror)

config CC_HAS_COUNTED_BY
	# TODO: when gcc 15 is released remove the build test and add
	# a gcc version check
	def_bool $(success,echo 'struct flex { int count; int array[] __attribute__((__counted_by__(count))); };' | $(CC) $(CLANG_FLAGS) -x c - -c -o /dev/null -Werror)
	# clang needs to be at least 19.1.3 to avoid __bdos miscalculations
	# https://github.com/llvm/llvm-project/pull/110497
	# https://github.com/llvm/llvm-project/pull/112636
	depends on !(CC_IS_CLANG && CLANG_VERSION < 190103)

<<<<<<< HEAD
=======
config CC_HAS_MULTIDIMENSIONAL_NONSTRING
	def_bool $(success,echo 'char tag[][4] __attribute__((__nonstring__)) = { };' | $(CC) $(CLANG_FLAGS) -x c - -c -o /dev/null -Werror)

>>>>>>> e8a457b7
config RUSTC_HAS_COERCE_POINTEE
	def_bool RUSTC_VERSION >= 108400

config PAHOLE_VERSION
	int
	default $(shell,$(srctree)/scripts/pahole-version.sh $(PAHOLE))

config CONSTRUCTORS
	bool

config IRQ_WORK
	def_bool y if SMP

config BUILDTIME_TABLE_SORT
	bool

config THREAD_INFO_IN_TASK
	bool
	help
	  Select this to move thread_info off the stack into task_struct.  To
	  make this work, an arch will need to remove all thread_info fields
	  except flags and fix any runtime bugs.

	  One subtle change that will be needed is to use try_get_task_stack()
	  and put_task_stack() in save_thread_stack_tsk() and get_wchan().

menu "General setup"

config BROKEN
	bool

config BROKEN_ON_SMP
	bool
	depends on BROKEN || !SMP
	default y

config INIT_ENV_ARG_LIMIT
	int
	default 32 if !UML
	default 128 if UML
	help
	  Maximum of each of the number of arguments and environment
	  variables passed to init from the kernel command line.

config COMPILE_TEST
	bool "Compile also drivers which will not load"
	depends on HAS_IOMEM
	help
	  Some drivers can be compiled on a different platform than they are
	  intended to be run on. Despite they cannot be loaded there (or even
	  when they load they cannot be used due to missing HW support),
	  developers still, opposing to distributors, might want to build such
	  drivers to compile-test them.

	  If you are a developer and want to build everything available, say Y
	  here. If you are a user/distributor, say N here to exclude useless
	  drivers to be distributed.

config WERROR
	bool "Compile the kernel with warnings as errors"
	default COMPILE_TEST
	help
	  A kernel build should not cause any compiler warnings, and this
	  enables the '-Werror' (for C) and '-Dwarnings' (for Rust) flags
	  to enforce that rule by default. Certain warnings from other tools
	  such as the linker may be upgraded to errors with this option as
	  well.

	  However, if you have a new (or very old) compiler or linker with odd
	  and unusual warnings, or you have some architecture with problems,
	  you may need to disable this config option in order to
	  successfully build the kernel.

	  If in doubt, say Y.

config UAPI_HEADER_TEST
	bool "Compile test UAPI headers"
	depends on HEADERS_INSTALL && CC_CAN_LINK
	help
	  Compile test headers exported to user-space to ensure they are
	  self-contained, i.e. compilable as standalone units.

	  If you are a developer or tester and want to ensure the exported
	  headers are self-contained, say Y here. Otherwise, choose N.

config LOCALVERSION
	string "Local version - append to kernel release"
	help
	  Append an extra string to the end of your kernel version.
	  This will show up when you type uname, for example.
	  The string you set here will be appended after the contents of
	  any files with a filename matching localversion* in your
	  object and source tree, in that order.  Your total string can
	  be a maximum of 64 characters.

config LOCALVERSION_AUTO
	bool "Automatically append version information to the version string"
	default y
	depends on !COMPILE_TEST
	help
	  This will try to automatically determine if the current tree is a
	  release tree by looking for git tags that belong to the current
	  top of tree revision.

	  A string of the format -gxxxxxxxx will be added to the localversion
	  if a git-based tree is found.  The string generated by this will be
	  appended after any matching localversion* files, and after the value
	  set in CONFIG_LOCALVERSION.

	  (The actual string used here is the first 12 characters produced
	  by running the command:

	    $ git rev-parse --verify HEAD

	  which is done within the script "scripts/setlocalversion".)

config BUILD_SALT
	string "Build ID Salt"
	default ""
	help
	  The build ID is used to link binaries and their debug info. Setting
	  this option will use the value in the calculation of the build id.
	  This is mostly useful for distributions which want to ensure the
	  build is unique between builds. It's safe to leave the default.

config HAVE_KERNEL_GZIP
	bool

config HAVE_KERNEL_BZIP2
	bool

config HAVE_KERNEL_LZMA
	bool

config HAVE_KERNEL_XZ
	bool

config HAVE_KERNEL_LZO
	bool

config HAVE_KERNEL_LZ4
	bool

config HAVE_KERNEL_ZSTD
	bool

config HAVE_KERNEL_UNCOMPRESSED
	bool

choice
	prompt "Kernel compression mode"
	default KERNEL_GZIP
	depends on HAVE_KERNEL_GZIP || HAVE_KERNEL_BZIP2 || HAVE_KERNEL_LZMA || HAVE_KERNEL_XZ || HAVE_KERNEL_LZO || HAVE_KERNEL_LZ4 || HAVE_KERNEL_ZSTD || HAVE_KERNEL_UNCOMPRESSED
	help
	  The linux kernel is a kind of self-extracting executable.
	  Several compression algorithms are available, which differ
	  in efficiency, compression and decompression speed.
	  Compression speed is only relevant when building a kernel.
	  Decompression speed is relevant at each boot.

	  If you have any problems with bzip2 or lzma compressed
	  kernels, mail me (Alain Knaff) <alain@knaff.lu>. (An older
	  version of this functionality (bzip2 only), for 2.4, was
	  supplied by Christian Ludwig)

	  High compression options are mostly useful for users, who
	  are low on disk space (embedded systems), but for whom ram
	  size matters less.

	  If in doubt, select 'gzip'

config KERNEL_GZIP
	bool "Gzip"
	depends on HAVE_KERNEL_GZIP
	help
	  The old and tried gzip compression. It provides a good balance
	  between compression ratio and decompression speed.

config KERNEL_BZIP2
	bool "Bzip2"
	depends on HAVE_KERNEL_BZIP2
	help
	  Its compression ratio and speed is intermediate.
	  Decompression speed is slowest among the choices.  The kernel
	  size is about 10% smaller with bzip2, in comparison to gzip.
	  Bzip2 uses a large amount of memory. For modern kernels you
	  will need at least 8MB RAM or more for booting.

config KERNEL_LZMA
	bool "LZMA"
	depends on HAVE_KERNEL_LZMA
	help
	  This compression algorithm's ratio is best.  Decompression speed
	  is between gzip and bzip2.  Compression is slowest.
	  The kernel size is about 33% smaller with LZMA in comparison to gzip.

config KERNEL_XZ
	bool "XZ"
	depends on HAVE_KERNEL_XZ
	help
	  XZ uses the LZMA2 algorithm and instruction set specific
	  BCJ filters which can improve compression ratio of executable
	  code. The size of the kernel is about 30% smaller with XZ in
	  comparison to gzip. On architectures for which there is a BCJ
	  filter (i386, x86_64, ARM, ARM64, RISC-V, big endian PowerPC,
	  and SPARC), XZ will create a few percent smaller kernel than
	  plain LZMA.

	  The speed is about the same as with LZMA: The decompression
	  speed of XZ is better than that of bzip2 but worse than gzip
	  and LZO. Compression is slow.

config KERNEL_LZO
	bool "LZO"
	depends on HAVE_KERNEL_LZO
	help
	  Its compression ratio is the poorest among the choices. The kernel
	  size is about 10% bigger than gzip; however its speed
	  (both compression and decompression) is the fastest.

config KERNEL_LZ4
	bool "LZ4"
	depends on HAVE_KERNEL_LZ4
	help
	  LZ4 is an LZ77-type compressor with a fixed, byte-oriented encoding.
	  A preliminary version of LZ4 de/compression tool is available at
	  <https://code.google.com/p/lz4/>.

	  Its compression ratio is worse than LZO. The size of the kernel
	  is about 8% bigger than LZO. But the decompression speed is
	  faster than LZO.

config KERNEL_ZSTD
	bool "ZSTD"
	depends on HAVE_KERNEL_ZSTD
	help
	  ZSTD is a compression algorithm targeting intermediate compression
	  with fast decompression speed. It will compress better than GZIP and
	  decompress around the same speed as LZO, but slower than LZ4. You
	  will need at least 192 KB RAM or more for booting. The zstd command
	  line tool is required for compression.

config KERNEL_UNCOMPRESSED
	bool "None"
	depends on HAVE_KERNEL_UNCOMPRESSED
	help
	  Produce uncompressed kernel image. This option is usually not what
	  you want. It is useful for debugging the kernel in slow simulation
	  environments, where decompressing and moving the kernel is awfully
	  slow. This option allows early boot code to skip the decompressor
	  and jump right at uncompressed kernel image.

endchoice

config DEFAULT_INIT
	string "Default init path"
	default ""
	help
	  This option determines the default init for the system if no init=
	  option is passed on the kernel command line. If the requested path is
	  not present, we will still then move on to attempting further
	  locations (e.g. /sbin/init, etc). If this is empty, we will just use
	  the fallback list when init= is not passed.

config DEFAULT_HOSTNAME
	string "Default hostname"
	default "(none)"
	help
	  This option determines the default system hostname before userspace
	  calls sethostname(2). The kernel traditionally uses "(none)" here,
	  but you may wish to use a different default here to make a minimal
	  system more usable with less configuration.

config SYSVIPC
	bool "System V IPC"
	help
	  Inter Process Communication is a suite of library functions and
	  system calls which let processes (running programs) synchronize and
	  exchange information. It is generally considered to be a good thing,
	  and some programs won't run unless you say Y here. In particular, if
	  you want to run the DOS emulator dosemu under Linux (read the
	  DOSEMU-HOWTO, available from <http://www.tldp.org/docs.html#howto>),
	  you'll need to say Y here.

	  You can find documentation about IPC with "info ipc" and also in
	  section 6.4 of the Linux Programmer's Guide, available from
	  <http://www.tldp.org/guides.html>.

config SYSVIPC_SYSCTL
	bool
	depends on SYSVIPC
	depends on SYSCTL
	default y

config SYSVIPC_COMPAT
	def_bool y
	depends on COMPAT && SYSVIPC

config POSIX_MQUEUE
	bool "POSIX Message Queues"
	depends on NET
	help
	  POSIX variant of message queues is a part of IPC. In POSIX message
	  queues every message has a priority which decides about succession
	  of receiving it by a process. If you want to compile and run
	  programs written e.g. for Solaris with use of its POSIX message
	  queues (functions mq_*) say Y here.

	  POSIX message queues are visible as a filesystem called 'mqueue'
	  and can be mounted somewhere if you want to do filesystem
	  operations on message queues.

	  If unsure, say Y.

config POSIX_MQUEUE_SYSCTL
	bool
	depends on POSIX_MQUEUE
	depends on SYSCTL
	default y

config WATCH_QUEUE
	bool "General notification queue"
	default n
	help

	  This is a general notification queue for the kernel to pass events to
	  userspace by splicing them into pipes.  It can be used in conjunction
	  with watches for key/keyring change notifications and device
	  notifications.

	  See Documentation/core-api/watch_queue.rst

config CROSS_MEMORY_ATTACH
	bool "Enable process_vm_readv/writev syscalls"
	depends on MMU
	default y
	help
	  Enabling this option adds the system calls process_vm_readv and
	  process_vm_writev which allow a process with the correct privileges
	  to directly read from or write to another process' address space.
	  See the man page for more details.

config USELIB
	bool "uselib syscall (for libc5 and earlier)"
	default ALPHA || M68K || SPARC
	help
	  This option enables the uselib syscall, a system call used in the
	  dynamic linker from libc5 and earlier.  glibc does not use this
	  system call.  If you intend to run programs built on libc5 or
	  earlier, you may need to enable this syscall.  Current systems
	  running glibc can safely disable this.

config AUDIT
	bool "Auditing support"
	depends on NET
	help
	  Enable auditing infrastructure that can be used with another
	  kernel subsystem, such as SELinux (which requires this for
	  logging of avc messages output).  System call auditing is included
	  on architectures which support it.

config HAVE_ARCH_AUDITSYSCALL
	bool

config AUDITSYSCALL
	def_bool y
	depends on AUDIT && HAVE_ARCH_AUDITSYSCALL
	select FSNOTIFY

source "kernel/irq/Kconfig"
source "kernel/time/Kconfig"
source "kernel/bpf/Kconfig"
source "kernel/Kconfig.preempt"

menu "CPU/Task time and stats accounting"

config VIRT_CPU_ACCOUNTING
	bool

choice
	prompt "Cputime accounting"
	default TICK_CPU_ACCOUNTING

# Kind of a stub config for the pure tick based cputime accounting
config TICK_CPU_ACCOUNTING
	bool "Simple tick based cputime accounting"
	depends on !S390 && !NO_HZ_FULL
	help
	  This is the basic tick based cputime accounting that maintains
	  statistics about user, system and idle time spent on per jiffies
	  granularity.

	  If unsure, say Y.

config VIRT_CPU_ACCOUNTING_NATIVE
	bool "Deterministic task and CPU time accounting"
	depends on HAVE_VIRT_CPU_ACCOUNTING && !NO_HZ_FULL
	select VIRT_CPU_ACCOUNTING
	help
	  Select this option to enable more accurate task and CPU time
	  accounting.  This is done by reading a CPU counter on each
	  kernel entry and exit and on transitions within the kernel
	  between system, softirq and hardirq state, so there is a
	  small performance impact.  In the case of s390 or IBM POWER > 5,
	  this also enables accounting of stolen time on logically-partitioned
	  systems.

config VIRT_CPU_ACCOUNTING_GEN
	bool "Full dynticks CPU time accounting"
	depends on HAVE_CONTEXT_TRACKING_USER
	depends on HAVE_VIRT_CPU_ACCOUNTING_GEN
	depends on GENERIC_CLOCKEVENTS
	select VIRT_CPU_ACCOUNTING
	select CONTEXT_TRACKING_USER
	help
	  Select this option to enable task and CPU time accounting on full
	  dynticks systems. This accounting is implemented by watching every
	  kernel-user boundaries using the context tracking subsystem.
	  The accounting is thus performed at the expense of some significant
	  overhead.

	  For now this is only useful if you are working on the full
	  dynticks subsystem development.

	  If unsure, say N.

endchoice

config IRQ_TIME_ACCOUNTING
	bool "Fine granularity task level IRQ time accounting"
	depends on HAVE_IRQ_TIME_ACCOUNTING && !VIRT_CPU_ACCOUNTING_NATIVE
	help
	  Select this option to enable fine granularity task irq time
	  accounting. This is done by reading a timestamp on each
	  transitions between softirq and hardirq state, so there can be a
	  small performance impact.

	  If in doubt, say N here.

config HAVE_SCHED_AVG_IRQ
	def_bool y
	depends on IRQ_TIME_ACCOUNTING || PARAVIRT_TIME_ACCOUNTING
	depends on SMP

config SCHED_HW_PRESSURE
	bool
	default y if ARM && ARM_CPU_TOPOLOGY
	default y if ARM64
	depends on SMP
	depends on CPU_FREQ_THERMAL
	help
	  Select this option to enable HW pressure accounting in the
	  scheduler. HW pressure is the value conveyed to the scheduler
	  that reflects the reduction in CPU compute capacity resulted from
	  HW throttling. HW throttling occurs when the performance of
	  a CPU is capped due to high operating temperatures as an example.

	  If selected, the scheduler will be able to balance tasks accordingly,
	  i.e. put less load on throttled CPUs than on non/less throttled ones.

	  This requires the architecture to implement
	  arch_update_hw_pressure() and arch_scale_thermal_pressure().

config BSD_PROCESS_ACCT
	bool "BSD Process Accounting"
	depends on MULTIUSER
	help
	  If you say Y here, a user level program will be able to instruct the
	  kernel (via a special system call) to write process accounting
	  information to a file: whenever a process exits, information about
	  that process will be appended to the file by the kernel.  The
	  information includes things such as creation time, owning user,
	  command name, memory usage, controlling terminal etc. (the complete
	  list is in the struct acct in <file:include/linux/acct.h>).  It is
	  up to the user level program to do useful things with this
	  information.  This is generally a good idea, so say Y.

config BSD_PROCESS_ACCT_V3
	bool "BSD Process Accounting version 3 file format"
	depends on BSD_PROCESS_ACCT
	default n
	help
	  If you say Y here, the process accounting information is written
	  in a new file format that also logs the process IDs of each
	  process and its parent. Note that this file format is incompatible
	  with previous v0/v1/v2 file formats, so you will need updated tools
	  for processing it. A preliminary version of these tools is available
	  at <http://www.gnu.org/software/acct/>.

config TASKSTATS
	bool "Export task/process statistics through netlink"
	depends on NET
	depends on MULTIUSER
	default n
	help
	  Export selected statistics for tasks/processes through the
	  generic netlink interface. Unlike BSD process accounting, the
	  statistics are available during the lifetime of tasks/processes as
	  responses to commands. Like BSD accounting, they are sent to user
	  space on task exit.

	  Say N if unsure.

config TASK_DELAY_ACCT
	bool "Enable per-task delay accounting"
	depends on TASKSTATS
	select SCHED_INFO
	help
	  Collect information on time spent by a task waiting for system
	  resources like cpu, synchronous block I/O completion and swapping
	  in pages. Such statistics can help in setting a task's priorities
	  relative to other tasks for cpu, io, rss limits etc.

	  Say N if unsure.

config TASK_XACCT
	bool "Enable extended accounting over taskstats"
	depends on TASKSTATS
	help
	  Collect extended task accounting data and send the data
	  to userland for processing over the taskstats interface.

	  Say N if unsure.

config TASK_IO_ACCOUNTING
	bool "Enable per-task storage I/O accounting"
	depends on TASK_XACCT
	help
	  Collect information on the number of bytes of storage I/O which this
	  task has caused.

	  Say N if unsure.

config PSI
	bool "Pressure stall information tracking"
	select KERNFS
	help
	  Collect metrics that indicate how overcommitted the CPU, memory,
	  and IO capacity are in the system.

	  If you say Y here, the kernel will create /proc/pressure/ with the
	  pressure statistics files cpu, memory, and io. These will indicate
	  the share of walltime in which some or all tasks in the system are
	  delayed due to contention of the respective resource.

	  In kernels with cgroup support, cgroups (cgroup2 only) will
	  have cpu.pressure, memory.pressure, and io.pressure files,
	  which aggregate pressure stalls for the grouped tasks only.

	  For more details see Documentation/accounting/psi.rst.

	  Say N if unsure.

config PSI_DEFAULT_DISABLED
	bool "Require boot parameter to enable pressure stall information tracking"
	default n
	depends on PSI
	help
	  If set, pressure stall information tracking will be disabled
	  per default but can be enabled through passing psi=1 on the
	  kernel commandline during boot.

	  This feature adds some code to the task wakeup and sleep
	  paths of the scheduler. The overhead is too low to affect
	  common scheduling-intense workloads in practice (such as
	  webservers, memcache), but it does show up in artificial
	  scheduler stress tests, such as hackbench.

	  If you are paranoid and not sure what the kernel will be
	  used for, say Y.

	  Say N if unsure.

endmenu # "CPU/Task time and stats accounting"

config CPU_ISOLATION
	bool "CPU isolation"
	depends on SMP || COMPILE_TEST
	default y
	help
	  Make sure that CPUs running critical tasks are not disturbed by
	  any source of "noise" such as unbound workqueues, timers, kthreads...
	  Unbound jobs get offloaded to housekeeping CPUs. This is driven by
	  the "isolcpus=" boot parameter.

	  Say Y if unsure.

source "kernel/rcu/Kconfig"

config IKCONFIG
	tristate "Kernel .config support"
	help
	  This option enables the complete Linux kernel ".config" file
	  contents to be saved in the kernel. It provides documentation
	  of which kernel options are used in a running kernel or in an
	  on-disk kernel.  This information can be extracted from the kernel
	  image file with the script scripts/extract-ikconfig and used as
	  input to rebuild the current kernel or to build another kernel.
	  It can also be extracted from a running kernel by reading
	  /proc/config.gz if enabled (below).

config IKCONFIG_PROC
	bool "Enable access to .config through /proc/config.gz"
	depends on IKCONFIG && PROC_FS
	help
	  This option enables access to the kernel configuration file
	  through /proc/config.gz.

config IKHEADERS
	tristate "Enable kernel headers through /sys/kernel/kheaders.tar.xz"
	depends on SYSFS
	help
	  This option enables access to the in-kernel headers that are generated during
	  the build process. These can be used to build eBPF tracing programs,
	  or similar programs.  If you build the headers as a module, a module called
	  kheaders.ko is built which can be loaded on-demand to get access to headers.

config LOG_BUF_SHIFT
	int "Kernel log buffer size (16 => 64KB, 17 => 128KB)"
	range 12 25
	default 17
	depends on PRINTK
	help
	  Select the minimal kernel log buffer size as a power of 2.
	  The final size is affected by LOG_CPU_MAX_BUF_SHIFT config
	  parameter, see below. Any higher size also might be forced
	  by "log_buf_len" boot parameter.

	  Examples:
		     17 => 128 KB
		     16 => 64 KB
		     15 => 32 KB
		     14 => 16 KB
		     13 =>  8 KB
		     12 =>  4 KB

config LOG_CPU_MAX_BUF_SHIFT
	int "CPU kernel log buffer size contribution (13 => 8 KB, 17 => 128KB)"
	depends on SMP
	range 0 21
	default 0 if BASE_SMALL
	default 12
	depends on PRINTK
	help
	  This option allows to increase the default ring buffer size
	  according to the number of CPUs. The value defines the contribution
	  of each CPU as a power of 2. The used space is typically only few
	  lines however it might be much more when problems are reported,
	  e.g. backtraces.

	  The increased size means that a new buffer has to be allocated and
	  the original static one is unused. It makes sense only on systems
	  with more CPUs. Therefore this value is used only when the sum of
	  contributions is greater than the half of the default kernel ring
	  buffer as defined by LOG_BUF_SHIFT. The default values are set
	  so that more than 16 CPUs are needed to trigger the allocation.

	  Also this option is ignored when "log_buf_len" kernel parameter is
	  used as it forces an exact (power of two) size of the ring buffer.

	  The number of possible CPUs is used for this computation ignoring
	  hotplugging making the computation optimal for the worst case
	  scenario while allowing a simple algorithm to be used from bootup.

	  Examples shift values and their meaning:
		     17 => 128 KB for each CPU
		     16 =>  64 KB for each CPU
		     15 =>  32 KB for each CPU
		     14 =>  16 KB for each CPU
		     13 =>   8 KB for each CPU
		     12 =>   4 KB for each CPU

config PRINTK_INDEX
	bool "Printk indexing debugfs interface"
	depends on PRINTK && DEBUG_FS
	help
	  Add support for indexing of all printk formats known at compile time
	  at <debugfs>/printk/index/<module>.

	  This can be used as part of maintaining daemons which monitor
	  /dev/kmsg, as it permits auditing the printk formats present in a
	  kernel, allowing detection of cases where monitored printks are
	  changed or no longer present.

	  There is no additional runtime cost to printk with this enabled.

#
# Architectures with an unreliable sched_clock() should select this:
#
config HAVE_UNSTABLE_SCHED_CLOCK
	bool

config GENERIC_SCHED_CLOCK
	bool

menu "Scheduler features"

config UCLAMP_TASK
	bool "Enable utilization clamping for RT/FAIR tasks"
	depends on CPU_FREQ_GOV_SCHEDUTIL
	help
	  This feature enables the scheduler to track the clamped utilization
	  of each CPU based on RUNNABLE tasks scheduled on that CPU.

	  With this option, the user can specify the min and max CPU
	  utilization allowed for RUNNABLE tasks. The max utilization defines
	  the maximum frequency a task should use while the min utilization
	  defines the minimum frequency it should use.

	  Both min and max utilization clamp values are hints to the scheduler,
	  aiming at improving its frequency selection policy, but they do not
	  enforce or grant any specific bandwidth for tasks.

	  If in doubt, say N.

config UCLAMP_BUCKETS_COUNT
	int "Number of supported utilization clamp buckets"
	range 5 20
	default 5
	depends on UCLAMP_TASK
	help
	  Defines the number of clamp buckets to use. The range of each bucket
	  will be SCHED_CAPACITY_SCALE/UCLAMP_BUCKETS_COUNT. The higher the
	  number of clamp buckets the finer their granularity and the higher
	  the precision of clamping aggregation and tracking at run-time.

	  For example, with the minimum configuration value we will have 5
	  clamp buckets tracking 20% utilization each. A 25% boosted tasks will
	  be refcounted in the [20..39]% bucket and will set the bucket clamp
	  effective value to 25%.
	  If a second 30% boosted task should be co-scheduled on the same CPU,
	  that task will be refcounted in the same bucket of the first task and
	  it will boost the bucket clamp effective value to 30%.
	  The clamp effective value of a bucket is reset to its nominal value
	  (20% in the example above) when there are no more tasks refcounted in
	  that bucket.

	  An additional boost/capping margin can be added to some tasks. In the
	  example above the 25% task will be boosted to 30% until it exits the
	  CPU. If that should be considered not acceptable on certain systems,
	  it's always possible to reduce the margin by increasing the number of
	  clamp buckets to trade off used memory for run-time tracking
	  precision.

	  If in doubt, use the default value.

endmenu

#
# For architectures that want to enable the support for NUMA-affine scheduler
# balancing logic:
#
config ARCH_SUPPORTS_NUMA_BALANCING
	bool

#
# For architectures that prefer to flush all TLBs after a number of pages
# are unmapped instead of sending one IPI per page to flush. The architecture
# must provide guarantees on what happens if a clean TLB cache entry is
# written after the unmap. Details are in mm/rmap.c near the check for
# should_defer_flush. The architecture should also consider if the full flush
# and the refill costs are offset by the savings of sending fewer IPIs.
config ARCH_WANT_BATCHED_UNMAP_TLB_FLUSH
	bool

config CC_HAS_INT128
	def_bool !$(cc-option,$(m64-flag) -D__SIZEOF_INT128__=0) && 64BIT

config CC_IMPLICIT_FALLTHROUGH
	string
	default "-Wimplicit-fallthrough=5" if CC_IS_GCC && $(cc-option,-Wimplicit-fallthrough=5)
	default "-Wimplicit-fallthrough" if CC_IS_CLANG && $(cc-option,-Wunreachable-code-fallthrough)

# Currently, disable gcc-10+ array-bounds globally.
# It's still broken in gcc-13, so no upper bound yet.
config GCC10_NO_ARRAY_BOUNDS
	def_bool y

config CC_NO_ARRAY_BOUNDS
	bool
	default y if CC_IS_GCC && GCC_VERSION >= 90000 && GCC10_NO_ARRAY_BOUNDS

# Currently, disable -Wstringop-overflow for GCC globally.
config GCC_NO_STRINGOP_OVERFLOW
	def_bool y

config CC_NO_STRINGOP_OVERFLOW
	bool
	default y if CC_IS_GCC && GCC_NO_STRINGOP_OVERFLOW

config CC_STRINGOP_OVERFLOW
	bool
	default y if CC_IS_GCC && !CC_NO_STRINGOP_OVERFLOW

#
# For architectures that know their GCC __int128 support is sound
#
config ARCH_SUPPORTS_INT128
	bool

# For architectures that (ab)use NUMA to represent different memory regions
# all cpu-local but of different latencies, such as SuperH.
#
config ARCH_WANT_NUMA_VARIABLE_LOCALITY
	bool

config NUMA_BALANCING
	bool "Memory placement aware NUMA scheduler"
	depends on ARCH_SUPPORTS_NUMA_BALANCING
	depends on !ARCH_WANT_NUMA_VARIABLE_LOCALITY
	depends on SMP && NUMA && MIGRATION && !PREEMPT_RT
	help
	  This option adds support for automatic NUMA aware memory/task placement.
	  The mechanism is quite primitive and is based on migrating memory when
	  it has references to the node the task is running on.

	  This system will be inactive on UMA systems.

config NUMA_BALANCING_DEFAULT_ENABLED
	bool "Automatically enable NUMA aware memory/task placement"
	default y
	depends on NUMA_BALANCING
	help
	  If set, automatic NUMA balancing will be enabled if running on a NUMA
	  machine.

config SLAB_OBJ_EXT
	bool

menuconfig CGROUPS
	bool "Control Group support"
	select KERNFS
	help
	  This option adds support for grouping sets of processes together, for
	  use with process control subsystems such as Cpusets, CFS, memory
	  controls or device isolation.
	  See
		- Documentation/scheduler/sched-design-CFS.rst	(CFS)
		- Documentation/admin-guide/cgroup-v1/ (features for grouping, isolation
					  and resource control)

	  Say N if unsure.

if CGROUPS

config PAGE_COUNTER
	bool

config CGROUP_FAVOR_DYNMODS
        bool "Favor dynamic modification latency reduction by default"
        help
          This option enables the "favordynmods" mount option by default
          which reduces the latencies of dynamic cgroup modifications such
          as task migrations and controller on/offs at the cost of making
          hot path operations such as forks and exits more expensive.

          Say N if unsure.

config MEMCG
	bool "Memory controller"
	select PAGE_COUNTER
	select EVENTFD
	select SLAB_OBJ_EXT
	help
	  Provides control over the memory footprint of tasks in a cgroup.

config MEMCG_V1
	bool "Legacy cgroup v1 memory controller"
	depends on MEMCG
	default n
	help
	  Legacy cgroup v1 memory controller which has been deprecated by
	  cgroup v2 implementation. The v1 is there for legacy applications
	  which haven't migrated to the new cgroup v2 interface yet. If you
	  do not have any such application then you are completely fine leaving
	  this option disabled.

	  Please note that feature set of the legacy memory controller is likely
	  going to shrink due to deprecation process. New deployments with v1
	  controller are highly discouraged.

	  Say N if unsure.

config BLK_CGROUP
	bool "IO controller"
	depends on BLOCK
	default n
	help
	Generic block IO controller cgroup interface. This is the common
	cgroup interface which should be used by various IO controlling
	policies.

	Currently, CFQ IO scheduler uses it to recognize task groups and
	control disk bandwidth allocation (proportional time slice allocation)
	to such task groups. It is also used by bio throttling logic in
	block layer to implement upper limit in IO rates on a device.

	This option only enables generic Block IO controller infrastructure.
	One needs to also enable actual IO controlling logic/policy. For
	enabling proportional weight division of disk bandwidth in CFQ, set
	CONFIG_BFQ_GROUP_IOSCHED=y; for enabling throttling policy, set
	CONFIG_BLK_DEV_THROTTLING=y.

	See Documentation/admin-guide/cgroup-v1/blkio-controller.rst for more information.

config CGROUP_WRITEBACK
	bool
	depends on MEMCG && BLK_CGROUP
	default y

menuconfig CGROUP_SCHED
	bool "CPU controller"
	default n
	help
	  This feature lets CPU scheduler recognize task groups and control CPU
	  bandwidth allocation to such task groups. It uses cgroups to group
	  tasks.

if CGROUP_SCHED
config GROUP_SCHED_WEIGHT
	def_bool n

config FAIR_GROUP_SCHED
	bool "Group scheduling for SCHED_OTHER"
	depends on CGROUP_SCHED
	select GROUP_SCHED_WEIGHT
	default CGROUP_SCHED

config CFS_BANDWIDTH
	bool "CPU bandwidth provisioning for FAIR_GROUP_SCHED"
	depends on FAIR_GROUP_SCHED
	default n
	help
	  This option allows users to define CPU bandwidth rates (limits) for
	  tasks running within the fair group scheduler.  Groups with no limit
	  set are considered to be unconstrained and will run with no
	  restriction.
	  See Documentation/scheduler/sched-bwc.rst for more information.

config RT_GROUP_SCHED
	bool "Group scheduling for SCHED_RR/FIFO"
	depends on CGROUP_SCHED
	default n
	help
	  This feature lets you explicitly allocate real CPU bandwidth
	  to task groups. If enabled, it will also make it impossible to
	  schedule realtime tasks for non-root users until you allocate
	  realtime bandwidth for them.
	  See Documentation/scheduler/sched-rt-group.rst for more information.

config EXT_GROUP_SCHED
	bool
	depends on SCHED_CLASS_EXT && CGROUP_SCHED
	select GROUP_SCHED_WEIGHT
	default y

endif #CGROUP_SCHED

config SCHED_MM_CID
	def_bool y
	depends on SMP && RSEQ

config UCLAMP_TASK_GROUP
	bool "Utilization clamping per group of tasks"
	depends on CGROUP_SCHED
	depends on UCLAMP_TASK
	default n
	help
	  This feature enables the scheduler to track the clamped utilization
	  of each CPU based on RUNNABLE tasks currently scheduled on that CPU.

	  When this option is enabled, the user can specify a min and max
	  CPU bandwidth which is allowed for each single task in a group.
	  The max bandwidth allows to clamp the maximum frequency a task
	  can use, while the min bandwidth allows to define a minimum
	  frequency a task will always use.

	  When task group based utilization clamping is enabled, an eventually
	  specified task-specific clamp value is constrained by the cgroup
	  specified clamp value. Both minimum and maximum task clamping cannot
	  be bigger than the corresponding clamping defined at task group level.

	  If in doubt, say N.

config CGROUP_PIDS
	bool "PIDs controller"
	help
	  Provides enforcement of process number limits in the scope of a
	  cgroup. Any attempt to fork more processes than is allowed in the
	  cgroup will fail. PIDs are fundamentally a global resource because it
	  is fairly trivial to reach PID exhaustion before you reach even a
	  conservative kmemcg limit. As a result, it is possible to grind a
	  system to halt without being limited by other cgroup policies. The
	  PIDs controller is designed to stop this from happening.

	  It should be noted that organisational operations (such as attaching
	  to a cgroup hierarchy) will *not* be blocked by the PIDs controller,
	  since the PIDs limit only affects a process's ability to fork, not to
	  attach to a cgroup.

config CGROUP_RDMA
	bool "RDMA controller"
	help
	  Provides enforcement of RDMA resources defined by IB stack.
	  It is fairly easy for consumers to exhaust RDMA resources, which
	  can result into resource unavailability to other consumers.
	  RDMA controller is designed to stop this from happening.
	  Attaching processes with active RDMA resources to the cgroup
	  hierarchy is allowed even if can cross the hierarchy's limit.

config CGROUP_DMEM
	bool "Device memory controller (DMEM)"
	select PAGE_COUNTER
	help
	  The DMEM controller allows compatible devices to restrict device
	  memory usage based on the cgroup hierarchy.

	  As an example, it allows you to restrict VRAM usage for applications
	  in the DRM subsystem.

config CGROUP_FREEZER
	bool "Freezer controller"
	help
	  Provides a way to freeze and unfreeze all tasks in a
	  cgroup.

	  This option affects the ORIGINAL cgroup interface. The cgroup2 memory
	  controller includes important in-kernel memory consumers per default.

	  If you're using cgroup2, say N.

config CGROUP_HUGETLB
	bool "HugeTLB controller"
	depends on HUGETLB_PAGE
	select PAGE_COUNTER
	default n
	help
	  Provides a cgroup controller for HugeTLB pages.
	  When you enable this, you can put a per cgroup limit on HugeTLB usage.
	  The limit is enforced during page fault. Since HugeTLB doesn't
	  support page reclaim, enforcing the limit at page fault time implies
	  that, the application will get SIGBUS signal if it tries to access
	  HugeTLB pages beyond its limit. This requires the application to know
	  beforehand how much HugeTLB pages it would require for its use. The
	  control group is tracked in the third page lru pointer. This means
	  that we cannot use the controller with huge page less than 3 pages.

config CPUSETS
	bool "Cpuset controller"
	depends on SMP
	select UNION_FIND
	help
	  This option will let you create and manage CPUSETs which
	  allow dynamically partitioning a system into sets of CPUs and
	  Memory Nodes and assigning tasks to run only within those sets.
	  This is primarily useful on large SMP or NUMA systems.

	  Say N if unsure.

config CPUSETS_V1
	bool "Legacy cgroup v1 cpusets controller"
	depends on CPUSETS
	default n
	help
	  Legacy cgroup v1 cpusets controller which has been deprecated by
	  cgroup v2 implementation. The v1 is there for legacy applications
	  which haven't migrated to the new cgroup v2 interface yet. Legacy
	  interface includes cpuset filesystem and /proc/<pid>/cpuset. If you
	  do not have any such application then you are completely fine leaving
	  this option disabled.

	  Say N if unsure.

config PROC_PID_CPUSET
	bool "Include legacy /proc/<pid>/cpuset file"
	depends on CPUSETS_V1
	default y

config CGROUP_DEVICE
	bool "Device controller"
	help
	  Provides a cgroup controller implementing whitelists for
	  devices which a process in the cgroup can mknod or open.

config CGROUP_CPUACCT
	bool "Simple CPU accounting controller"
	help
	  Provides a simple controller for monitoring the
	  total CPU consumed by the tasks in a cgroup.

config CGROUP_PERF
	bool "Perf controller"
	depends on PERF_EVENTS
	help
	  This option extends the perf per-cpu mode to restrict monitoring
	  to threads which belong to the cgroup specified and run on the
	  designated cpu.  Or this can be used to have cgroup ID in samples
	  so that it can monitor performance events among cgroups.

	  Say N if unsure.

config CGROUP_BPF
	bool "Support for eBPF programs attached to cgroups"
	depends on BPF_SYSCALL
	select SOCK_CGROUP_DATA
	help
	  Allow attaching eBPF programs to a cgroup using the bpf(2)
	  syscall command BPF_PROG_ATTACH.

	  In which context these programs are accessed depends on the type
	  of attachment. For instance, programs that are attached using
	  BPF_CGROUP_INET_INGRESS will be executed on the ingress path of
	  inet sockets.

config CGROUP_MISC
	bool "Misc resource controller"
	default n
	help
	  Provides a controller for miscellaneous resources on a host.

	  Miscellaneous scalar resources are the resources on the host system
	  which cannot be abstracted like the other cgroups. This controller
	  tracks and limits the miscellaneous resources used by a process
	  attached to a cgroup hierarchy.

	  For more information, please check misc cgroup section in
	  /Documentation/admin-guide/cgroup-v2.rst.

config CGROUP_DEBUG
	bool "Debug controller"
	default n
	depends on DEBUG_KERNEL
	help
	  This option enables a simple controller that exports
	  debugging information about the cgroups framework. This
	  controller is for control cgroup debugging only. Its
	  interfaces are not stable.

	  Say N.

config SOCK_CGROUP_DATA
	bool
	default n

endif # CGROUPS

menuconfig NAMESPACES
	bool "Namespaces support" if EXPERT
	depends on MULTIUSER
	default !EXPERT
	help
	  Provides the way to make tasks work with different objects using
	  the same id. For example same IPC id may refer to different objects
	  or same user id or pid may refer to different tasks when used in
	  different namespaces.

if NAMESPACES

config UTS_NS
	bool "UTS namespace"
	default y
	help
	  In this namespace tasks see different info provided with the
	  uname() system call

config TIME_NS
	bool "TIME namespace"
	depends on GENERIC_VDSO_TIME_NS
	default y
	help
	  In this namespace boottime and monotonic clocks can be set.
	  The time will keep going with the same pace.

config IPC_NS
	bool "IPC namespace"
	depends on (SYSVIPC || POSIX_MQUEUE)
	default y
	help
	  In this namespace tasks work with IPC ids which correspond to
	  different IPC objects in different namespaces.

config USER_NS
	bool "User namespace"
	default n
	help
	  This allows containers, i.e. vservers, to use user namespaces
	  to provide different user info for different servers.

	  When user namespaces are enabled in the kernel it is
	  recommended that the MEMCG option also be enabled and that
	  user-space use the memory control groups to limit the amount
	  of memory a memory unprivileged users can use.

	  If unsure, say N.

config PID_NS
	bool "PID Namespaces"
	default y
	help
	  Support process id namespaces.  This allows having multiple
	  processes with the same pid as long as they are in different
	  pid namespaces.  This is a building block of containers.

config NET_NS
	bool "Network namespace"
	depends on NET
	default y
	help
	  Allow user space to create what appear to be multiple instances
	  of the network stack.

endif # NAMESPACES

config CHECKPOINT_RESTORE
	bool "Checkpoint/restore support"
	depends on PROC_FS
	select PROC_CHILDREN
	select KCMP
	default n
	help
	  Enables additional kernel features in a sake of checkpoint/restore.
	  In particular it adds auxiliary prctl codes to setup process text,
	  data and heap segment sizes, and a few additional /proc filesystem
	  entries.

	  If unsure, say N here.

config SCHED_AUTOGROUP
	bool "Automatic process group scheduling"
	select CGROUPS
	select CGROUP_SCHED
	select FAIR_GROUP_SCHED
	help
	  This option optimizes the scheduler for common desktop workloads by
	  automatically creating and populating task groups.  This separation
	  of workloads isolates aggressive CPU burners (like build jobs) from
	  desktop applications.  Task group autogeneration is currently based
	  upon task session.

config RELAY
	bool "Kernel->user space relay support (formerly relayfs)"
	select IRQ_WORK
	help
	  This option enables support for relay interface support in
	  certain file systems (such as debugfs).
	  It is designed to provide an efficient mechanism for tools and
	  facilities to relay large amounts of data from kernel space to
	  user space.

	  If unsure, say N.

config BLK_DEV_INITRD
	bool "Initial RAM filesystem and RAM disk (initramfs/initrd) support"
	help
	  The initial RAM filesystem is a ramfs which is loaded by the
	  boot loader (loadlin or lilo) and that is mounted as root
	  before the normal boot procedure. It is typically used to
	  load modules needed to mount the "real" root file system,
	  etc. See <file:Documentation/admin-guide/initrd.rst> for details.

	  If RAM disk support (BLK_DEV_RAM) is also included, this
	  also enables initial RAM disk (initrd) support and adds
	  15 Kbytes (more on some other architectures) to the kernel size.

	  If unsure say Y.

if BLK_DEV_INITRD

source "usr/Kconfig"

endif

config BOOT_CONFIG
	bool "Boot config support"
	select BLK_DEV_INITRD if !BOOT_CONFIG_EMBED
	help
	  Extra boot config allows system admin to pass a config file as
	  complemental extension of kernel cmdline when booting.
	  The boot config file must be attached at the end of initramfs
	  with checksum, size and magic word.
	  See <file:Documentation/admin-guide/bootconfig.rst> for details.

	  If unsure, say Y.

config BOOT_CONFIG_FORCE
	bool "Force unconditional bootconfig processing"
	depends on BOOT_CONFIG
	default y if BOOT_CONFIG_EMBED
	help
	  With this Kconfig option set, BOOT_CONFIG processing is carried
	  out even when the "bootconfig" kernel-boot parameter is omitted.
	  In fact, with this Kconfig option set, there is no way to
	  make the kernel ignore the BOOT_CONFIG-supplied kernel-boot
	  parameters.

	  If unsure, say N.

config BOOT_CONFIG_EMBED
	bool "Embed bootconfig file in the kernel"
	depends on BOOT_CONFIG
	help
	  Embed a bootconfig file given by BOOT_CONFIG_EMBED_FILE in the
	  kernel. Usually, the bootconfig file is loaded with the initrd
	  image. But if the system doesn't support initrd, this option will
	  help you by embedding a bootconfig file while building the kernel.

	  If unsure, say N.

config BOOT_CONFIG_EMBED_FILE
	string "Embedded bootconfig file path"
	depends on BOOT_CONFIG_EMBED
	help
	  Specify a bootconfig file which will be embedded to the kernel.
	  This bootconfig will be used if there is no initrd or no other
	  bootconfig in the initrd.

config INITRAMFS_PRESERVE_MTIME
	bool "Preserve cpio archive mtimes in initramfs"
	default y
	help
	  Each entry in an initramfs cpio archive carries an mtime value. When
	  enabled, extracted cpio items take this mtime, with directory mtime
	  setting deferred until after creation of any child entries.

	  If unsure, say Y.

config INITRAMFS_TEST
	bool "Test initramfs cpio archive extraction" if !KUNIT_ALL_TESTS
	depends on BLK_DEV_INITRD && KUNIT=y
	default KUNIT_ALL_TESTS
	help
	  Build KUnit tests for initramfs. See Documentation/dev-tools/kunit

choice
	prompt "Compiler optimization level"
	default CC_OPTIMIZE_FOR_PERFORMANCE

config CC_OPTIMIZE_FOR_PERFORMANCE
	bool "Optimize for performance (-O2)"
	help
	  This is the default optimization level for the kernel, building
	  with the "-O2" compiler flag for best performance and most
	  helpful compile-time warnings.

config CC_OPTIMIZE_FOR_SIZE
	bool "Optimize for size (-Os)"
	help
	  Choosing this option will pass "-Os" to your compiler resulting
	  in a smaller kernel.

endchoice

config HAVE_LD_DEAD_CODE_DATA_ELIMINATION
	bool
	help
	  This requires that the arch annotates or otherwise protects
	  its external entry points from being discarded. Linker scripts
	  must also merge .text.*, .data.*, and .bss.* correctly into
	  output sections. Care must be taken not to pull in unrelated
	  sections (e.g., '.text.init'). Typically '.' in section names
	  is used to distinguish them from label names / C identifiers.

config LD_DEAD_CODE_DATA_ELIMINATION
	bool "Dead code and data elimination (EXPERIMENTAL)"
	depends on HAVE_LD_DEAD_CODE_DATA_ELIMINATION
	depends on EXPERT
	depends on $(cc-option,-ffunction-sections -fdata-sections)
	depends on $(ld-option,--gc-sections)
	help
	  Enable this if you want to do dead code and data elimination with
	  the linker by compiling with -ffunction-sections -fdata-sections,
	  and linking with --gc-sections.

	  This can reduce on disk and in-memory size of the kernel
	  code and static data, particularly for small configs and
	  on small systems. This has the possibility of introducing
	  silently broken kernel if the required annotations are not
	  present. This option is not well tested yet, so use at your
	  own risk.

config LD_ORPHAN_WARN
	def_bool y
	depends on ARCH_WANT_LD_ORPHAN_WARN
	depends on $(ld-option,--orphan-handling=warn)
	depends on $(ld-option,--orphan-handling=error)

config LD_ORPHAN_WARN_LEVEL
        string
        depends on LD_ORPHAN_WARN
        default "error" if WERROR
        default "warn"

config SYSCTL
	bool

config HAVE_UID16
	bool

config SYSCTL_EXCEPTION_TRACE
	bool
	help
	  Enable support for /proc/sys/debug/exception-trace.

config SYSCTL_ARCH_UNALIGN_NO_WARN
	bool
	help
	  Enable support for /proc/sys/kernel/ignore-unaligned-usertrap
	  Allows arch to define/use @no_unaligned_warning to possibly warn
	  about unaligned access emulation going on under the hood.

config SYSCTL_ARCH_UNALIGN_ALLOW
	bool
	help
	  Enable support for /proc/sys/kernel/unaligned-trap
	  Allows arches to define/use @unaligned_enabled to runtime toggle
	  the unaligned access emulation.
	  see arch/parisc/kernel/unaligned.c for reference

config HAVE_PCSPKR_PLATFORM
	bool

menuconfig EXPERT
	bool "Configure standard kernel features (expert users)"
	# Unhide debug options, to make the on-by-default options visible
	select DEBUG_KERNEL
	help
	  This option allows certain base kernel options and settings
	  to be disabled or tweaked. This is for specialized
	  environments which can tolerate a "non-standard" kernel.
	  Only use this if you really know what you are doing.

config UID16
	bool "Enable 16-bit UID system calls" if EXPERT
	depends on HAVE_UID16 && MULTIUSER
	default y
	help
	  This enables the legacy 16-bit UID syscall wrappers.

config MULTIUSER
	bool "Multiple users, groups and capabilities support" if EXPERT
	default y
	help
	  This option enables support for non-root users, groups and
	  capabilities.

	  If you say N here, all processes will run with UID 0, GID 0, and all
	  possible capabilities.  Saying N here also compiles out support for
	  system calls related to UIDs, GIDs, and capabilities, such as setuid,
	  setgid, and capset.

	  If unsure, say Y here.

config SGETMASK_SYSCALL
	bool "sgetmask/ssetmask syscalls support" if EXPERT
	default PARISC || M68K || PPC || MIPS || X86 || SPARC || MICROBLAZE || SUPERH
	help
	  sys_sgetmask and sys_ssetmask are obsolete system calls
	  no longer supported in libc but still enabled by default in some
	  architectures.

	  If unsure, leave the default option here.

config SYSFS_SYSCALL
	bool "Sysfs syscall support" if EXPERT
	default y
	help
	  sys_sysfs is an obsolete system call no longer supported in libc.
	  Note that disabling this option is more secure but might break
	  compatibility with some systems.

	  If unsure say Y here.

config FHANDLE
	bool "open by fhandle syscalls" if EXPERT
	select EXPORTFS
	default y
	help
	  If you say Y here, a user level program will be able to map
	  file names to handle and then later use the handle for
	  different file system operations. This is useful in implementing
	  userspace file servers, which now track files using handles instead
	  of names. The handle would remain the same even if file names
	  get renamed. Enables open_by_handle_at(2) and name_to_handle_at(2)
	  syscalls.

config POSIX_TIMERS
	bool "Posix Clocks & timers" if EXPERT
	default y
	help
	  This includes native support for POSIX timers to the kernel.
	  Some embedded systems have no use for them and therefore they
	  can be configured out to reduce the size of the kernel image.

	  When this option is disabled, the following syscalls won't be
	  available: timer_create, timer_gettime: timer_getoverrun,
	  timer_settime, timer_delete, clock_adjtime, getitimer,
	  setitimer, alarm. Furthermore, the clock_settime, clock_gettime,
	  clock_getres and clock_nanosleep syscalls will be limited to
	  CLOCK_REALTIME, CLOCK_MONOTONIC and CLOCK_BOOTTIME only.

	  If unsure say y.

config PRINTK
	default y
	bool "Enable support for printk" if EXPERT
	select IRQ_WORK
	help
	  This option enables normal printk support. Removing it
	  eliminates most of the message strings from the kernel image
	  and makes the kernel more or less silent. As this makes it
	  very difficult to diagnose system problems, saying N here is
	  strongly discouraged.

config BUG
	bool "BUG() support" if EXPERT
	default y
	help
	  Disabling this option eliminates support for BUG and WARN, reducing
	  the size of your kernel image and potentially quietly ignoring
	  numerous fatal conditions. You should only consider disabling this
	  option for embedded systems with no facilities for reporting errors.
	  Just say Y.

config ELF_CORE
	depends on COREDUMP
	default y
	bool "Enable ELF core dumps" if EXPERT
	help
	  Enable support for generating core dumps. Disabling saves about 4k.


config PCSPKR_PLATFORM
	bool "Enable PC-Speaker support" if EXPERT
	depends on HAVE_PCSPKR_PLATFORM
	select I8253_LOCK
	default y
	help
	  This option allows to disable the internal PC-Speaker
	  support, saving some memory.

config BASE_SMALL
	bool "Enable smaller-sized data structures for core" if EXPERT
	help
	  Enabling this option reduces the size of miscellaneous core
	  kernel data structures. This saves memory on small machines,
	  but may reduce performance.

config FUTEX
	bool "Enable futex support" if EXPERT
	depends on !(SPARC32 && SMP)
	default y
	imply RT_MUTEXES
	help
	  Disabling this option will cause the kernel to be built without
	  support for "fast userspace mutexes".  The resulting kernel may not
	  run glibc-based applications correctly.

config FUTEX_PI
	bool
	depends on FUTEX && RT_MUTEXES
	default y

config EPOLL
	bool "Enable eventpoll support" if EXPERT
	default y
	help
	  Disabling this option will cause the kernel to be built without
	  support for epoll family of system calls.

config SIGNALFD
	bool "Enable signalfd() system call" if EXPERT
	default y
	help
	  Enable the signalfd() system call that allows to receive signals
	  on a file descriptor.

	  If unsure, say Y.

config TIMERFD
	bool "Enable timerfd() system call" if EXPERT
	default y
	help
	  Enable the timerfd() system call that allows to receive timer
	  events on a file descriptor.

	  If unsure, say Y.

config EVENTFD
	bool "Enable eventfd() system call" if EXPERT
	default y
	help
	  Enable the eventfd() system call that allows to receive both
	  kernel notification (ie. KAIO) or userspace notifications.

	  If unsure, say Y.

config SHMEM
	bool "Use full shmem filesystem" if EXPERT
	default y
	depends on MMU
	help
	  The shmem is an internal filesystem used to manage shared memory.
	  It is backed by swap and manages resource limits. It is also exported
	  to userspace as tmpfs if TMPFS is enabled. Disabling this
	  option replaces shmem and tmpfs with the much simpler ramfs code,
	  which may be appropriate on small systems without swap.

config AIO
	bool "Enable AIO support" if EXPERT
	default y
	help
	  This option enables POSIX asynchronous I/O which may by used
	  by some high performance threaded applications. Disabling
	  this option saves about 7k.

config IO_URING
	bool "Enable IO uring support" if EXPERT
	select IO_WQ
	default y
	help
	  This option enables support for the io_uring interface, enabling
	  applications to submit and complete IO through submission and
	  completion rings that are shared between the kernel and application.

config GCOV_PROFILE_URING
	bool "Enable GCOV profiling on the io_uring subsystem"
	depends on GCOV_KERNEL
	help
	  Enable GCOV profiling on the io_uring subsystem, to facilitate
	  code coverage testing.

	  If unsure, say N.

	  Note that this will have a negative impact on the performance of
	  the io_uring subsystem, hence this should only be enabled for
	  specific test purposes.

config ADVISE_SYSCALLS
	bool "Enable madvise/fadvise syscalls" if EXPERT
	default y
	help
	  This option enables the madvise and fadvise syscalls, used by
	  applications to advise the kernel about their future memory or file
	  usage, improving performance. If building an embedded system where no
	  applications use these syscalls, you can disable this option to save
	  space.

config MEMBARRIER
	bool "Enable membarrier() system call" if EXPERT
	default y
	help
	  Enable the membarrier() system call that allows issuing memory
	  barriers across all running threads, which can be used to distribute
	  the cost of user-space memory barriers asymmetrically by transforming
	  pairs of memory barriers into pairs consisting of membarrier() and a
	  compiler barrier.

	  If unsure, say Y.

config KCMP
	bool "Enable kcmp() system call" if EXPERT
	help
	  Enable the kernel resource comparison system call. It provides
	  user-space with the ability to compare two processes to see if they
	  share a common resource, such as a file descriptor or even virtual
	  memory space.

	  If unsure, say N.

config RSEQ
	bool "Enable rseq() system call" if EXPERT
	default y
	depends on HAVE_RSEQ
	select MEMBARRIER
	help
	  Enable the restartable sequences system call. It provides a
	  user-space cache for the current CPU number value, which
	  speeds up getting the current CPU number from user-space,
	  as well as an ABI to speed up user-space operations on
	  per-CPU data.

	  If unsure, say Y.

config DEBUG_RSEQ
	default n
	bool "Enable debugging of rseq() system call" if EXPERT
	depends on RSEQ && DEBUG_KERNEL
	help
	  Enable extra debugging checks for the rseq system call.

	  If unsure, say N.

config CACHESTAT_SYSCALL
	bool "Enable cachestat() system call" if EXPERT
	default y
	help
	  Enable the cachestat system call, which queries the page cache
	  statistics of a file (number of cached pages, dirty pages,
	  pages marked for writeback, (recently) evicted pages).

	  If unsure say Y here.

config PC104
	bool "PC/104 support" if EXPERT
	help
	  Expose PC/104 form factor device drivers and options available for
	  selection and configuration. Enable this option if your target
	  machine has a PC/104 bus.

config KALLSYMS
	bool "Load all symbols for debugging/ksymoops" if EXPERT
	default y
	help
	  Say Y here to let the kernel print out symbolic crash information and
	  symbolic stack backtraces. This increases the size of the kernel
	  somewhat, as all symbols have to be loaded into the kernel image.

config KALLSYMS_SELFTEST
	bool "Test the basic functions and performance of kallsyms"
	depends on KALLSYMS
	default n
	help
	  Test the basic functions and performance of some interfaces, such as
	  kallsyms_lookup_name. It also calculates the compression rate of the
	  kallsyms compression algorithm for the current symbol set.

	  Start self-test automatically after system startup. Suggest executing
	  "dmesg | grep kallsyms_selftest" to collect test results. "finish" is
	  displayed in the last line, indicating that the test is complete.

config KALLSYMS_ALL
	bool "Include all symbols in kallsyms"
	depends on DEBUG_KERNEL && KALLSYMS
	help
	  Normally kallsyms only contains the symbols of functions for nicer
	  OOPS messages and backtraces (i.e., symbols from the text and inittext
	  sections). This is sufficient for most cases. And only if you want to
	  enable kernel live patching, or other less common use cases (e.g.,
	  when a debugger is used) all symbols are required (i.e., names of
	  variables from the data sections, etc).

	  This option makes sure that all symbols are loaded into the kernel
	  image (i.e., symbols from all sections) in cost of increased kernel
	  size (depending on the kernel configuration, it may be 300KiB or
	  something like this).

	  Say N unless you really need all symbols, or kernel live patching.

# end of the "standard kernel features (expert users)" menu

config ARCH_HAS_MEMBARRIER_CALLBACKS
	bool

config ARCH_HAS_MEMBARRIER_SYNC_CORE
	bool

config HAVE_PERF_EVENTS
	bool
	help
	  See tools/perf/design.txt for details.

config GUEST_PERF_EVENTS
	bool
	depends on HAVE_PERF_EVENTS

config PERF_USE_VMALLOC
	bool
	help
	  See tools/perf/design.txt for details

menu "Kernel Performance Events And Counters"

config PERF_EVENTS
	bool "Kernel performance events and counters"
	default y if PROFILING
	depends on HAVE_PERF_EVENTS
	select IRQ_WORK
	help
	  Enable kernel support for various performance events provided
	  by software and hardware.

	  Software events are supported either built-in or via the
	  use of generic tracepoints.

	  Most modern CPUs support performance events via performance
	  counter registers. These registers count the number of certain
	  types of hw events: such as instructions executed, cachemisses
	  suffered, or branches mis-predicted - without slowing down the
	  kernel or applications. These registers can also trigger interrupts
	  when a threshold number of events have passed - and can thus be
	  used to profile the code that runs on that CPU.

	  The Linux Performance Event subsystem provides an abstraction of
	  these software and hardware event capabilities, available via a
	  system call and used by the "perf" utility in tools/perf/. It
	  provides per task and per CPU counters, and it provides event
	  capabilities on top of those.

	  Say Y if unsure.

config DEBUG_PERF_USE_VMALLOC
	default n
	bool "Debug: use vmalloc to back perf mmap() buffers"
	depends on PERF_EVENTS && DEBUG_KERNEL && !PPC
	select PERF_USE_VMALLOC
	help
	  Use vmalloc memory to back perf mmap() buffers.

	  Mostly useful for debugging the vmalloc code on platforms
	  that don't require it.

	  Say N if unsure.

endmenu

config SYSTEM_DATA_VERIFICATION
	def_bool n
	select SYSTEM_TRUSTED_KEYRING
	select KEYS
	select CRYPTO
	select CRYPTO_RSA
	select ASYMMETRIC_KEY_TYPE
	select ASYMMETRIC_PUBLIC_KEY_SUBTYPE
	select ASN1
	select OID_REGISTRY
	select X509_CERTIFICATE_PARSER
	select PKCS7_MESSAGE_PARSER
	help
	  Provide PKCS#7 message verification using the contents of the system
	  trusted keyring to provide public keys.  This then can be used for
	  module verification, kexec image verification and firmware blob
	  verification.

config PROFILING
	bool "Profiling support"
	help
	  Say Y here to enable the extended profiling support mechanisms used
	  by profilers.

config RUST
	bool "Rust support"
	depends on HAVE_RUST
	depends on RUST_IS_AVAILABLE
	select EXTENDED_MODVERSIONS if MODVERSIONS
	depends on !MODVERSIONS || GENDWARFKSYMS
	depends on !GCC_PLUGIN_RANDSTRUCT
	depends on !RANDSTRUCT
	depends on !DEBUG_INFO_BTF || (PAHOLE_HAS_LANG_EXCLUDE && !LTO)
	depends on !CFI_CLANG || HAVE_CFI_ICALL_NORMALIZE_INTEGERS_RUSTC
	select CFI_ICALL_NORMALIZE_INTEGERS if CFI_CLANG
	depends on !CALL_PADDING || RUSTC_VERSION >= 108100
	depends on !KASAN_SW_TAGS
	depends on !(MITIGATION_RETHUNK && KASAN) || RUSTC_VERSION >= 108300
	help
	  Enables Rust support in the kernel.

	  This allows other Rust-related options, like drivers written in Rust,
	  to be selected.

	  It is also required to be able to load external kernel modules
	  written in Rust.

	  See Documentation/rust/ for more information.

	  If unsure, say N.

config RUSTC_VERSION_TEXT
	string
	depends on RUST
	default "$(RUSTC_VERSION_TEXT)"
	help
	  See `CC_VERSION_TEXT`.

config BINDGEN_VERSION_TEXT
	string
	depends on RUST
	# The dummy parameter `workaround-for-0.69.0` is required to support 0.69.0
	# (https://github.com/rust-lang/rust-bindgen/pull/2678) and 0.71.0
	# (https://github.com/rust-lang/rust-bindgen/pull/3040). It can be removed
	# when the minimum version is upgraded past the latter (0.69.1 and 0.71.1
	# both fixed the issue).
	default "$(shell,$(BINDGEN) --version workaround-for-0.69.0 2>/dev/null)"

#
# Place an empty function call at each tracepoint site. Can be
# dynamically changed for a probe function.
#
config TRACEPOINTS
	bool
	select TASKS_TRACE_RCU

source "kernel/Kconfig.kexec"

endmenu		# General setup

source "arch/Kconfig"

config RT_MUTEXES
	bool
	default y if PREEMPT_RT

config MODULE_SIG_FORMAT
	def_bool n
	select SYSTEM_DATA_VERIFICATION

source "kernel/module/Kconfig"

config INIT_ALL_POSSIBLE
	bool
	help
	  Back when each arch used to define their own cpu_online_mask and
	  cpu_possible_mask, some of them chose to initialize cpu_possible_mask
	  with all 1s, and others with all 0s.  When they were centralised,
	  it was better to provide this option than to break all the archs
	  and have several arch maintainers pursuing me down dark alleys.

source "block/Kconfig"

config PREEMPT_NOTIFIERS
	bool

config PADATA
	depends on SMP
	bool

config ASN1
	tristate
	help
	  Build a simple ASN.1 grammar compiler that produces a bytecode output
	  that can be interpreted by the ASN.1 stream decoder and used to
	  inform it as to what tags are to be expected in a stream and what
	  functions to call on what tags.

source "kernel/Kconfig.locks"

config ARCH_HAS_NON_OVERLAPPING_ADDRESS_SPACE
	bool

config ARCH_HAS_PREPARE_SYNC_CORE_CMD
	bool

config ARCH_HAS_SYNC_CORE_BEFORE_USERMODE
	bool

# It may be useful for an architecture to override the definitions of the
# SYSCALL_DEFINE() and __SYSCALL_DEFINEx() macros in <linux/syscalls.h>
# and the COMPAT_ variants in <linux/compat.h>, in particular to use a
# different calling convention for syscalls. They can also override the
# macros for not-implemented syscalls in kernel/sys_ni.c and
# kernel/time/posix-stubs.c. All these overrides need to be available in
# <asm/syscall_wrapper.h>.
config ARCH_HAS_SYSCALL_WRAPPER
	def_bool n<|MERGE_RESOLUTION|>--- conflicted
+++ resolved
@@ -129,12 +129,9 @@
 	# https://github.com/llvm/llvm-project/pull/112636
 	depends on !(CC_IS_CLANG && CLANG_VERSION < 190103)
 
-<<<<<<< HEAD
-=======
 config CC_HAS_MULTIDIMENSIONAL_NONSTRING
 	def_bool $(success,echo 'char tag[][4] __attribute__((__nonstring__)) = { };' | $(CC) $(CLANG_FLAGS) -x c - -c -o /dev/null -Werror)
 
->>>>>>> e8a457b7
 config RUSTC_HAS_COERCE_POINTEE
 	def_bool RUSTC_VERSION >= 108400
 
