--- conflicted
+++ resolved
@@ -410,12 +410,6 @@
 
 LIBBPF_1.4.0 {
 	global:
-<<<<<<< HEAD
-		bpf_token_create;
-		btf__new_split;
-		btf_ext__raw_data;
-} LIBBPF_1.3.0;
-=======
 		bpf_program__attach_raw_tracepoint_opts;
 		bpf_raw_tracepoint_open_opts;
 		bpf_token_create;
@@ -428,5 +422,4 @@
 		bpf_program__attach_sockmap;
 		ring__consume_n;
 		ring_buffer__consume_n;
-} LIBBPF_1.4.0;
->>>>>>> 0c383648
+} LIBBPF_1.4.0;