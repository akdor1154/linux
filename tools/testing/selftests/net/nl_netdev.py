--- conflicted
+++ resolved
@@ -35,8 +35,6 @@
                         comment=f"queue count after reset queue {q} mode {i}")
 
 
-<<<<<<< HEAD
-=======
 def nsim_rxq_reset_down(nf) -> None:
     """
     Test that the queue API supports resetting a queue
@@ -52,7 +50,6 @@
             nsim.dfs_write("queue_reset", f"1 {i}")
 
 
->>>>>>> e8a457b7
 def page_pool_check(nf) -> None:
     with NetdevSimDev() as nsimdev:
         nsim = nsimdev.nsims[0]
@@ -124,12 +121,8 @@
 
 def main() -> None:
     nf = NetdevFamily()
-<<<<<<< HEAD
-    ksft_run([empty_check, lo_check, page_pool_check, napi_list_check],
-=======
     ksft_run([empty_check, lo_check, page_pool_check, napi_list_check,
               nsim_rxq_reset_down],
->>>>>>> e8a457b7
              args=(nf, ))
     ksft_exit()
 
