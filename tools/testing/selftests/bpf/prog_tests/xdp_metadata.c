// SPDX-License-Identifier: GPL-2.0
#include <test_progs.h>
#include <network_helpers.h>
#include "xdp_metadata.skel.h"
#include "xdp_metadata2.skel.h"
#include "xdp_metadata.h"
#include "xsk.h"

#include <bpf/btf.h>
#include <linux/errqueue.h>
#include <linux/if_link.h>
#include <linux/net_tstamp.h>
#include <linux/udp.h>
#include <sys/mman.h>
#include <net/if.h>
#include <poll.h>

#define TX_NAME "veTX"
#define RX_NAME "veRX"

#define UDP_PAYLOAD_BYTES 4

#define UDP_SOURCE_PORT 1234
#define AF_XDP_CONSUMER_PORT 8080

#define UMEM_NUM 16
#define UMEM_FRAME_SIZE XSK_UMEM__DEFAULT_FRAME_SIZE
#define UMEM_SIZE (UMEM_FRAME_SIZE * UMEM_NUM)
#define XDP_FLAGS XDP_FLAGS_DRV_MODE
#define QUEUE_ID 0

#define TX_ADDR "10.0.0.1"
#define RX_ADDR "10.0.0.2"
#define PREFIX_LEN "8"
#define FAMILY AF_INET
#define TX_NETNS_NAME "xdp_metadata_tx"
#define RX_NETNS_NAME "xdp_metadata_rx"
#define TX_MAC "00:00:00:00:00:01"
#define RX_MAC "00:00:00:00:00:02"

#define VLAN_ID 59
#define VLAN_PROTO "802.1Q"
#define VLAN_PID htons(ETH_P_8021Q)
#define TX_NAME_VLAN TX_NAME "." TO_STR(VLAN_ID)

#define XDP_RSS_TYPE_L4 BIT(3)
#define VLAN_VID_MASK 0xfff

struct xsk {
	void *umem_area;
	struct xsk_umem *umem;
	struct xsk_ring_prod fill;
	struct xsk_ring_cons comp;
	struct xsk_ring_prod tx;
	struct xsk_ring_cons rx;
	struct xsk_socket *socket;
};

static int open_xsk(int ifindex, struct xsk *xsk)
{
	int mmap_flags = MAP_PRIVATE | MAP_ANONYMOUS | MAP_NORESERVE;
	const struct xsk_socket_config socket_config = {
		.rx_size = XSK_RING_PROD__DEFAULT_NUM_DESCS,
		.tx_size = XSK_RING_PROD__DEFAULT_NUM_DESCS,
		.bind_flags = XDP_COPY,
	};
	const struct xsk_umem_config umem_config = {
		.fill_size = XSK_RING_PROD__DEFAULT_NUM_DESCS,
		.comp_size = XSK_RING_CONS__DEFAULT_NUM_DESCS,
		.frame_size = XSK_UMEM__DEFAULT_FRAME_SIZE,
		.flags = XDP_UMEM_UNALIGNED_CHUNK_FLAG | XDP_UMEM_TX_SW_CSUM,
		.tx_metadata_len = sizeof(struct xsk_tx_metadata),
	};
	__u32 idx;
	u64 addr;
	int ret;
	int i;

	xsk->umem_area = mmap(NULL, UMEM_SIZE, PROT_READ | PROT_WRITE, mmap_flags, -1, 0);
	if (!ASSERT_NEQ(xsk->umem_area, MAP_FAILED, "mmap"))
		return -1;

	ret = xsk_umem__create(&xsk->umem,
			       xsk->umem_area, UMEM_SIZE,
			       &xsk->fill,
			       &xsk->comp,
			       &umem_config);
	if (!ASSERT_OK(ret, "xsk_umem__create"))
		return ret;

	ret = xsk_socket__create(&xsk->socket, ifindex, QUEUE_ID,
				 xsk->umem,
				 &xsk->rx,
				 &xsk->tx,
				 &socket_config);
	if (!ASSERT_OK(ret, "xsk_socket__create"))
		return ret;

	/* First half of umem is for TX. This way address matches 1-to-1
	 * to the completion queue index.
	 */

	for (i = 0; i < UMEM_NUM / 2; i++) {
		addr = i * UMEM_FRAME_SIZE;
		printf("%p: tx_desc[%d] -> %lx\n", xsk, i, addr);
	}

	/* Second half of umem is for RX. */

	ret = xsk_ring_prod__reserve(&xsk->fill, UMEM_NUM / 2, &idx);
	if (!ASSERT_EQ(UMEM_NUM / 2, ret, "xsk_ring_prod__reserve"))
		return ret;
	if (!ASSERT_EQ(idx, 0, "fill idx != 0"))
		return -1;

	for (i = 0; i < UMEM_NUM / 2; i++) {
		addr = (UMEM_NUM / 2 + i) * UMEM_FRAME_SIZE;
		printf("%p: rx_desc[%d] -> %lx\n", xsk, i, addr);
		*xsk_ring_prod__fill_addr(&xsk->fill, i) = addr;
	}
	xsk_ring_prod__submit(&xsk->fill, ret);

	return 0;
}

static void close_xsk(struct xsk *xsk)
{
	if (xsk->umem)
		xsk_umem__delete(xsk->umem);
	if (xsk->socket)
		xsk_socket__delete(xsk->socket);
	munmap(xsk->umem_area, UMEM_SIZE);
}

static void ip_csum(struct iphdr *iph)
{
	__u32 sum = 0;
	__u16 *p;
	int i;

	iph->check = 0;
	p = (void *)iph;
	for (i = 0; i < sizeof(*iph) / sizeof(*p); i++)
		sum += p[i];

	while (sum >> 16)
		sum = (sum & 0xffff) + (sum >> 16);

	iph->check = ~sum;
}

static int generate_packet(struct xsk *xsk, __u16 dst_port)
{
	struct xsk_tx_metadata *meta;
	struct xdp_desc *tx_desc;
	struct udphdr *udph;
	struct ethhdr *eth;
	struct iphdr *iph;
	void *data;
	__u32 idx;
	int ret;

	ret = xsk_ring_prod__reserve(&xsk->tx, 1, &idx);
	if (!ASSERT_EQ(ret, 1, "xsk_ring_prod__reserve"))
		return -1;

	tx_desc = xsk_ring_prod__tx_desc(&xsk->tx, idx);
	tx_desc->addr = idx % (UMEM_NUM / 2) * UMEM_FRAME_SIZE + sizeof(struct xsk_tx_metadata);
	printf("%p: tx_desc[%u]->addr=%llx\n", xsk, idx, tx_desc->addr);
	data = xsk_umem__get_data(xsk->umem_area, tx_desc->addr);

	meta = data - sizeof(struct xsk_tx_metadata);
	memset(meta, 0, sizeof(*meta));
	meta->flags = XDP_TXMD_FLAGS_TIMESTAMP;

	eth = data;
	iph = (void *)(eth + 1);
	udph = (void *)(iph + 1);

	memcpy(eth->h_dest, "\x00\x00\x00\x00\x00\x02", ETH_ALEN);
	memcpy(eth->h_source, "\x00\x00\x00\x00\x00\x01", ETH_ALEN);
	eth->h_proto = htons(ETH_P_IP);

	iph->version = 0x4;
	iph->ihl = 0x5;
	iph->tos = 0x9;
	iph->tot_len = htons(sizeof(*iph) + sizeof(*udph) + UDP_PAYLOAD_BYTES);
	iph->id = 0;
	iph->frag_off = 0;
	iph->ttl = 0;
	iph->protocol = IPPROTO_UDP;
	ASSERT_EQ(inet_pton(FAMILY, TX_ADDR, &iph->saddr), 1, "inet_pton(TX_ADDR)");
	ASSERT_EQ(inet_pton(FAMILY, RX_ADDR, &iph->daddr), 1, "inet_pton(RX_ADDR)");
	ip_csum(iph);

	udph->source = htons(UDP_SOURCE_PORT);
	udph->dest = htons(dst_port);
	udph->len = htons(sizeof(*udph) + UDP_PAYLOAD_BYTES);
	udph->check = ~csum_tcpudp_magic(iph->saddr, iph->daddr,
					 ntohs(udph->len), IPPROTO_UDP, 0);

	memset(udph + 1, 0xAA, UDP_PAYLOAD_BYTES);

	meta->flags |= XDP_TXMD_FLAGS_CHECKSUM;
	meta->request.csum_start = sizeof(*eth) + sizeof(*iph);
	meta->request.csum_offset = offsetof(struct udphdr, check);

	tx_desc->len = sizeof(*eth) + sizeof(*iph) + sizeof(*udph) + UDP_PAYLOAD_BYTES;
	tx_desc->options |= XDP_TX_METADATA;
	xsk_ring_prod__submit(&xsk->tx, 1);

	ret = sendto(xsk_socket__fd(xsk->socket), NULL, 0, MSG_DONTWAIT, NULL, 0);
	if (!ASSERT_GE(ret, 0, "sendto"))
		return ret;

	return 0;
}

static int generate_packet_inet(void)
{
	char udp_payload[UDP_PAYLOAD_BYTES];
	struct sockaddr_in rx_addr;
	int sock_fd, err = 0;

	/* Build a packet */
	memset(udp_payload, 0xAA, UDP_PAYLOAD_BYTES);
	rx_addr.sin_addr.s_addr = inet_addr(RX_ADDR);
	rx_addr.sin_family = AF_INET;
	rx_addr.sin_port = htons(AF_XDP_CONSUMER_PORT);

	sock_fd = socket(AF_INET, SOCK_DGRAM, IPPROTO_UDP);
	if (!ASSERT_GE(sock_fd, 0, "socket(AF_INET, SOCK_DGRAM, IPPROTO_UDP)"))
		return sock_fd;

	err = sendto(sock_fd, udp_payload, UDP_PAYLOAD_BYTES, MSG_DONTWAIT,
		     (void *)&rx_addr, sizeof(rx_addr));
	ASSERT_GE(err, 0, "sendto");

	close(sock_fd);
	return err;
}

static void complete_tx(struct xsk *xsk)
{
	struct xsk_tx_metadata *meta;
	__u64 addr;
	void *data;
	__u32 idx;

	if (ASSERT_EQ(xsk_ring_cons__peek(&xsk->comp, 1, &idx), 1, "xsk_ring_cons__peek")) {
		addr = *xsk_ring_cons__comp_addr(&xsk->comp, idx);

		printf("%p: complete tx idx=%u addr=%llx\n", xsk, idx, addr);

		data = xsk_umem__get_data(xsk->umem_area, addr);
		meta = data - sizeof(struct xsk_tx_metadata);

		ASSERT_NEQ(meta->completion.tx_timestamp, 0, "tx_timestamp");

		xsk_ring_cons__release(&xsk->comp, 1);
	}
}

static void refill_rx(struct xsk *xsk, __u64 addr)
{
	__u32 idx;

	if (ASSERT_EQ(xsk_ring_prod__reserve(&xsk->fill, 1, &idx), 1, "xsk_ring_prod__reserve")) {
		printf("%p: complete idx=%u addr=%llx\n", xsk, idx, addr);
		*xsk_ring_prod__fill_addr(&xsk->fill, idx) = addr;
		xsk_ring_prod__submit(&xsk->fill, 1);
	}
}

static int verify_xsk_metadata(struct xsk *xsk, bool sent_from_af_xdp)
{
	const struct xdp_desc *rx_desc;
	struct pollfd fds = {};
	struct xdp_meta *meta;
	struct udphdr *udph;
	struct ethhdr *eth;
	struct iphdr *iph;
	__u64 comp_addr;
	void *data;
	__u64 addr;
	__u32 idx = 0;
	int ret;

	ret = recvfrom(xsk_socket__fd(xsk->socket), NULL, 0, MSG_DONTWAIT, NULL, NULL);
	if (!ASSERT_EQ(ret, 0, "recvfrom"))
		return -1;

	fds.fd = xsk_socket__fd(xsk->socket);
	fds.events = POLLIN;

	ret = poll(&fds, 1, 1000);
	if (!ASSERT_GT(ret, 0, "poll"))
		return -1;

	ret = xsk_ring_cons__peek(&xsk->rx, 1, &idx);
	if (!ASSERT_EQ(ret, 1, "xsk_ring_cons__peek"))
		return -2;

	rx_desc = xsk_ring_cons__rx_desc(&xsk->rx, idx);
	comp_addr = xsk_umem__extract_addr(rx_desc->addr);
	addr = xsk_umem__add_offset_to_addr(rx_desc->addr);
	printf("%p: rx_desc[%u]->addr=%llx addr=%llx comp_addr=%llx\n",
	       xsk, idx, rx_desc->addr, addr, comp_addr);
	data = xsk_umem__get_data(xsk->umem_area, addr);

	/* Make sure we got the packet offset correctly. */

	eth = data;
	ASSERT_EQ(eth->h_proto, htons(ETH_P_IP), "eth->h_proto");
	iph = (void *)(eth + 1);
	ASSERT_EQ((int)iph->version, 4, "iph->version");
	udph = (void *)(iph + 1);

	/* custom metadata */

	meta = data - sizeof(struct xdp_meta);

	if (!ASSERT_NEQ(meta->rx_timestamp, 0, "rx_timestamp"))
		return -1;

	if (!ASSERT_NEQ(meta->rx_hash, 0, "rx_hash"))
		return -1;

	if (!sent_from_af_xdp) {
		if (!ASSERT_NEQ(meta->rx_hash_type & XDP_RSS_TYPE_L4, 0, "rx_hash_type"))
			return -1;

		if (!ASSERT_EQ(meta->rx_vlan_tci & VLAN_VID_MASK, VLAN_ID, "rx_vlan_tci"))
			return -1;

		if (!ASSERT_EQ(meta->rx_vlan_proto, VLAN_PID, "rx_vlan_proto"))
			return -1;
		goto done;
	}

	ASSERT_EQ(meta->rx_hash_type, 0, "rx_hash_type");

	/* checksum offload */
	ASSERT_EQ(udph->check, htons(0x721c), "csum");

done:
	xsk_ring_cons__release(&xsk->rx, 1);
	refill_rx(xsk, comp_addr);

	return 0;
}

static void switch_ns_to_rx(struct nstoken **tok)
{
	close_netns(*tok);
	*tok = open_netns(RX_NETNS_NAME);
}

static void switch_ns_to_tx(struct nstoken **tok)
{
	close_netns(*tok);
	*tok = open_netns(TX_NETNS_NAME);
}

void test_xdp_metadata(void)
{
	struct xdp_metadata2 *bpf_obj2 = NULL;
	struct xdp_metadata *bpf_obj = NULL;
	struct bpf_program *new_prog, *prog;
	struct nstoken *tok = NULL;
	__u32 queue_id = QUEUE_ID;
	struct bpf_map *prog_arr;
	struct xsk tx_xsk = {};
	struct xsk rx_xsk = {};
	__u32 val, key = 0;
	int retries = 10;
	int rx_ifindex;
	int tx_ifindex;
	int sock_fd;
	int ret;

	/* Setup new networking namespaces, with a veth pair. */
	SYS(out, "ip netns add " TX_NETNS_NAME);
	SYS(out, "ip netns add " RX_NETNS_NAME);

	tok = open_netns(TX_NETNS_NAME);
<<<<<<< HEAD
=======
	if (!ASSERT_OK_PTR(tok, "setns"))
		goto out;
>>>>>>> 0c383648
	SYS(out, "ip link add numtxqueues 1 numrxqueues 1 " TX_NAME
	    " type veth peer " RX_NAME " numtxqueues 1 numrxqueues 1");
	SYS(out, "ip link set " RX_NAME " netns " RX_NETNS_NAME);

	SYS(out, "ip link set dev " TX_NAME " address " TX_MAC);
	SYS(out, "ip link set dev " TX_NAME " up");

	SYS(out, "ip link add link " TX_NAME " " TX_NAME_VLAN
		 " type vlan proto " VLAN_PROTO " id " TO_STR(VLAN_ID));
	SYS(out, "ip link set dev " TX_NAME_VLAN " up");
	SYS(out, "ip addr add " TX_ADDR "/" PREFIX_LEN " dev " TX_NAME_VLAN);

	/* Avoid ARP calls */
	SYS(out, "ip -4 neigh add " RX_ADDR " lladdr " RX_MAC " dev " TX_NAME_VLAN);

	switch_ns_to_rx(&tok);
<<<<<<< HEAD
=======
	if (!ASSERT_OK_PTR(tok, "setns rx"))
		goto out;
>>>>>>> 0c383648

	SYS(out, "ip link set dev " RX_NAME " address " RX_MAC);
	SYS(out, "ip link set dev " RX_NAME " up");
	SYS(out, "ip addr add " RX_ADDR "/" PREFIX_LEN " dev " RX_NAME);

	rx_ifindex = if_nametoindex(RX_NAME);

	/* Setup separate AF_XDP for RX interface. */

	ret = open_xsk(rx_ifindex, &rx_xsk);
	if (!ASSERT_OK(ret, "open_xsk(RX_NAME)"))
		goto out;

	bpf_obj = xdp_metadata__open();
	if (!ASSERT_OK_PTR(bpf_obj, "open skeleton"))
		goto out;

	prog = bpf_object__find_program_by_name(bpf_obj->obj, "rx");
	bpf_program__set_ifindex(prog, rx_ifindex);
	bpf_program__set_flags(prog, BPF_F_XDP_DEV_BOUND_ONLY);

	if (!ASSERT_OK(xdp_metadata__load(bpf_obj), "load skeleton"))
		goto out;

	/* Make sure we can't add dev-bound programs to prog maps. */
	prog_arr = bpf_object__find_map_by_name(bpf_obj->obj, "prog_arr");
	if (!ASSERT_OK_PTR(prog_arr, "no prog_arr map"))
		goto out;

	val = bpf_program__fd(prog);
	if (!ASSERT_ERR(bpf_map__update_elem(prog_arr, &key, sizeof(key),
					     &val, sizeof(val), BPF_ANY),
			"update prog_arr"))
		goto out;

	/* Attach BPF program to RX interface. */

	ret = bpf_xdp_attach(rx_ifindex,
			     bpf_program__fd(bpf_obj->progs.rx),
			     XDP_FLAGS, NULL);
	if (!ASSERT_GE(ret, 0, "bpf_xdp_attach"))
		goto out;

	sock_fd = xsk_socket__fd(rx_xsk.socket);
	ret = bpf_map_update_elem(bpf_map__fd(bpf_obj->maps.xsk), &queue_id, &sock_fd, 0);
	if (!ASSERT_GE(ret, 0, "bpf_map_update_elem"))
		goto out;

	switch_ns_to_tx(&tok);
<<<<<<< HEAD
=======
	if (!ASSERT_OK_PTR(tok, "setns tx"))
		goto out;
>>>>>>> 0c383648

	/* Setup separate AF_XDP for TX interface nad send packet to the RX socket. */
	tx_ifindex = if_nametoindex(TX_NAME);
	ret = open_xsk(tx_ifindex, &tx_xsk);
	if (!ASSERT_OK(ret, "open_xsk(TX_NAME)"))
		goto out;

	if (!ASSERT_GE(generate_packet(&tx_xsk, AF_XDP_CONSUMER_PORT), 0,
		       "generate AF_XDP_CONSUMER_PORT"))
		goto out;

	switch_ns_to_rx(&tok);
<<<<<<< HEAD
=======
	if (!ASSERT_OK_PTR(tok, "setns rx"))
		goto out;
>>>>>>> 0c383648

	/* Verify packet sent from AF_XDP has proper metadata. */
	if (!ASSERT_GE(verify_xsk_metadata(&rx_xsk, true), 0,
		       "verify_xsk_metadata"))
		goto out;

	switch_ns_to_tx(&tok);
<<<<<<< HEAD
=======
	if (!ASSERT_OK_PTR(tok, "setns tx"))
		goto out;
>>>>>>> 0c383648
	complete_tx(&tx_xsk);

	/* Now check metadata of packet, generated with network stack */
	if (!ASSERT_GE(generate_packet_inet(), 0, "generate UDP packet"))
		goto out;

	switch_ns_to_rx(&tok);
<<<<<<< HEAD
=======
	if (!ASSERT_OK_PTR(tok, "setns rx"))
		goto out;
>>>>>>> 0c383648

	if (!ASSERT_GE(verify_xsk_metadata(&rx_xsk, false), 0,
		       "verify_xsk_metadata"))
		goto out;

	/* Make sure freplace correctly picks up original bound device
	 * and doesn't crash.
	 */

	bpf_obj2 = xdp_metadata2__open();
	if (!ASSERT_OK_PTR(bpf_obj2, "open skeleton"))
		goto out;

	new_prog = bpf_object__find_program_by_name(bpf_obj2->obj, "freplace_rx");
	bpf_program__set_attach_target(new_prog, bpf_program__fd(prog), "rx");

	if (!ASSERT_OK(xdp_metadata2__load(bpf_obj2), "load freplace skeleton"))
		goto out;

	if (!ASSERT_OK(xdp_metadata2__attach(bpf_obj2), "attach freplace"))
		goto out;

	switch_ns_to_tx(&tok);
<<<<<<< HEAD
=======
	if (!ASSERT_OK_PTR(tok, "setns tx"))
		goto out;
>>>>>>> 0c383648

	/* Send packet to trigger . */
	if (!ASSERT_GE(generate_packet(&tx_xsk, AF_XDP_CONSUMER_PORT), 0,
		       "generate freplace packet"))
		goto out;

	switch_ns_to_rx(&tok);
<<<<<<< HEAD
=======
	if (!ASSERT_OK_PTR(tok, "setns rx"))
		goto out;
>>>>>>> 0c383648

	while (!retries--) {
		if (bpf_obj2->bss->called)
			break;
		usleep(10);
	}
	ASSERT_GT(bpf_obj2->bss->called, 0, "not called");

out:
	close_xsk(&rx_xsk);
	close_xsk(&tx_xsk);
	xdp_metadata2__destroy(bpf_obj2);
	xdp_metadata__destroy(bpf_obj);
	if (tok)
		close_netns(tok);
	SYS_NOFAIL("ip netns del " RX_NETNS_NAME);
	SYS_NOFAIL("ip netns del " TX_NETNS_NAME);
}<|MERGE_RESOLUTION|>--- conflicted
+++ resolved
@@ -384,11 +384,8 @@
 	SYS(out, "ip netns add " RX_NETNS_NAME);
 
 	tok = open_netns(TX_NETNS_NAME);
-<<<<<<< HEAD
-=======
 	if (!ASSERT_OK_PTR(tok, "setns"))
 		goto out;
->>>>>>> 0c383648
 	SYS(out, "ip link add numtxqueues 1 numrxqueues 1 " TX_NAME
 	    " type veth peer " RX_NAME " numtxqueues 1 numrxqueues 1");
 	SYS(out, "ip link set " RX_NAME " netns " RX_NETNS_NAME);
@@ -405,11 +402,8 @@
 	SYS(out, "ip -4 neigh add " RX_ADDR " lladdr " RX_MAC " dev " TX_NAME_VLAN);
 
 	switch_ns_to_rx(&tok);
-<<<<<<< HEAD
-=======
 	if (!ASSERT_OK_PTR(tok, "setns rx"))
 		goto out;
->>>>>>> 0c383648
 
 	SYS(out, "ip link set dev " RX_NAME " address " RX_MAC);
 	SYS(out, "ip link set dev " RX_NAME " up");
@@ -459,11 +453,8 @@
 		goto out;
 
 	switch_ns_to_tx(&tok);
-<<<<<<< HEAD
-=======
 	if (!ASSERT_OK_PTR(tok, "setns tx"))
 		goto out;
->>>>>>> 0c383648
 
 	/* Setup separate AF_XDP for TX interface nad send packet to the RX socket. */
 	tx_ifindex = if_nametoindex(TX_NAME);
@@ -476,11 +467,8 @@
 		goto out;
 
 	switch_ns_to_rx(&tok);
-<<<<<<< HEAD
-=======
 	if (!ASSERT_OK_PTR(tok, "setns rx"))
 		goto out;
->>>>>>> 0c383648
 
 	/* Verify packet sent from AF_XDP has proper metadata. */
 	if (!ASSERT_GE(verify_xsk_metadata(&rx_xsk, true), 0,
@@ -488,11 +476,8 @@
 		goto out;
 
 	switch_ns_to_tx(&tok);
-<<<<<<< HEAD
-=======
 	if (!ASSERT_OK_PTR(tok, "setns tx"))
 		goto out;
->>>>>>> 0c383648
 	complete_tx(&tx_xsk);
 
 	/* Now check metadata of packet, generated with network stack */
@@ -500,11 +485,8 @@
 		goto out;
 
 	switch_ns_to_rx(&tok);
-<<<<<<< HEAD
-=======
 	if (!ASSERT_OK_PTR(tok, "setns rx"))
 		goto out;
->>>>>>> 0c383648
 
 	if (!ASSERT_GE(verify_xsk_metadata(&rx_xsk, false), 0,
 		       "verify_xsk_metadata"))
@@ -528,11 +510,8 @@
 		goto out;
 
 	switch_ns_to_tx(&tok);
-<<<<<<< HEAD
-=======
 	if (!ASSERT_OK_PTR(tok, "setns tx"))
 		goto out;
->>>>>>> 0c383648
 
 	/* Send packet to trigger . */
 	if (!ASSERT_GE(generate_packet(&tx_xsk, AF_XDP_CONSUMER_PORT), 0,
@@ -540,11 +519,8 @@
 		goto out;
 
 	switch_ns_to_rx(&tok);
-<<<<<<< HEAD
-=======
 	if (!ASSERT_OK_PTR(tok, "setns rx"))
 		goto out;
->>>>>>> 0c383648
 
 	while (!retries--) {
 		if (bpf_obj2->bss->called)
