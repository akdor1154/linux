--- conflicted
+++ resolved
@@ -8,8 +8,6 @@
 
 #define ctx_ptr(ctx, mem) (void *)(unsigned long)ctx->mem
 
-<<<<<<< HEAD
-=======
 /* Demonstrates how metadata can be passed from an XDP program to a TC program
  * using bpf_xdp_adjust_meta.
  * For the sake of testing the metadata support in drivers, the XDP program uses
@@ -25,7 +23,6 @@
 	__uint(value_size, META_SIZE);
 } test_result SEC(".maps");
 
->>>>>>> e8a457b7
 SEC("tc")
 int ing_cls(struct __sk_buff *ctx)
 {
