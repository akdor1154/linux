--- conflicted
+++ resolved
@@ -10,15 +10,11 @@
 
 TEST_GEN_PROGS := $(src_test:.c=)
 
-<<<<<<< HEAD
-TEST_GEN_PROGS_EXTENDED := true sandbox-and-launch wait-pipe
-=======
 TEST_GEN_PROGS_EXTENDED := \
 	true \
 	sandbox-and-launch \
 	wait-pipe \
 	wait-pipe-sandbox
->>>>>>> e8a457b7
 
 # Short targets:
 $(TEST_GEN_PROGS): LDLIBS += -lcap -lpthread
