--- conflicted
+++ resolved
@@ -1119,8 +1119,6 @@
 	}
 }
 
-<<<<<<< HEAD
-=======
 /*
  * osnoise_apply_config - apply common configs to the initialized tool
  */
@@ -1201,7 +1199,6 @@
 	return -1;
 }
 
->>>>>>> e8a457b7
 static void osnoise_usage(int err)
 {
 	int i;
