--- conflicted
+++ resolved
@@ -733,10 +733,7 @@
 {
 	int min_latency = ftrace->min_latency;
 	int max_latency = ftrace->max_latency;
-<<<<<<< HEAD
-=======
 	unsigned int bucket_num = ftrace->bucket_num;
->>>>>>> e8a457b7
 	char *p, *q;
 	char *unit;
 	double num;
@@ -801,17 +798,10 @@
 			if (num > 0) // 1st entry: [ 1 unit .. bucket_range units ]
 				i = num / ftrace->bucket_range + 1;
 			if (num >= max_latency - min_latency)
-<<<<<<< HEAD
-				i = NUM_BUCKET -1;
-		}
-		if (i >= NUM_BUCKET)
-			i = NUM_BUCKET - 1;
-=======
 				i = bucket_num -1;
 		}
 		if ((unsigned)i >= bucket_num)
 			i = bucket_num - 1;
->>>>>>> e8a457b7
 
 		num += min_latency;
 do_inc:
@@ -831,12 +821,8 @@
 {
 	int min_latency = ftrace->min_latency;
 	bool use_nsec = ftrace->use_nsec;
-<<<<<<< HEAD
-	int i;
-=======
 	unsigned int bucket_num = ftrace->bucket_num;
 	unsigned int i;
->>>>>>> e8a457b7
 	int total = 0;
 	int bar_total = 46;  /* to fit in 80 column */
 	char bar[] = "###############################################";
@@ -854,17 +840,6 @@
 	       "  DURATION    ", "COUNT", bar_total, "GRAPH");
 
 	bar_len = buckets[0] * bar_total / total;
-<<<<<<< HEAD
-
-	printf("  %4d - %4d %s | %10d | %.*s%*s |\n",
-	       0, min_latency ?: 1, use_nsec ? "ns" : "us",
-	       buckets[0], bar_len, bar, bar_total - bar_len, "");
-
-	for (i = 1; i < NUM_BUCKET - 1; i++) {
-		unsigned int start, stop;
-		const char *unit = use_nsec ? "ns" : "us";
-
-=======
 
 	if (!ftrace->hide_empty || buckets[0])
 		printf("  %4d - %4d %s | %10d | %.*s%*s |\n",
@@ -877,7 +852,6 @@
 
 		if (ftrace->hide_empty && !buckets[i])
 			continue;
->>>>>>> e8a457b7
 		if (!ftrace->bucket_range) {
 			start = (1 << (i - 1));
 			stop  = 1 << i;
@@ -912,13 +886,6 @@
 		       bar_total - bar_len, "");
 	}
 
-<<<<<<< HEAD
-	bar_len = buckets[NUM_BUCKET - 1] * bar_total / total;
-	if (!ftrace->bucket_range) {
-		printf("  %4d - %-4s %s", 1, "...", use_nsec ? "ms" : "s ");
-	} else {
-		unsigned int upper_outlier = (NUM_BUCKET - 2) * ftrace->bucket_range + min_latency;
-=======
 	bar_len = buckets[bucket_num - 1] * bar_total / total;
 	if (ftrace->hide_empty && !buckets[bucket_num - 1])
 		goto print_stats;
@@ -926,7 +893,6 @@
 		printf("  %4d - %-4s %s", 1, "...", use_nsec ? "ms" : "s ");
 	} else {
 		unsigned int upper_outlier = (bucket_num - 2) * ftrace->bucket_range + min_latency;
->>>>>>> e8a457b7
 		if (upper_outlier > ftrace->max_latency)
 			upper_outlier = ftrace->max_latency;
 
@@ -938,16 +904,10 @@
 			printf("  %4d - %4s %s", upper_outlier, "...", use_nsec ? "ns" : "us");
 		}
 	}
-<<<<<<< HEAD
-	printf(" | %10d | %.*s%*s |\n", buckets[NUM_BUCKET - 1],
-	       bar_len, bar, bar_total - bar_len, "");
-
-=======
 	printf(" | %10d | %.*s%*s |\n", buckets[bucket_num - 1],
 	       bar_len, bar, bar_total - bar_len, "");
 
 print_stats:
->>>>>>> e8a457b7
 	printf("\n# statistics  (in %s)\n", ftrace->use_nsec ? "nsec" : "usec");
 	printf("  total time: %20.0f\n", latency_stats.mean * latency_stats.n);
 	printf("    avg time: %20.0f\n", latency_stats.mean);
@@ -1690,13 +1650,9 @@
 	OPT_UINTEGER(0, "min-latency", &ftrace.min_latency,
 		    "Minimum latency (1st bucket). Works only with --bucket-range."),
 	OPT_UINTEGER(0, "max-latency", &ftrace.max_latency,
-<<<<<<< HEAD
-		    "Maximum latency (last bucket). Works only with --bucket-range and total buckets less than 22."),
-=======
 		    "Maximum latency (last bucket). Works only with --bucket-range."),
 	OPT_BOOLEAN(0, "hide-empty", &ftrace.hide_empty,
 		    "Hide empty buckets in the histogram"),
->>>>>>> e8a457b7
 	OPT_PARENT(common_options),
 	};
 	const struct option profile_options[] = {
@@ -1813,12 +1769,6 @@
 			ret = -EINVAL;
 			goto out_delete_filters;
 		}
-<<<<<<< HEAD
-		if (ftrace.bucket_range && !ftrace.max_latency) {
-			/* default max latency should depend on bucket range and num_buckets */
-			ftrace.max_latency = (NUM_BUCKET - 2) * ftrace.bucket_range +
-						ftrace.min_latency;
-=======
 		if (ftrace.bucket_range && ftrace.max_latency &&
 		    ftrace.max_latency < ftrace.min_latency + ftrace.bucket_range) {
 			/* we need at least 1 bucket excluding min and max buckets */
@@ -1838,7 +1788,6 @@
 				/* default max latency should depend on bucket range and num_buckets */
 				ftrace.max_latency = (NUM_BUCKET - 2) * ftrace.bucket_range +
 							ftrace.min_latency;
->>>>>>> e8a457b7
 		}
 		cmd_func = __cmd_latency;
 		break;
