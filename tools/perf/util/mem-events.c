// SPDX-License-Identifier: GPL-2.0
#include <stddef.h>
#include <stdlib.h>
#include <string.h>
#include <errno.h>
#include <sys/types.h>
#include <sys/stat.h>
#include <unistd.h>
#include <api/fs/fs.h>
#include <linux/kernel.h>
#include "cpumap.h"
#include "map_symbol.h"
#include "mem-events.h"
#include "mem-info.h"
#include "debug.h"
#include "evsel.h"
#include "symbol.h"
#include "pmu.h"
#include "pmus.h"

unsigned int perf_mem_events__loads_ldlat = 30;

#define E(t, n, s, l, a) { .tag = t, .name = n, .event_name = s, .ldlat = l, .aux_event = a }

struct perf_mem_event perf_mem_events[PERF_MEM_EVENTS__MAX] = {
	E("ldlat-loads",	"%s/mem-loads,ldlat=%u/P",	"mem-loads",	true,	0),
	E("ldlat-stores",	"%s/mem-stores/P",		"mem-stores",	false,	0),
	E(NULL,			NULL,				NULL,		false,	0),
};
#undef E

bool perf_mem_record[PERF_MEM_EVENTS__MAX] = { 0 };

struct perf_mem_event *perf_pmu__mem_events_ptr(struct perf_pmu *pmu, int i)
{
	if (i >= PERF_MEM_EVENTS__MAX || !pmu)
		return NULL;

	return &pmu->mem_events[i];
}

static struct perf_pmu *perf_pmus__scan_mem(struct perf_pmu *pmu)
{
	while ((pmu = perf_pmus__scan(pmu)) != NULL) {
		if (pmu->mem_events)
			return pmu;
	}
	return NULL;
}

struct perf_pmu *perf_mem_events_find_pmu(void)
{
	/*
	 * The current perf mem doesn't support per-PMU configuration.
	 * The exact same configuration is applied to all the
	 * mem_events supported PMUs.
	 * Return the first mem_events supported PMU.
	 *
	 * Notes: The only case which may support multiple mem_events
	 * supported PMUs is Intel hybrid. The exact same mem_events
	 * is shared among the PMUs. Only configure the first PMU
	 * is good enough as well.
	 */
	return perf_pmus__scan_mem(NULL);
}

/**
 * perf_pmu__mem_events_num_mem_pmus - Get the number of mem PMUs since the given pmu
 * @pmu: Start pmu. If it's NULL, search the entire PMU list.
 */
int perf_pmu__mem_events_num_mem_pmus(struct perf_pmu *pmu)
{
	int num = 0;

	while ((pmu = perf_pmus__scan_mem(pmu)) != NULL)
		num++;

	return num;
}

static const char *perf_pmu__mem_events_name(struct perf_pmu *pmu, int i,
					     char *buf, size_t buf_size)
{
	struct perf_mem_event *e;

	if (i >= PERF_MEM_EVENTS__MAX || !pmu)
		return NULL;

	e = &pmu->mem_events[i];
	if (!e || !e->name)
		return NULL;

	if (i == PERF_MEM_EVENTS__LOAD || i == PERF_MEM_EVENTS__LOAD_STORE) {
		if (e->ldlat) {
			if (!e->aux_event) {
				/* ARM and Most of Intel */
				scnprintf(buf, buf_size,
					  e->name, pmu->name,
					  perf_mem_events__loads_ldlat);
			} else {
				/* Intel with mem-loads-aux event */
				scnprintf(buf, buf_size,
					  e->name, pmu->name, pmu->name,
					  perf_mem_events__loads_ldlat);
			}
		} else {
			if (!e->aux_event) {
				/* AMD and POWER */
				scnprintf(buf, buf_size,
					  e->name, pmu->name);
			} else {
				return NULL;
			}
		}
		return buf;
	}

	if (i == PERF_MEM_EVENTS__STORE) {
		scnprintf(buf, buf_size,
			  e->name, pmu->name);
		return buf;
	}

	return NULL;
}

bool is_mem_loads_aux_event(struct evsel *leader)
{
	struct perf_pmu *pmu = leader->pmu;
	struct perf_mem_event *e;

	if (!pmu || !pmu->mem_events)
		return false;

	e = &pmu->mem_events[PERF_MEM_EVENTS__LOAD];
	if (!e->aux_event)
		return false;

	return leader->core.attr.config == e->aux_event;
}

int perf_pmu__mem_events_parse(struct perf_pmu *pmu, const char *str)
{
	char *tok, *saveptr = NULL;
	bool found = false;
	char *buf;
	int j;

	/* We need buffer that we know we can write to. */
	buf = malloc(strlen(str) + 1);
	if (!buf)
		return -ENOMEM;

	strcpy(buf, str);

	tok = strtok_r((char *)buf, ",", &saveptr);

	while (tok) {
		for (j = 0; j < PERF_MEM_EVENTS__MAX; j++) {
			struct perf_mem_event *e = perf_pmu__mem_events_ptr(pmu, j);

			if (!e->tag)
				continue;

			if (strstr(e->tag, tok))
				perf_mem_record[j] = found = true;
		}

		tok = strtok_r(NULL, ",", &saveptr);
	}

	free(buf);

	if (found)
		return 0;

	pr_err("failed: event '%s' not found, use '-e list' to get list of available events\n", str);
	return -1;
}

static bool perf_pmu__mem_events_supported(const char *mnt, struct perf_pmu *pmu,
				      struct perf_mem_event *e)
{
	char path[PATH_MAX];
	struct stat st;

	if (!e->event_name)
		return true;

	scnprintf(path, PATH_MAX, "%s/bus/event_source/devices/%s/events/%s", mnt, pmu->name, e->event_name);

	return !stat(path, &st);
}

static int __perf_pmu__mem_events_init(struct perf_pmu *pmu)
{
	const char *mnt = sysfs__mount();
	bool found = false;
	int j;

	if (!mnt)
		return -ENOENT;

	for (j = 0; j < PERF_MEM_EVENTS__MAX; j++) {
		struct perf_mem_event *e = perf_pmu__mem_events_ptr(pmu, j);

		/*
		 * If the event entry isn't valid, skip initialization
		 * and "e->supported" will keep false.
		 */
		if (!e->tag)
			continue;

		e->supported |= perf_pmu__mem_events_supported(mnt, pmu, e);
		if (e->supported)
			found = true;
	}

	return found ? 0 : -ENOENT;
}

int perf_pmu__mem_events_init(void)
{
	struct perf_pmu *pmu = NULL;

	while ((pmu = perf_pmus__scan_mem(pmu)) != NULL) {
		if (__perf_pmu__mem_events_init(pmu))
			return -ENOENT;
	}

	return 0;
}

void perf_pmu__mem_events_list(struct perf_pmu *pmu)
{
	int j;

	for (j = 0; j < PERF_MEM_EVENTS__MAX; j++) {
		char buf[128];
		struct perf_mem_event *e = perf_pmu__mem_events_ptr(pmu, j);

		fprintf(stderr, "%-*s%-*s%s",
			e->tag ? 13 : 0,
			e->tag ? : "",
			e->tag && verbose > 0 ? 25 : 0,
			e->tag && verbose > 0
			? perf_pmu__mem_events_name(pmu, j, buf, sizeof(buf))
			: "",
			e->supported ? ": available\n" : "");
	}
}

int perf_mem_events__record_args(const char **rec_argv, int *argv_nr, char **event_name_storage_out)
{
	const char *mnt = sysfs__mount();
	struct perf_pmu *pmu = NULL;
	int i = *argv_nr;
	struct perf_cpu_map *cpu_map = NULL;
<<<<<<< HEAD
	int ret;
=======
	size_t event_name_storage_size =
		perf_pmu__mem_events_num_mem_pmus(NULL) * PERF_MEM_EVENTS__MAX * 128;
	size_t event_name_storage_remaining = event_name_storage_size;
	char *event_name_storage = malloc(event_name_storage_size);
	char *event_name_storage_ptr = event_name_storage;

	if (!event_name_storage)
		return -ENOMEM;
>>>>>>> e8a457b7

	*event_name_storage_out = NULL;
	while ((pmu = perf_pmus__scan_mem(pmu)) != NULL) {
		for (int j = 0; j < PERF_MEM_EVENTS__MAX; j++) {
			const char *s;
			struct perf_mem_event *e = perf_pmu__mem_events_ptr(pmu, j);
			int ret;

			if (!perf_mem_record[j])
				continue;

			if (!e->supported) {
				char buf[128];

				pr_err("failed: event '%s' not supported\n",
					perf_pmu__mem_events_name(pmu, j, buf, sizeof(buf)));
				free(event_name_storage);
				return -1;
			}

			s = perf_pmu__mem_events_name(pmu, j, event_name_storage_ptr,
						      event_name_storage_remaining);
			if (!s || !perf_pmu__mem_events_supported(mnt, pmu, e))
				continue;

			rec_argv[i++] = "-e";
<<<<<<< HEAD
			rec_argv[i++] = copy;

			ret = perf_cpu_map__merge(&cpu_map, pmu->cpus);
			if (ret < 0)
				return ret;
=======
			rec_argv[i++] = event_name_storage_ptr;
			event_name_storage_remaining -= strlen(event_name_storage_ptr) + 1;
			event_name_storage_ptr += strlen(event_name_storage_ptr) + 1;

			ret = perf_cpu_map__merge(&cpu_map, pmu->cpus);
			if (ret < 0) {
				free(event_name_storage);
				return ret;
			}
>>>>>>> e8a457b7
		}
	}

	if (cpu_map) {
		struct perf_cpu_map *online = cpu_map__online();

		if (!perf_cpu_map__equal(cpu_map, online)) {
			char buf[200];

			cpu_map__snprint(cpu_map, buf, sizeof(buf));
			pr_warning("Memory events are enabled on a subset of CPUs: %s\n", buf);
		}
		perf_cpu_map__put(online);
		perf_cpu_map__put(cpu_map);
	}

	*argv_nr = i;
	*event_name_storage_out = event_name_storage;
	return 0;
}

static const char * const tlb_access[] = {
	"N/A",
	"HIT",
	"MISS",
	"L1",
	"L2",
	"Walker",
	"Fault",
};

int perf_mem__tlb_scnprintf(char *out, size_t sz, const struct mem_info *mem_info)
{
	size_t l = 0, i;
	u64 m = PERF_MEM_TLB_NA;
	u64 hit, miss;

	sz -= 1; /* -1 for null termination */
	out[0] = '\0';

	if (mem_info)
		m = mem_info__const_data_src(mem_info)->mem_dtlb;

	hit = m & PERF_MEM_TLB_HIT;
	miss = m & PERF_MEM_TLB_MISS;

	/* already taken care of */
	m &= ~(PERF_MEM_TLB_HIT|PERF_MEM_TLB_MISS);

	for (i = 0; m && i < ARRAY_SIZE(tlb_access); i++, m >>= 1) {
		if (!(m & 0x1))
			continue;
		if (l) {
			strcat(out, " or ");
			l += 4;
		}
		l += scnprintf(out + l, sz - l, tlb_access[i]);
	}
	if (*out == '\0')
		l += scnprintf(out, sz - l, "N/A");
	if (hit)
		l += scnprintf(out + l, sz - l, " hit");
	if (miss)
		l += scnprintf(out + l, sz - l, " miss");

	return l;
}

static const char * const mem_lvl[] = {
	"N/A",
	"HIT",
	"MISS",
	"L1",
	"LFB/MAB",
	"L2",
	"L3",
	"Local RAM",
	"Remote RAM (1 hop)",
	"Remote RAM (2 hops)",
	"Remote Cache (1 hop)",
	"Remote Cache (2 hops)",
	"I/O",
	"Uncached",
};

static const char * const mem_lvlnum[] = {
	[PERF_MEM_LVLNUM_L1] = "L1",
	[PERF_MEM_LVLNUM_L2] = "L2",
	[PERF_MEM_LVLNUM_L3] = "L3",
	[PERF_MEM_LVLNUM_L4] = "L4",
	[PERF_MEM_LVLNUM_L2_MHB] = "L2 MHB",
	[PERF_MEM_LVLNUM_MSC] = "Memory-side Cache",
	[PERF_MEM_LVLNUM_UNC] = "Uncached",
	[PERF_MEM_LVLNUM_CXL] = "CXL",
	[PERF_MEM_LVLNUM_IO] = "I/O",
	[PERF_MEM_LVLNUM_ANY_CACHE] = "Any cache",
	[PERF_MEM_LVLNUM_LFB] = "LFB/MAB",
	[PERF_MEM_LVLNUM_RAM] = "RAM",
	[PERF_MEM_LVLNUM_PMEM] = "PMEM",
	[PERF_MEM_LVLNUM_NA] = "N/A",
};

static const char * const mem_hops[] = {
	"N/A",
	/*
	 * While printing, 'Remote' will be added to represent
	 * 'Remote core, same node' accesses as remote field need
	 * to be set with mem_hops field.
	 */
	"core, same node",
	"node, same socket",
	"socket, same board",
	"board",
};

static int perf_mem__op_scnprintf(char *out, size_t sz, const struct mem_info *mem_info)
{
	u64 op = PERF_MEM_LOCK_NA;
	int l;

	if (mem_info)
		op = mem_info__const_data_src(mem_info)->mem_op;

	if (op & PERF_MEM_OP_NA)
		l = scnprintf(out, sz, "N/A");
	else if (op & PERF_MEM_OP_LOAD)
		l = scnprintf(out, sz, "LOAD");
	else if (op & PERF_MEM_OP_STORE)
		l = scnprintf(out, sz, "STORE");
	else if (op & PERF_MEM_OP_PFETCH)
		l = scnprintf(out, sz, "PFETCH");
	else if (op & PERF_MEM_OP_EXEC)
		l = scnprintf(out, sz, "EXEC");
	else
		l = scnprintf(out, sz, "No");

	return l;
}

int perf_mem__lvl_scnprintf(char *out, size_t sz, const struct mem_info *mem_info)
{
	union perf_mem_data_src data_src;
	int printed = 0;
	size_t l = 0;
	size_t i;
	int lvl;
	char hit_miss[5] = {0};

	sz -= 1; /* -1 for null termination */
	out[0] = '\0';

	if (!mem_info)
		goto na;

	data_src = *mem_info__const_data_src(mem_info);

	if (data_src.mem_lvl & PERF_MEM_LVL_HIT)
		memcpy(hit_miss, "hit", 3);
	else if (data_src.mem_lvl & PERF_MEM_LVL_MISS)
		memcpy(hit_miss, "miss", 4);

	lvl = data_src.mem_lvl_num;
	if (lvl && lvl != PERF_MEM_LVLNUM_NA) {
		if (data_src.mem_remote) {
			strcat(out, "Remote ");
			l += 7;
		}

		if (data_src.mem_hops)
			l += scnprintf(out + l, sz - l, "%s ", mem_hops[data_src.mem_hops]);

		if (mem_lvlnum[lvl])
			l += scnprintf(out + l, sz - l, mem_lvlnum[lvl]);
		else
			l += scnprintf(out + l, sz - l, "Unknown level %d", lvl);

		l += scnprintf(out + l, sz - l, " %s", hit_miss);
		return l;
	}

	lvl = data_src.mem_lvl;
	if (!lvl)
		goto na;

	lvl &= ~(PERF_MEM_LVL_NA | PERF_MEM_LVL_HIT | PERF_MEM_LVL_MISS);
	if (!lvl)
		goto na;

	for (i = 0; lvl && i < ARRAY_SIZE(mem_lvl); i++, lvl >>= 1) {
		if (!(lvl & 0x1))
			continue;
		if (printed++) {
			strcat(out, " or ");
			l += 4;
		}
		l += scnprintf(out + l, sz - l, mem_lvl[i]);
	}

	if (printed) {
		l += scnprintf(out + l, sz - l, " %s", hit_miss);
		return l;
	}

na:
	strcat(out, "N/A");
	return 3;
}

static const char * const snoop_access[] = {
	"N/A",
	"None",
	"Hit",
	"Miss",
	"HitM",
};

static const char * const snoopx_access[] = {
	"Fwd",
	"Peer",
};

int perf_mem__snp_scnprintf(char *out, size_t sz, const struct mem_info *mem_info)
{
	size_t i, l = 0;
	u64 m = PERF_MEM_SNOOP_NA;

	sz -= 1; /* -1 for null termination */
	out[0] = '\0';

	if (mem_info)
		m = mem_info__const_data_src(mem_info)->mem_snoop;

	for (i = 0; m && i < ARRAY_SIZE(snoop_access); i++, m >>= 1) {
		if (!(m & 0x1))
			continue;
		if (l) {
			strcat(out, " or ");
			l += 4;
		}
		l += scnprintf(out + l, sz - l, snoop_access[i]);
	}

	m = 0;
	if (mem_info)
		m = mem_info__const_data_src(mem_info)->mem_snoopx;

	for (i = 0; m && i < ARRAY_SIZE(snoopx_access); i++, m >>= 1) {
		if (!(m & 0x1))
			continue;

		if (l) {
			strcat(out, " or ");
			l += 4;
		}
		l += scnprintf(out + l, sz - l, snoopx_access[i]);
	}

	if (*out == '\0')
		l += scnprintf(out, sz - l, "N/A");

	return l;
}

int perf_mem__lck_scnprintf(char *out, size_t sz, const struct mem_info *mem_info)
{
	u64 mask = PERF_MEM_LOCK_NA;
	int l;

	if (mem_info)
		mask = mem_info__const_data_src(mem_info)->mem_lock;

	if (mask & PERF_MEM_LOCK_NA)
		l = scnprintf(out, sz, "N/A");
	else if (mask & PERF_MEM_LOCK_LOCKED)
		l = scnprintf(out, sz, "Yes");
	else
		l = scnprintf(out, sz, "No");

	return l;
}

int perf_mem__blk_scnprintf(char *out, size_t sz, const struct mem_info *mem_info)
{
	size_t l = 0;
	u64 mask = PERF_MEM_BLK_NA;

	sz -= 1; /* -1 for null termination */
	out[0] = '\0';

	if (mem_info)
		mask = mem_info__const_data_src(mem_info)->mem_blk;

	if (!mask || (mask & PERF_MEM_BLK_NA)) {
		l += scnprintf(out + l, sz - l, " N/A");
		return l;
	}
	if (mask & PERF_MEM_BLK_DATA)
		l += scnprintf(out + l, sz - l, " Data");
	if (mask & PERF_MEM_BLK_ADDR)
		l += scnprintf(out + l, sz - l, " Addr");

	return l;
}

int perf_script__meminfo_scnprintf(char *out, size_t sz, const struct mem_info *mem_info)
{
	int i = 0;

	i += scnprintf(out, sz, "|OP ");
	i += perf_mem__op_scnprintf(out + i, sz - i, mem_info);
	i += scnprintf(out + i, sz - i, "|LVL ");
	i += perf_mem__lvl_scnprintf(out + i, sz, mem_info);
	i += scnprintf(out + i, sz - i, "|SNP ");
	i += perf_mem__snp_scnprintf(out + i, sz - i, mem_info);
	i += scnprintf(out + i, sz - i, "|TLB ");
	i += perf_mem__tlb_scnprintf(out + i, sz - i, mem_info);
	i += scnprintf(out + i, sz - i, "|LCK ");
	i += perf_mem__lck_scnprintf(out + i, sz - i, mem_info);
	i += scnprintf(out + i, sz - i, "|BLK ");
	i += perf_mem__blk_scnprintf(out + i, sz - i, mem_info);

	return i;
}

int c2c_decode_stats(struct c2c_stats *stats, struct mem_info *mi)
{
	union perf_mem_data_src *data_src = mem_info__data_src(mi);
	u64 daddr  = mem_info__daddr(mi)->addr;
	u64 op     = data_src->mem_op;
	u64 lvl    = data_src->mem_lvl;
	u64 snoop  = data_src->mem_snoop;
	u64 snoopx = data_src->mem_snoopx;
	u64 lock   = data_src->mem_lock;
	u64 blk    = data_src->mem_blk;
	/*
	 * Skylake might report unknown remote level via this
	 * bit, consider it when evaluating remote HITMs.
	 *
	 * Incase of power, remote field can also be used to denote cache
	 * accesses from the another core of same node. Hence, setting
	 * mrem only when HOPS is zero along with set remote field.
	 */
	bool mrem  = (data_src->mem_remote && !data_src->mem_hops);
	int err = 0;

#define HITM_INC(__f)		\
do {				\
	stats->__f++;		\
	stats->tot_hitm++;	\
} while (0)

#define PEER_INC(__f)		\
do {				\
	stats->__f++;		\
	stats->tot_peer++;	\
} while (0)

#define P(a, b) PERF_MEM_##a##_##b

	stats->nr_entries++;

	if (lock & P(LOCK, LOCKED)) stats->locks++;

	if (blk & P(BLK, DATA)) stats->blk_data++;
	if (blk & P(BLK, ADDR)) stats->blk_addr++;

	if (op & P(OP, LOAD)) {
		/* load */
		stats->load++;

		if (!daddr) {
			stats->ld_noadrs++;
			return -1;
		}

		if (lvl & P(LVL, HIT)) {
			if (lvl & P(LVL, UNC)) stats->ld_uncache++;
			if (lvl & P(LVL, IO))  stats->ld_io++;
			if (lvl & P(LVL, LFB)) stats->ld_fbhit++;
			if (lvl & P(LVL, L1 )) stats->ld_l1hit++;
			if (lvl & P(LVL, L2)) {
				stats->ld_l2hit++;

				if (snoopx & P(SNOOPX, PEER))
					PEER_INC(lcl_peer);
			}
			if (lvl & P(LVL, L3 )) {
				if (snoop & P(SNOOP, HITM))
					HITM_INC(lcl_hitm);
				else
					stats->ld_llchit++;

				if (snoopx & P(SNOOPX, PEER))
					PEER_INC(lcl_peer);
			}

			if (lvl & P(LVL, LOC_RAM)) {
				stats->lcl_dram++;
				if (snoop & P(SNOOP, HIT))
					stats->ld_shared++;
				else
					stats->ld_excl++;
			}

			if ((lvl & P(LVL, REM_RAM1)) ||
			    (lvl & P(LVL, REM_RAM2)) ||
			     mrem) {
				stats->rmt_dram++;
				if (snoop & P(SNOOP, HIT))
					stats->ld_shared++;
				else
					stats->ld_excl++;
			}
		}

		if ((lvl & P(LVL, REM_CCE1)) ||
		    (lvl & P(LVL, REM_CCE2)) ||
		     mrem) {
			if (snoop & P(SNOOP, HIT)) {
				stats->rmt_hit++;
			} else if (snoop & P(SNOOP, HITM)) {
				HITM_INC(rmt_hitm);
			} else if (snoopx & P(SNOOPX, PEER)) {
				stats->rmt_hit++;
				PEER_INC(rmt_peer);
			}
		}

		if ((lvl & P(LVL, MISS)))
			stats->ld_miss++;

	} else if (op & P(OP, STORE)) {
		/* store */
		stats->store++;

		if (!daddr) {
			stats->st_noadrs++;
			return -1;
		}

		if (lvl & P(LVL, HIT)) {
			if (lvl & P(LVL, UNC)) stats->st_uncache++;
			if (lvl & P(LVL, L1 )) stats->st_l1hit++;
		}
		if (lvl & P(LVL, MISS))
			if (lvl & P(LVL, L1)) stats->st_l1miss++;
		if (lvl & P(LVL, NA))
			stats->st_na++;
	} else {
		/* unparsable data_src? */
		stats->noparse++;
		return -1;
	}

	if (!mem_info__daddr(mi)->ms.map || !mem_info__iaddr(mi)->ms.map) {
		stats->nomap++;
		return -1;
	}

#undef P
#undef HITM_INC
	return err;
}

void c2c_add_stats(struct c2c_stats *stats, struct c2c_stats *add)
{
	stats->nr_entries	+= add->nr_entries;

	stats->locks		+= add->locks;
	stats->store		+= add->store;
	stats->st_uncache	+= add->st_uncache;
	stats->st_noadrs	+= add->st_noadrs;
	stats->st_l1hit		+= add->st_l1hit;
	stats->st_l1miss	+= add->st_l1miss;
	stats->st_na		+= add->st_na;
	stats->load		+= add->load;
	stats->ld_excl		+= add->ld_excl;
	stats->ld_shared	+= add->ld_shared;
	stats->ld_uncache	+= add->ld_uncache;
	stats->ld_io		+= add->ld_io;
	stats->ld_miss		+= add->ld_miss;
	stats->ld_noadrs	+= add->ld_noadrs;
	stats->ld_fbhit		+= add->ld_fbhit;
	stats->ld_l1hit		+= add->ld_l1hit;
	stats->ld_l2hit		+= add->ld_l2hit;
	stats->ld_llchit	+= add->ld_llchit;
	stats->lcl_hitm		+= add->lcl_hitm;
	stats->rmt_hitm		+= add->rmt_hitm;
	stats->tot_hitm		+= add->tot_hitm;
	stats->lcl_peer		+= add->lcl_peer;
	stats->rmt_peer		+= add->rmt_peer;
	stats->tot_peer		+= add->tot_peer;
	stats->rmt_hit		+= add->rmt_hit;
	stats->lcl_dram		+= add->lcl_dram;
	stats->rmt_dram		+= add->rmt_dram;
	stats->blk_data		+= add->blk_data;
	stats->blk_addr		+= add->blk_addr;
	stats->nomap		+= add->nomap;
	stats->noparse		+= add->noparse;
}<|MERGE_RESOLUTION|>--- conflicted
+++ resolved
@@ -256,9 +256,6 @@
 	struct perf_pmu *pmu = NULL;
 	int i = *argv_nr;
 	struct perf_cpu_map *cpu_map = NULL;
-<<<<<<< HEAD
-	int ret;
-=======
 	size_t event_name_storage_size =
 		perf_pmu__mem_events_num_mem_pmus(NULL) * PERF_MEM_EVENTS__MAX * 128;
 	size_t event_name_storage_remaining = event_name_storage_size;
@@ -267,7 +264,6 @@
 
 	if (!event_name_storage)
 		return -ENOMEM;
->>>>>>> e8a457b7
 
 	*event_name_storage_out = NULL;
 	while ((pmu = perf_pmus__scan_mem(pmu)) != NULL) {
@@ -294,13 +290,6 @@
 				continue;
 
 			rec_argv[i++] = "-e";
-<<<<<<< HEAD
-			rec_argv[i++] = copy;
-
-			ret = perf_cpu_map__merge(&cpu_map, pmu->cpus);
-			if (ret < 0)
-				return ret;
-=======
 			rec_argv[i++] = event_name_storage_ptr;
 			event_name_storage_remaining -= strlen(event_name_storage_ptr) + 1;
 			event_name_storage_ptr += strlen(event_name_storage_ptr) + 1;
@@ -310,7 +299,6 @@
 				free(event_name_storage);
 				return ret;
 			}
->>>>>>> e8a457b7
 		}
 	}
 
