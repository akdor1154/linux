--- conflicted
+++ resolved
@@ -2,20 +2,10 @@
 #ifndef __PERF_SYSCALLTBL_H
 #define __PERF_SYSCALLTBL_H
 
-<<<<<<< HEAD
-struct syscalltbl {
-	struct {
-		int max_id;
-		int nr_entries;
-		void *entries;
-	} syscalls;
-};
-=======
 const char *syscalltbl__name(int e_machine, int id);
 int syscalltbl__id(int e_machine, const char *name);
 int syscalltbl__num_idx(int e_machine);
 int syscalltbl__id_at_idx(int e_machine, int idx);
->>>>>>> e8a457b7
 
 int syscalltbl__strglobmatch_first(int e_machine, const char *syscall_glob, int *idx);
 int syscalltbl__strglobmatch_next(int e_machine, const char *syscall_glob, int *idx);
