// SPDX-License-Identifier: GPL-2.0-only
/*
 * Copyright (C) 2011, Red Hat Inc, Arnaldo Carvalho de Melo <acme@redhat.com>
 *
 * Parts came from builtin-{top,stat,record}.c, see those files for further
 * copyright notes.
 */
/*
 * Powerpc needs __SANE_USERSPACE_TYPES__ before <linux/types.h> to select
 * 'int-ll64.h' and avoid compile warnings when printing __u64 with %llu.
 */
#define __SANE_USERSPACE_TYPES__

#include <byteswap.h>
#include <errno.h>
#include <inttypes.h>
#include <linux/bitops.h>
#include <api/fs/fs.h>
#include <api/fs/tracing_path.h>
#include <linux/hw_breakpoint.h>
#include <linux/perf_event.h>
#include <linux/compiler.h>
#include <linux/err.h>
#include <linux/zalloc.h>
#include <sys/ioctl.h>
#include <sys/resource.h>
#include <sys/syscall.h>
#include <sys/types.h>
#include <dirent.h>
#include <stdlib.h>
#include <perf/evsel.h>
#include "asm/bug.h"
#include "bpf_counter.h"
#include "callchain.h"
#include "cgroup.h"
#include "counts.h"
#include "event.h"
#include "evsel.h"
#include "time-utils.h"
#include "util/env.h"
#include "util/evsel_config.h"
#include "util/evsel_fprintf.h"
#include "evlist.h"
#include <perf/cpumap.h>
#include "thread_map.h"
#include "target.h"
#include "perf_regs.h"
#include "record.h"
#include "debug.h"
#include "trace-event.h"
#include "stat.h"
#include "string2.h"
#include "memswap.h"
#include "util.h"
#include "util/hashmap.h"
#include "off_cpu.h"
#include "pmu.h"
#include "pmus.h"
#include "hwmon_pmu.h"
#include "tool_pmu.h"
#include "rlimit.h"
#include "../perf-sys.h"
#include "util/parse-branch-options.h"
#include "util/bpf-filter.h"
#include "util/hist.h"
#include <internal/xyarray.h>
#include <internal/lib.h>
#include <internal/threadmap.h>
#include "util/intel-tpebs.h"

#include <linux/ctype.h>

#ifdef HAVE_LIBTRACEEVENT
#include <event-parse.h>
#endif

struct perf_missing_features perf_missing_features;

static clockid_t clockid;

static int evsel__no_extra_init(struct evsel *evsel __maybe_unused)
{
	return 0;
}

static bool test_attr__enabled(void)
{
	static bool test_attr__enabled;
	static bool test_attr__enabled_tested;

	if (!test_attr__enabled_tested) {
		char *dir = getenv("PERF_TEST_ATTR");

		test_attr__enabled = (dir != NULL);
		test_attr__enabled_tested = true;
	}
	return test_attr__enabled;
}

#define __WRITE_ASS(str, fmt, data)					\
do {									\
	if (fprintf(file, #str "=%"fmt "\n", data) < 0) {		\
		perror("test attr - failed to write event file");	\
		fclose(file);						\
		return -1;						\
	}								\
} while (0)

#define WRITE_ASS(field, fmt) __WRITE_ASS(field, fmt, attr->field)

static int store_event(struct perf_event_attr *attr, pid_t pid, struct perf_cpu cpu,
		       int fd, int group_fd, unsigned long flags)
{
	FILE *file;
	char path[PATH_MAX];
	char *dir = getenv("PERF_TEST_ATTR");

	snprintf(path, PATH_MAX, "%s/event-%d-%llu-%d", dir,
		 attr->type, attr->config, fd);

	file = fopen(path, "w+");
	if (!file) {
		perror("test attr - failed to open event file");
		return -1;
	}

	if (fprintf(file, "[event-%d-%llu-%d]\n",
		    attr->type, attr->config, fd) < 0) {
		perror("test attr - failed to write event file");
		fclose(file);
		return -1;
	}

	/* syscall arguments */
	__WRITE_ASS(fd,       "d", fd);
	__WRITE_ASS(group_fd, "d", group_fd);
	__WRITE_ASS(cpu,      "d", cpu.cpu);
	__WRITE_ASS(pid,      "d", pid);
	__WRITE_ASS(flags,   "lu", flags);

	/* struct perf_event_attr */
	WRITE_ASS(type,   PRIu32);
	WRITE_ASS(size,   PRIu32);
	WRITE_ASS(config,  "llu");
	WRITE_ASS(sample_period, "llu");
	WRITE_ASS(sample_type,   "llu");
	WRITE_ASS(read_format,   "llu");
	WRITE_ASS(disabled,       "d");
	WRITE_ASS(inherit,        "d");
	WRITE_ASS(pinned,         "d");
	WRITE_ASS(exclusive,      "d");
	WRITE_ASS(exclude_user,   "d");
	WRITE_ASS(exclude_kernel, "d");
	WRITE_ASS(exclude_hv,     "d");
	WRITE_ASS(exclude_idle,   "d");
	WRITE_ASS(mmap,           "d");
	WRITE_ASS(comm,           "d");
	WRITE_ASS(freq,           "d");
	WRITE_ASS(inherit_stat,   "d");
	WRITE_ASS(enable_on_exec, "d");
	WRITE_ASS(task,           "d");
	WRITE_ASS(watermark,      "d");
	WRITE_ASS(precise_ip,     "d");
	WRITE_ASS(mmap_data,      "d");
	WRITE_ASS(sample_id_all,  "d");
	WRITE_ASS(exclude_host,   "d");
	WRITE_ASS(exclude_guest,  "d");
	WRITE_ASS(exclude_callchain_kernel, "d");
	WRITE_ASS(exclude_callchain_user, "d");
	WRITE_ASS(mmap2,	  "d");
	WRITE_ASS(comm_exec,	  "d");
	WRITE_ASS(context_switch, "d");
	WRITE_ASS(write_backward, "d");
	WRITE_ASS(namespaces,	  "d");
	WRITE_ASS(use_clockid,    "d");
	WRITE_ASS(wakeup_events, PRIu32);
	WRITE_ASS(bp_type, PRIu32);
	WRITE_ASS(config1, "llu");
	WRITE_ASS(config2, "llu");
	WRITE_ASS(branch_sample_type, "llu");
	WRITE_ASS(sample_regs_user,   "llu");
	WRITE_ASS(sample_stack_user,  PRIu32);

	fclose(file);
	return 0;
}

#undef __WRITE_ASS
#undef WRITE_ASS

static void test_attr__open(struct perf_event_attr *attr, pid_t pid, struct perf_cpu cpu,
		     int fd, int group_fd, unsigned long flags)
{
	int errno_saved = errno;

	if ((fd != -1) && store_event(attr, pid, cpu, fd, group_fd, flags)) {
		pr_err("test attr FAILED");
		exit(128);
	}

	errno = errno_saved;
}

static void evsel__no_extra_fini(struct evsel *evsel __maybe_unused)
{
}

static struct {
	size_t	size;
	int	(*init)(struct evsel *evsel);
	void	(*fini)(struct evsel *evsel);
} perf_evsel__object = {
	.size = sizeof(struct evsel),
	.init = evsel__no_extra_init,
	.fini = evsel__no_extra_fini,
};

int evsel__object_config(size_t object_size, int (*init)(struct evsel *evsel),
			 void (*fini)(struct evsel *evsel))
{

	if (object_size == 0)
		goto set_methods;

	if (perf_evsel__object.size > object_size)
		return -EINVAL;

	perf_evsel__object.size = object_size;

set_methods:
	if (init != NULL)
		perf_evsel__object.init = init;

	if (fini != NULL)
		perf_evsel__object.fini = fini;

	return 0;
}

const char *evsel__pmu_name(const struct evsel *evsel)
{
	struct perf_pmu *pmu = evsel__find_pmu(evsel);

	if (pmu)
		return pmu->name;

	return event_type(evsel->core.attr.type);
}

#define FD(e, x, y) (*(int *)xyarray__entry(e->core.fd, x, y))

int __evsel__sample_size(u64 sample_type)
{
	u64 mask = sample_type & PERF_SAMPLE_MASK;
	int size = 0;
	int i;

	for (i = 0; i < 64; i++) {
		if (mask & (1ULL << i))
			size++;
	}

	size *= sizeof(u64);

	return size;
}

/**
 * __perf_evsel__calc_id_pos - calculate id_pos.
 * @sample_type: sample type
 *
 * This function returns the position of the event id (PERF_SAMPLE_ID or
 * PERF_SAMPLE_IDENTIFIER) in a sample event i.e. in the array of struct
 * perf_record_sample.
 */
static int __perf_evsel__calc_id_pos(u64 sample_type)
{
	int idx = 0;

	if (sample_type & PERF_SAMPLE_IDENTIFIER)
		return 0;

	if (!(sample_type & PERF_SAMPLE_ID))
		return -1;

	if (sample_type & PERF_SAMPLE_IP)
		idx += 1;

	if (sample_type & PERF_SAMPLE_TID)
		idx += 1;

	if (sample_type & PERF_SAMPLE_TIME)
		idx += 1;

	if (sample_type & PERF_SAMPLE_ADDR)
		idx += 1;

	return idx;
}

/**
 * __perf_evsel__calc_is_pos - calculate is_pos.
 * @sample_type: sample type
 *
 * This function returns the position (counting backwards) of the event id
 * (PERF_SAMPLE_ID or PERF_SAMPLE_IDENTIFIER) in a non-sample event i.e. if
 * sample_id_all is used there is an id sample appended to non-sample events.
 */
static int __perf_evsel__calc_is_pos(u64 sample_type)
{
	int idx = 1;

	if (sample_type & PERF_SAMPLE_IDENTIFIER)
		return 1;

	if (!(sample_type & PERF_SAMPLE_ID))
		return -1;

	if (sample_type & PERF_SAMPLE_CPU)
		idx += 1;

	if (sample_type & PERF_SAMPLE_STREAM_ID)
		idx += 1;

	return idx;
}

void evsel__calc_id_pos(struct evsel *evsel)
{
	evsel->id_pos = __perf_evsel__calc_id_pos(evsel->core.attr.sample_type);
	evsel->is_pos = __perf_evsel__calc_is_pos(evsel->core.attr.sample_type);
}

void __evsel__set_sample_bit(struct evsel *evsel,
				  enum perf_event_sample_format bit)
{
	if (!(evsel->core.attr.sample_type & bit)) {
		evsel->core.attr.sample_type |= bit;
		evsel->sample_size += sizeof(u64);
		evsel__calc_id_pos(evsel);
	}
}

void __evsel__reset_sample_bit(struct evsel *evsel,
				    enum perf_event_sample_format bit)
{
	if (evsel->core.attr.sample_type & bit) {
		evsel->core.attr.sample_type &= ~bit;
		evsel->sample_size -= sizeof(u64);
		evsel__calc_id_pos(evsel);
	}
}

void evsel__set_sample_id(struct evsel *evsel,
			       bool can_sample_identifier)
{
	if (can_sample_identifier) {
		evsel__reset_sample_bit(evsel, ID);
		evsel__set_sample_bit(evsel, IDENTIFIER);
	} else {
		evsel__set_sample_bit(evsel, ID);
	}
	evsel->core.attr.read_format |= PERF_FORMAT_ID;
}

/**
 * evsel__is_function_event - Return whether given evsel is a function
 * trace event
 *
 * @evsel - evsel selector to be tested
 *
 * Return %true if event is function trace event
 */
bool evsel__is_function_event(struct evsel *evsel)
{
#define FUNCTION_EVENT "ftrace:function"

	return evsel->name &&
	       !strncmp(FUNCTION_EVENT, evsel->name, sizeof(FUNCTION_EVENT));

#undef FUNCTION_EVENT
}

void evsel__init(struct evsel *evsel,
		 struct perf_event_attr *attr, int idx)
{
	perf_evsel__init(&evsel->core, attr, idx);
	evsel->tracking	   = !idx;
	evsel->unit	   = strdup("");
	evsel->scale	   = 1.0;
	evsel->max_events  = ULONG_MAX;
	evsel->evlist	   = NULL;
	evsel->bpf_obj	   = NULL;
	evsel->bpf_fd	   = -1;
	INIT_LIST_HEAD(&evsel->config_terms);
	INIT_LIST_HEAD(&evsel->bpf_counter_list);
	INIT_LIST_HEAD(&evsel->bpf_filters);
	perf_evsel__object.init(evsel);
	evsel->sample_size = __evsel__sample_size(attr->sample_type);
	evsel__calc_id_pos(evsel);
	evsel->cmdline_group_boundary = false;
	evsel->metric_events = NULL;
	evsel->per_pkg_mask  = NULL;
	evsel->collect_stat  = false;
	evsel->group_pmu_name = NULL;
	evsel->skippable     = false;
	evsel->alternate_hw_config = PERF_COUNT_HW_MAX;
	evsel->script_output_type = -1; // FIXME: OUTPUT_TYPE_UNSET, see builtin-script.c
}

struct evsel *evsel__new_idx(struct perf_event_attr *attr, int idx)
{
	struct evsel *evsel = zalloc(perf_evsel__object.size);

	if (!evsel)
		return NULL;
	evsel__init(evsel, attr, idx);

	if (evsel__is_bpf_output(evsel) && !attr->sample_type) {
		evsel->core.attr.sample_type = (PERF_SAMPLE_RAW | PERF_SAMPLE_TIME |
					    PERF_SAMPLE_CPU | PERF_SAMPLE_PERIOD),
		evsel->core.attr.sample_period = 1;
	}

	if (evsel__is_clock(evsel)) {
		free((char *)evsel->unit);
		evsel->unit = strdup("msec");
		evsel->scale = 1e-6;
	}

	return evsel;
}

int copy_config_terms(struct list_head *dst, struct list_head *src)
{
	struct evsel_config_term *pos, *tmp;

	list_for_each_entry(pos, src, list) {
		tmp = malloc(sizeof(*tmp));
		if (tmp == NULL)
			return -ENOMEM;

		*tmp = *pos;
		if (tmp->free_str) {
			tmp->val.str = strdup(pos->val.str);
			if (tmp->val.str == NULL) {
				free(tmp);
				return -ENOMEM;
			}
		}
		list_add_tail(&tmp->list, dst);
	}
	return 0;
}

static int evsel__copy_config_terms(struct evsel *dst, struct evsel *src)
{
	return copy_config_terms(&dst->config_terms, &src->config_terms);
}

/**
 * evsel__clone - create a new evsel copied from @orig
 * @orig: original evsel
 *
 * The assumption is that @orig is not configured nor opened yet.
 * So we only care about the attributes that can be set while it's parsed.
 */
struct evsel *evsel__clone(struct evsel *dest, struct evsel *orig)
{
	struct evsel *evsel;

	BUG_ON(orig->core.fd);
	BUG_ON(orig->counts);
	BUG_ON(orig->priv);
	BUG_ON(orig->per_pkg_mask);

	/* cannot handle BPF objects for now */
	if (orig->bpf_obj)
		return NULL;

	if (dest)
		evsel = dest;
	else
		evsel = evsel__new(&orig->core.attr);

	if (evsel == NULL)
		return NULL;

	evsel->core.cpus = perf_cpu_map__get(orig->core.cpus);
	evsel->core.own_cpus = perf_cpu_map__get(orig->core.own_cpus);
	evsel->core.threads = perf_thread_map__get(orig->core.threads);
	evsel->core.nr_members = orig->core.nr_members;
	evsel->core.system_wide = orig->core.system_wide;
	evsel->core.requires_cpu = orig->core.requires_cpu;
	evsel->core.is_pmu_core = orig->core.is_pmu_core;

	if (orig->name) {
		evsel->name = strdup(orig->name);
		if (evsel->name == NULL)
			goto out_err;
	}
	if (orig->group_name) {
		evsel->group_name = strdup(orig->group_name);
		if (evsel->group_name == NULL)
			goto out_err;
	}
	if (orig->group_pmu_name) {
		evsel->group_pmu_name = strdup(orig->group_pmu_name);
		if (evsel->group_pmu_name == NULL)
			goto out_err;
	}
	if (orig->filter) {
		evsel->filter = strdup(orig->filter);
		if (evsel->filter == NULL)
			goto out_err;
	}
	if (orig->metric_id) {
		evsel->metric_id = strdup(orig->metric_id);
		if (evsel->metric_id == NULL)
			goto out_err;
	}
	evsel->cgrp = cgroup__get(orig->cgrp);
#ifdef HAVE_LIBTRACEEVENT
	if (orig->tp_sys) {
		evsel->tp_sys = strdup(orig->tp_sys);
		if (evsel->tp_sys == NULL)
			goto out_err;
	}
	if (orig->tp_name) {
		evsel->tp_name = strdup(orig->tp_name);
		if (evsel->tp_name == NULL)
			goto out_err;
	}
	evsel->tp_format = orig->tp_format;
#endif
	evsel->handler = orig->handler;
	evsel->core.leader = orig->core.leader;

	evsel->max_events = orig->max_events;
	zfree(&evsel->unit);
	if (orig->unit) {
		evsel->unit = strdup(orig->unit);
		if (evsel->unit == NULL)
			goto out_err;
	}
	evsel->scale = orig->scale;
	evsel->snapshot = orig->snapshot;
	evsel->per_pkg = orig->per_pkg;
	evsel->percore = orig->percore;
	evsel->precise_max = orig->precise_max;
	evsel->is_libpfm_event = orig->is_libpfm_event;

	evsel->exclude_GH = orig->exclude_GH;
	evsel->sample_read = orig->sample_read;
	evsel->auto_merge_stats = orig->auto_merge_stats;
	evsel->collect_stat = orig->collect_stat;
	evsel->weak_group = orig->weak_group;
	evsel->use_config_name = orig->use_config_name;
	evsel->pmu = orig->pmu;

	if (evsel__copy_config_terms(evsel, orig) < 0)
		goto out_err;

	evsel->alternate_hw_config = orig->alternate_hw_config;

	return evsel;

out_err:
	evsel__delete(evsel);
	return NULL;
}

static int trace_event__id(const char *sys, const char *name)
{
	char *tp_dir = get_events_file(sys);
	char path[PATH_MAX];
	int id, err;

	if (!tp_dir)
		return -1;

	scnprintf(path, PATH_MAX, "%s/%s/id", tp_dir, name);
	put_events_file(tp_dir);
	err = filename__read_int(path, &id);
	if (err)
		return err;

	return id;
}

/*
 * Returns pointer with encoded error via <linux/err.h> interface.
 */
struct evsel *evsel__newtp_idx(const char *sys, const char *name, int idx, bool format)
{
	struct perf_event_attr attr = {
		.type	       = PERF_TYPE_TRACEPOINT,
		.sample_type   = (PERF_SAMPLE_RAW | PERF_SAMPLE_TIME |
				PERF_SAMPLE_CPU | PERF_SAMPLE_PERIOD),
	};
	struct evsel *evsel = zalloc(perf_evsel__object.size);
	int err = -ENOMEM, id = -1;

	if (evsel == NULL)
		goto out_err;


	if (asprintf(&evsel->name, "%s:%s", sys, name) < 0)
		goto out_free;

#ifdef HAVE_LIBTRACEEVENT
	evsel->tp_sys = strdup(sys);
	if (!evsel->tp_sys)
		goto out_free;

	evsel->tp_name = strdup(name);
	if (!evsel->tp_name)
		goto out_free;
#endif

	event_attr_init(&attr);

	if (format) {
		id = trace_event__id(sys, name);
		if (id < 0) {
			err = id;
			goto out_free;
		}
	}
	attr.config = (__u64)id;
	attr.sample_period = 1;
	evsel__init(evsel, &attr, idx);
	return evsel;

out_free:
	zfree(&evsel->name);
#ifdef HAVE_LIBTRACEEVENT
	zfree(&evsel->tp_sys);
	zfree(&evsel->tp_name);
#endif
	free(evsel);
out_err:
	return ERR_PTR(err);
}

#ifdef HAVE_LIBTRACEEVENT
struct tep_event *evsel__tp_format(struct evsel *evsel)
{
	struct tep_event *tp_format = evsel->tp_format;

	if (tp_format)
		return tp_format;

	if (evsel->core.attr.type != PERF_TYPE_TRACEPOINT)
		return NULL;

<<<<<<< HEAD
	tp_format = trace_event__tp_format(evsel->tp_sys, evsel->tp_name);
=======
	if (!evsel->tp_sys)
		tp_format = trace_event__tp_format_id(evsel->core.attr.config);
	else
		tp_format = trace_event__tp_format(evsel->tp_sys, evsel->tp_name);

>>>>>>> e8a457b7
	if (IS_ERR(tp_format)) {
		int err = -PTR_ERR(evsel->tp_format);

		pr_err("Error getting tracepoint format '%s' '%s'(%d)\n",
			evsel__name(evsel), strerror(err), err);
		return NULL;
	}
	evsel->tp_format = tp_format;
	return evsel->tp_format;
}
#endif

const char *const evsel__hw_names[PERF_COUNT_HW_MAX] = {
	"cycles",
	"instructions",
	"cache-references",
	"cache-misses",
	"branches",
	"branch-misses",
	"bus-cycles",
	"stalled-cycles-frontend",
	"stalled-cycles-backend",
	"ref-cycles",
};

char *evsel__bpf_counter_events;

bool evsel__match_bpf_counter_events(const char *name)
{
	int name_len;
	bool match;
	char *ptr;

	if (!evsel__bpf_counter_events)
		return false;

	ptr = strstr(evsel__bpf_counter_events, name);
	name_len = strlen(name);

	/* check name matches a full token in evsel__bpf_counter_events */
	match = (ptr != NULL) &&
		((ptr == evsel__bpf_counter_events) || (*(ptr - 1) == ',')) &&
		((*(ptr + name_len) == ',') || (*(ptr + name_len) == '\0'));

	return match;
}

static const char *__evsel__hw_name(u64 config)
{
	if (config < PERF_COUNT_HW_MAX && evsel__hw_names[config])
		return evsel__hw_names[config];

	return "unknown-hardware";
}

static int evsel__add_modifiers(struct evsel *evsel, char *bf, size_t size)
{
	int colon = 0, r = 0;
	struct perf_event_attr *attr = &evsel->core.attr;

#define MOD_PRINT(context, mod)	do {					\
		if (!attr->exclude_##context) {				\
			if (!colon) colon = ++r;			\
			r += scnprintf(bf + r, size - r, "%c", mod);	\
		} } while(0)

	if (attr->exclude_kernel || attr->exclude_user || attr->exclude_hv) {
		MOD_PRINT(kernel, 'k');
		MOD_PRINT(user, 'u');
		MOD_PRINT(hv, 'h');
	}

	if (attr->precise_ip) {
		if (!colon)
			colon = ++r;
		r += scnprintf(bf + r, size - r, "%.*s", attr->precise_ip, "ppp");
	}

	if (attr->exclude_host || attr->exclude_guest) {
		MOD_PRINT(host, 'H');
		MOD_PRINT(guest, 'G');
	}
#undef MOD_PRINT
	if (colon)
		bf[colon - 1] = ':';
	return r;
}

int __weak arch_evsel__hw_name(struct evsel *evsel, char *bf, size_t size)
{
	return scnprintf(bf, size, "%s", __evsel__hw_name(evsel->core.attr.config));
}

static int evsel__hw_name(struct evsel *evsel, char *bf, size_t size)
{
	int r = arch_evsel__hw_name(evsel, bf, size);
	return r + evsel__add_modifiers(evsel, bf + r, size - r);
}

const char *const evsel__sw_names[PERF_COUNT_SW_MAX] = {
	"cpu-clock",
	"task-clock",
	"page-faults",
	"context-switches",
	"cpu-migrations",
	"minor-faults",
	"major-faults",
	"alignment-faults",
	"emulation-faults",
	"dummy",
};

static const char *__evsel__sw_name(u64 config)
{
	if (config < PERF_COUNT_SW_MAX && evsel__sw_names[config])
		return evsel__sw_names[config];
	return "unknown-software";
}

static int evsel__sw_name(struct evsel *evsel, char *bf, size_t size)
{
	int r = scnprintf(bf, size, "%s", __evsel__sw_name(evsel->core.attr.config));
	return r + evsel__add_modifiers(evsel, bf + r, size - r);
}

static int __evsel__bp_name(char *bf, size_t size, u64 addr, u64 type)
{
	int r;

	r = scnprintf(bf, size, "mem:0x%" PRIx64 ":", addr);

	if (type & HW_BREAKPOINT_R)
		r += scnprintf(bf + r, size - r, "r");

	if (type & HW_BREAKPOINT_W)
		r += scnprintf(bf + r, size - r, "w");

	if (type & HW_BREAKPOINT_X)
		r += scnprintf(bf + r, size - r, "x");

	return r;
}

static int evsel__bp_name(struct evsel *evsel, char *bf, size_t size)
{
	struct perf_event_attr *attr = &evsel->core.attr;
	int r = __evsel__bp_name(bf, size, attr->bp_addr, attr->bp_type);
	return r + evsel__add_modifiers(evsel, bf + r, size - r);
}

const char *const evsel__hw_cache[PERF_COUNT_HW_CACHE_MAX][EVSEL__MAX_ALIASES] = {
 { "L1-dcache",	"l1-d",		"l1d",		"L1-data",		},
 { "L1-icache",	"l1-i",		"l1i",		"L1-instruction",	},
 { "LLC",	"L2",							},
 { "dTLB",	"d-tlb",	"Data-TLB",				},
 { "iTLB",	"i-tlb",	"Instruction-TLB",			},
 { "branch",	"branches",	"bpu",		"btb",		"bpc",	},
 { "node",								},
};

const char *const evsel__hw_cache_op[PERF_COUNT_HW_CACHE_OP_MAX][EVSEL__MAX_ALIASES] = {
 { "load",	"loads",	"read",					},
 { "store",	"stores",	"write",				},
 { "prefetch",	"prefetches",	"speculative-read", "speculative-load",	},
};

const char *const evsel__hw_cache_result[PERF_COUNT_HW_CACHE_RESULT_MAX][EVSEL__MAX_ALIASES] = {
 { "refs",	"Reference",	"ops",		"access",		},
 { "misses",	"miss",							},
};

#define C(x)		PERF_COUNT_HW_CACHE_##x
#define CACHE_READ	(1 << C(OP_READ))
#define CACHE_WRITE	(1 << C(OP_WRITE))
#define CACHE_PREFETCH	(1 << C(OP_PREFETCH))
#define COP(x)		(1 << x)

/*
 * cache operation stat
 * L1I : Read and prefetch only
 * ITLB and BPU : Read-only
 */
static const unsigned long evsel__hw_cache_stat[C(MAX)] = {
 [C(L1D)]	= (CACHE_READ | CACHE_WRITE | CACHE_PREFETCH),
 [C(L1I)]	= (CACHE_READ | CACHE_PREFETCH),
 [C(LL)]	= (CACHE_READ | CACHE_WRITE | CACHE_PREFETCH),
 [C(DTLB)]	= (CACHE_READ | CACHE_WRITE | CACHE_PREFETCH),
 [C(ITLB)]	= (CACHE_READ),
 [C(BPU)]	= (CACHE_READ),
 [C(NODE)]	= (CACHE_READ | CACHE_WRITE | CACHE_PREFETCH),
};

bool evsel__is_cache_op_valid(u8 type, u8 op)
{
	if (evsel__hw_cache_stat[type] & COP(op))
		return true;	/* valid */
	else
		return false;	/* invalid */
}

int __evsel__hw_cache_type_op_res_name(u8 type, u8 op, u8 result, char *bf, size_t size)
{
	if (result) {
		return scnprintf(bf, size, "%s-%s-%s", evsel__hw_cache[type][0],
				 evsel__hw_cache_op[op][0],
				 evsel__hw_cache_result[result][0]);
	}

	return scnprintf(bf, size, "%s-%s", evsel__hw_cache[type][0],
			 evsel__hw_cache_op[op][1]);
}

static int __evsel__hw_cache_name(u64 config, char *bf, size_t size)
{
	u8 op, result, type = (config >>  0) & 0xff;
	const char *err = "unknown-ext-hardware-cache-type";

	if (type >= PERF_COUNT_HW_CACHE_MAX)
		goto out_err;

	op = (config >>  8) & 0xff;
	err = "unknown-ext-hardware-cache-op";
	if (op >= PERF_COUNT_HW_CACHE_OP_MAX)
		goto out_err;

	result = (config >> 16) & 0xff;
	err = "unknown-ext-hardware-cache-result";
	if (result >= PERF_COUNT_HW_CACHE_RESULT_MAX)
		goto out_err;

	err = "invalid-cache";
	if (!evsel__is_cache_op_valid(type, op))
		goto out_err;

	return __evsel__hw_cache_type_op_res_name(type, op, result, bf, size);
out_err:
	return scnprintf(bf, size, "%s", err);
}

static int evsel__hw_cache_name(struct evsel *evsel, char *bf, size_t size)
{
	int ret = __evsel__hw_cache_name(evsel->core.attr.config, bf, size);
	return ret + evsel__add_modifiers(evsel, bf + ret, size - ret);
}

static int evsel__raw_name(struct evsel *evsel, char *bf, size_t size)
{
	int ret = scnprintf(bf, size, "raw 0x%" PRIx64, evsel->core.attr.config);
	return ret + evsel__add_modifiers(evsel, bf + ret, size - ret);
}

const char *evsel__name(struct evsel *evsel)
{
	char bf[128];

	if (!evsel)
		goto out_unknown;

	if (evsel->name)
		return evsel->name;

	switch (evsel->core.attr.type) {
	case PERF_TYPE_RAW:
		evsel__raw_name(evsel, bf, sizeof(bf));
		break;

	case PERF_TYPE_HARDWARE:
		evsel__hw_name(evsel, bf, sizeof(bf));
		break;

	case PERF_TYPE_HW_CACHE:
		evsel__hw_cache_name(evsel, bf, sizeof(bf));
		break;

	case PERF_TYPE_SOFTWARE:
		evsel__sw_name(evsel, bf, sizeof(bf));
		break;

	case PERF_TYPE_TRACEPOINT:
		scnprintf(bf, sizeof(bf), "%s", "unknown tracepoint");
		break;

	case PERF_TYPE_BREAKPOINT:
		evsel__bp_name(evsel, bf, sizeof(bf));
		break;

	case PERF_PMU_TYPE_TOOL:
		scnprintf(bf, sizeof(bf), "%s", evsel__tool_pmu_event_name(evsel));
		break;

	default:
		scnprintf(bf, sizeof(bf), "unknown attr type: %d",
			  evsel->core.attr.type);
		break;
	}

	evsel->name = strdup(bf);

	if (evsel->name)
		return evsel->name;
out_unknown:
	return "unknown";
}

bool evsel__name_is(struct evsel *evsel, const char *name)
{
	return !strcmp(evsel__name(evsel), name);
}

const char *evsel__metric_id(const struct evsel *evsel)
{
	if (evsel->metric_id)
		return evsel->metric_id;

	if (evsel__is_tool(evsel))
		return evsel__tool_pmu_event_name(evsel);

	return "unknown";
}

const char *evsel__group_name(struct evsel *evsel)
{
	return evsel->group_name ?: "anon group";
}

/*
 * Returns the group details for the specified leader,
 * with following rules.
 *
 *  For record -e '{cycles,instructions}'
 *    'anon group { cycles:u, instructions:u }'
 *
 *  For record -e 'cycles,instructions' and report --group
 *    'cycles:u, instructions:u'
 */
int evsel__group_desc(struct evsel *evsel, char *buf, size_t size)
{
	int ret = 0;
	bool first = true;
	struct evsel *pos;
	const char *group_name = evsel__group_name(evsel);

	if (!evsel->forced_leader)
		ret = scnprintf(buf, size, "%s { ", group_name);

	for_each_group_evsel(pos, evsel) {
		if (symbol_conf.skip_empty &&
		    evsel__hists(pos)->stats.nr_samples == 0)
			continue;

		ret += scnprintf(buf + ret, size - ret, "%s%s",
				 first ? "" : ", ", evsel__name(pos));
		first = false;
	}

	if (!evsel->forced_leader)
		ret += scnprintf(buf + ret, size - ret, " }");

	return ret;
}

static void __evsel__config_callchain(struct evsel *evsel, struct record_opts *opts,
				      struct callchain_param *param)
{
	bool function = evsel__is_function_event(evsel);
	struct perf_event_attr *attr = &evsel->core.attr;

	evsel__set_sample_bit(evsel, CALLCHAIN);

	attr->sample_max_stack = param->max_stack;

	if (opts->kernel_callchains)
		attr->exclude_callchain_user = 1;
	if (opts->user_callchains)
		attr->exclude_callchain_kernel = 1;
	if (param->record_mode == CALLCHAIN_LBR) {
		if (!opts->branch_stack) {
			if (attr->exclude_user) {
				pr_warning("LBR callstack option is only available "
					   "to get user callchain information. "
					   "Falling back to framepointers.\n");
			} else {
				evsel__set_sample_bit(evsel, BRANCH_STACK);
				attr->branch_sample_type = PERF_SAMPLE_BRANCH_USER |
							PERF_SAMPLE_BRANCH_CALL_STACK |
							PERF_SAMPLE_BRANCH_NO_CYCLES |
							PERF_SAMPLE_BRANCH_NO_FLAGS |
							PERF_SAMPLE_BRANCH_HW_INDEX;
			}
		} else
			 pr_warning("Cannot use LBR callstack with branch stack. "
				    "Falling back to framepointers.\n");
	}

	if (param->record_mode == CALLCHAIN_DWARF) {
		if (!function) {
			const char *arch = perf_env__arch(evsel__env(evsel));

			evsel__set_sample_bit(evsel, REGS_USER);
			evsel__set_sample_bit(evsel, STACK_USER);
			if (opts->sample_user_regs &&
			    DWARF_MINIMAL_REGS(arch) != arch__user_reg_mask()) {
				attr->sample_regs_user |= DWARF_MINIMAL_REGS(arch);
				pr_warning("WARNING: The use of --call-graph=dwarf may require all the user registers, "
					   "specifying a subset with --user-regs may render DWARF unwinding unreliable, "
					   "so the minimal registers set (IP, SP) is explicitly forced.\n");
			} else {
				attr->sample_regs_user |= arch__user_reg_mask();
			}
			attr->sample_stack_user = param->dump_size;
			attr->exclude_callchain_user = 1;
		} else {
			pr_info("Cannot use DWARF unwind for function trace event,"
				" falling back to framepointers.\n");
		}
	}

	if (function) {
		pr_info("Disabling user space callchains for function trace event.\n");
		attr->exclude_callchain_user = 1;
	}
}

void evsel__config_callchain(struct evsel *evsel, struct record_opts *opts,
			     struct callchain_param *param)
{
	if (param->enabled)
		return __evsel__config_callchain(evsel, opts, param);
}

static void evsel__reset_callgraph(struct evsel *evsel, struct callchain_param *param)
{
	struct perf_event_attr *attr = &evsel->core.attr;

	evsel__reset_sample_bit(evsel, CALLCHAIN);
	if (param->record_mode == CALLCHAIN_LBR) {
		evsel__reset_sample_bit(evsel, BRANCH_STACK);
		attr->branch_sample_type &= ~(PERF_SAMPLE_BRANCH_USER |
					      PERF_SAMPLE_BRANCH_CALL_STACK |
					      PERF_SAMPLE_BRANCH_HW_INDEX);
	}
	if (param->record_mode == CALLCHAIN_DWARF) {
		evsel__reset_sample_bit(evsel, REGS_USER);
		evsel__reset_sample_bit(evsel, STACK_USER);
	}
}

static void evsel__apply_config_terms(struct evsel *evsel,
				      struct record_opts *opts, bool track)
{
	struct evsel_config_term *term;
	struct list_head *config_terms = &evsel->config_terms;
	struct perf_event_attr *attr = &evsel->core.attr;
	/* callgraph default */
	struct callchain_param param = {
		.record_mode = callchain_param.record_mode,
	};
	u32 dump_size = 0;
	int max_stack = 0;
	const char *callgraph_buf = NULL;

	list_for_each_entry(term, config_terms, list) {
		switch (term->type) {
		case EVSEL__CONFIG_TERM_PERIOD:
			if (!(term->weak && opts->user_interval != ULLONG_MAX)) {
				attr->sample_period = term->val.period;
				attr->freq = 0;
				evsel__reset_sample_bit(evsel, PERIOD);
			}
			break;
		case EVSEL__CONFIG_TERM_FREQ:
			if (!(term->weak && opts->user_freq != UINT_MAX)) {
				attr->sample_freq = term->val.freq;
				attr->freq = 1;
				evsel__set_sample_bit(evsel, PERIOD);
			}
			break;
		case EVSEL__CONFIG_TERM_TIME:
			if (term->val.time)
				evsel__set_sample_bit(evsel, TIME);
			else
				evsel__reset_sample_bit(evsel, TIME);
			break;
		case EVSEL__CONFIG_TERM_CALLGRAPH:
			callgraph_buf = term->val.str;
			break;
		case EVSEL__CONFIG_TERM_BRANCH:
			if (term->val.str && strcmp(term->val.str, "no")) {
				evsel__set_sample_bit(evsel, BRANCH_STACK);
				parse_branch_str(term->val.str,
						 &attr->branch_sample_type);
			} else
				evsel__reset_sample_bit(evsel, BRANCH_STACK);
			break;
		case EVSEL__CONFIG_TERM_STACK_USER:
			dump_size = term->val.stack_user;
			break;
		case EVSEL__CONFIG_TERM_MAX_STACK:
			max_stack = term->val.max_stack;
			break;
		case EVSEL__CONFIG_TERM_MAX_EVENTS:
			evsel->max_events = term->val.max_events;
			break;
		case EVSEL__CONFIG_TERM_INHERIT:
			/*
			 * attr->inherit should has already been set by
			 * evsel__config. If user explicitly set
			 * inherit using config terms, override global
			 * opt->no_inherit setting.
			 */
			attr->inherit = term->val.inherit ? 1 : 0;
			break;
		case EVSEL__CONFIG_TERM_OVERWRITE:
			attr->write_backward = term->val.overwrite ? 1 : 0;
			break;
		case EVSEL__CONFIG_TERM_DRV_CFG:
			break;
		case EVSEL__CONFIG_TERM_PERCORE:
			break;
		case EVSEL__CONFIG_TERM_AUX_OUTPUT:
			attr->aux_output = term->val.aux_output ? 1 : 0;
			break;
		case EVSEL__CONFIG_TERM_AUX_ACTION:
			/* Already applied by auxtrace */
			break;
		case EVSEL__CONFIG_TERM_AUX_SAMPLE_SIZE:
			/* Already applied by auxtrace */
			break;
		case EVSEL__CONFIG_TERM_CFG_CHG:
			break;
		default:
			break;
		}
	}

	/* User explicitly set per-event callgraph, clear the old setting and reset. */
	if ((callgraph_buf != NULL) || (dump_size > 0) || max_stack) {
		bool sample_address = false;

		if (max_stack) {
			param.max_stack = max_stack;
			if (callgraph_buf == NULL)
				callgraph_buf = "fp";
		}

		/* parse callgraph parameters */
		if (callgraph_buf != NULL) {
			if (!strcmp(callgraph_buf, "no")) {
				param.enabled = false;
				param.record_mode = CALLCHAIN_NONE;
			} else {
				param.enabled = true;
				if (parse_callchain_record(callgraph_buf, &param)) {
					pr_err("per-event callgraph setting for %s failed. "
					       "Apply callgraph global setting for it\n",
					       evsel->name);
					return;
				}
				if (param.record_mode == CALLCHAIN_DWARF)
					sample_address = true;
			}
		}
		if (dump_size > 0) {
			dump_size = round_up(dump_size, sizeof(u64));
			param.dump_size = dump_size;
		}

		/* If global callgraph set, clear it */
		if (callchain_param.enabled)
			evsel__reset_callgraph(evsel, &callchain_param);

		/* set perf-event callgraph */
		if (param.enabled) {
			if (sample_address) {
				evsel__set_sample_bit(evsel, ADDR);
				evsel__set_sample_bit(evsel, DATA_SRC);
				evsel->core.attr.mmap_data = track;
			}
			evsel__config_callchain(evsel, opts, &param);
		}
	}
}

struct evsel_config_term *__evsel__get_config_term(struct evsel *evsel, enum evsel_term_type type)
{
	struct evsel_config_term *term, *found_term = NULL;

	list_for_each_entry(term, &evsel->config_terms, list) {
		if (term->type == type)
			found_term = term;
	}

	return found_term;
}

void __weak arch_evsel__set_sample_weight(struct evsel *evsel)
{
	evsel__set_sample_bit(evsel, WEIGHT);
}

void __weak arch__post_evsel_config(struct evsel *evsel __maybe_unused,
				    struct perf_event_attr *attr __maybe_unused)
{
}

static void evsel__set_default_freq_period(struct record_opts *opts,
					   struct perf_event_attr *attr)
{
	if (opts->freq) {
		attr->freq = 1;
		attr->sample_freq = opts->freq;
	} else {
		attr->sample_period = opts->default_interval;
	}
}

static bool evsel__is_offcpu_event(struct evsel *evsel)
{
	return evsel__is_bpf_output(evsel) && evsel__name_is(evsel, OFFCPU_EVENT);
}

/*
 * The enable_on_exec/disabled value strategy:
 *
 *  1) For any type of traced program:
 *    - all independent events and group leaders are disabled
 *    - all group members are enabled
 *
 *     Group members are ruled by group leaders. They need to
 *     be enabled, because the group scheduling relies on that.
 *
 *  2) For traced programs executed by perf:
 *     - all independent events and group leaders have
 *       enable_on_exec set
 *     - we don't specifically enable or disable any event during
 *       the record command
 *
 *     Independent events and group leaders are initially disabled
 *     and get enabled by exec. Group members are ruled by group
 *     leaders as stated in 1).
 *
 *  3) For traced programs attached by perf (pid/tid):
 *     - we specifically enable or disable all events during
 *       the record command
 *
 *     When attaching events to already running traced we
 *     enable/disable events specifically, as there's no
 *     initial traced exec call.
 */
void evsel__config(struct evsel *evsel, struct record_opts *opts,
		   struct callchain_param *callchain)
{
	struct evsel *leader = evsel__leader(evsel);
	struct perf_event_attr *attr = &evsel->core.attr;
	int track = evsel->tracking;
	bool per_cpu = opts->target.default_per_cpu && !opts->target.per_thread;

	attr->sample_id_all = perf_missing_features.sample_id_all ? 0 : 1;
	attr->inherit	    = target__has_cpu(&opts->target) ? 0 : !opts->no_inherit;
	attr->write_backward = opts->overwrite ? 1 : 0;
	attr->read_format   = PERF_FORMAT_LOST;

	evsel__set_sample_bit(evsel, IP);
	evsel__set_sample_bit(evsel, TID);

	if (evsel->sample_read) {
		evsel__set_sample_bit(evsel, READ);

		/*
		 * We need ID even in case of single event, because
		 * PERF_SAMPLE_READ process ID specific data.
		 */
		evsel__set_sample_id(evsel, false);

		/*
		 * Apply group format only if we belong to group
		 * with more than one members.
		 */
		if (leader->core.nr_members > 1) {
			attr->read_format |= PERF_FORMAT_GROUP;
		}

		/*
		 * Inherit + SAMPLE_READ requires SAMPLE_TID in the read_format
		 */
		if (attr->inherit) {
			evsel__set_sample_bit(evsel, TID);
			evsel->core.attr.read_format |=
				PERF_FORMAT_ID;
		}
	}

	/*
	 * We default some events to have a default interval. But keep
	 * it a weak assumption overridable by the user.
	 */
	if ((evsel->is_libpfm_event && !attr->sample_period) ||
	    (!evsel->is_libpfm_event && (!attr->sample_period ||
					 opts->user_freq != UINT_MAX ||
					 opts->user_interval != ULLONG_MAX)))
		evsel__set_default_freq_period(opts, attr);

	/*
	 * If attr->freq was set (here or earlier), ask for period
	 * to be sampled.
	 */
	if (attr->freq)
		evsel__set_sample_bit(evsel, PERIOD);

	if (opts->no_samples)
		attr->sample_freq = 0;

	if (opts->inherit_stat) {
		evsel->core.attr.read_format |=
			PERF_FORMAT_TOTAL_TIME_ENABLED |
			PERF_FORMAT_TOTAL_TIME_RUNNING |
			PERF_FORMAT_ID;
		attr->inherit_stat = 1;
	}

	if (opts->sample_address) {
		evsel__set_sample_bit(evsel, ADDR);
		attr->mmap_data = track;
	}

	/*
	 * We don't allow user space callchains for  function trace
	 * event, due to issues with page faults while tracing page
	 * fault handler and its overall trickiness nature.
	 */
	if (evsel__is_function_event(evsel))
		evsel->core.attr.exclude_callchain_user = 1;

	if (callchain && callchain->enabled && !evsel->no_aux_samples)
		evsel__config_callchain(evsel, opts, callchain);

	if (opts->sample_intr_regs && !evsel->no_aux_samples &&
	    !evsel__is_dummy_event(evsel)) {
		attr->sample_regs_intr = opts->sample_intr_regs;
		evsel__set_sample_bit(evsel, REGS_INTR);
	}

	if (opts->sample_user_regs && !evsel->no_aux_samples &&
	    !evsel__is_dummy_event(evsel)) {
		attr->sample_regs_user |= opts->sample_user_regs;
		evsel__set_sample_bit(evsel, REGS_USER);
	}

	if (target__has_cpu(&opts->target) || opts->sample_cpu)
		evsel__set_sample_bit(evsel, CPU);

	/*
	 * When the user explicitly disabled time don't force it here.
	 */
	if (opts->sample_time &&
	    (!perf_missing_features.sample_id_all &&
	    (!opts->no_inherit || target__has_cpu(&opts->target) || per_cpu ||
	     opts->sample_time_set)))
		evsel__set_sample_bit(evsel, TIME);

	if (opts->raw_samples && !evsel->no_aux_samples) {
		evsel__set_sample_bit(evsel, TIME);
		evsel__set_sample_bit(evsel, RAW);
		evsel__set_sample_bit(evsel, CPU);
	}

	if (opts->sample_address)
		evsel__set_sample_bit(evsel, DATA_SRC);

	if (opts->sample_phys_addr)
		evsel__set_sample_bit(evsel, PHYS_ADDR);

	if (opts->no_buffering) {
		attr->watermark = 0;
		attr->wakeup_events = 1;
	}
	if (opts->branch_stack && !evsel->no_aux_samples) {
		evsel__set_sample_bit(evsel, BRANCH_STACK);
		attr->branch_sample_type = opts->branch_stack;
	}

	if (opts->sample_weight)
		arch_evsel__set_sample_weight(evsel);

	attr->task     = track;
	attr->mmap     = track;
	attr->mmap2    = track && !perf_missing_features.mmap2;
	attr->comm     = track;
	attr->build_id = track && opts->build_id;

	/*
	 * ksymbol is tracked separately with text poke because it needs to be
	 * system wide and enabled immediately.
	 */
	if (!opts->text_poke)
		attr->ksymbol = track && !perf_missing_features.ksymbol;
	attr->bpf_event = track && !opts->no_bpf_event && !perf_missing_features.bpf;

	if (opts->record_namespaces)
		attr->namespaces  = track;

	if (opts->record_cgroup) {
		attr->cgroup = track && !perf_missing_features.cgroup;
		evsel__set_sample_bit(evsel, CGROUP);
	}

	if (opts->sample_data_page_size)
		evsel__set_sample_bit(evsel, DATA_PAGE_SIZE);

	if (opts->sample_code_page_size)
		evsel__set_sample_bit(evsel, CODE_PAGE_SIZE);

	if (opts->record_switch_events)
		attr->context_switch = track;

	if (opts->sample_transaction)
		evsel__set_sample_bit(evsel, TRANSACTION);

	if (opts->running_time) {
		evsel->core.attr.read_format |=
			PERF_FORMAT_TOTAL_TIME_ENABLED |
			PERF_FORMAT_TOTAL_TIME_RUNNING;
	}

	/*
	 * XXX see the function comment above
	 *
	 * Disabling only independent events or group leaders,
	 * keeping group members enabled.
	 */
	if (evsel__is_group_leader(evsel))
		attr->disabled = 1;

	/*
	 * Setting enable_on_exec for independent events and
	 * group leaders for traced executed by perf.
	 */
	if (target__none(&opts->target) && evsel__is_group_leader(evsel) &&
	    !opts->target.initial_delay)
		attr->enable_on_exec = 1;

	if (evsel->immediate) {
		attr->disabled = 0;
		attr->enable_on_exec = 0;
	}

	clockid = opts->clockid;
	if (opts->use_clockid) {
		attr->use_clockid = 1;
		attr->clockid = opts->clockid;
	}

	if (evsel->precise_max)
		attr->precise_ip = 3;

	if (opts->all_user) {
		attr->exclude_kernel = 1;
		attr->exclude_user   = 0;
	}

	if (opts->all_kernel) {
		attr->exclude_kernel = 0;
		attr->exclude_user   = 1;
	}

	if (evsel->core.own_cpus || evsel->unit)
		evsel->core.attr.read_format |= PERF_FORMAT_ID;

	/*
	 * Apply event specific term settings,
	 * it overloads any global configuration.
	 */
	evsel__apply_config_terms(evsel, opts, track);

	evsel->ignore_missing_thread = opts->ignore_missing_thread;

	/* The --period option takes the precedence. */
	if (opts->period_set) {
		if (opts->period)
			evsel__set_sample_bit(evsel, PERIOD);
		else
			evsel__reset_sample_bit(evsel, PERIOD);
	}

	/*
	 * A dummy event never triggers any actual counter and therefore
	 * cannot be used with branch_stack.
	 *
	 * For initial_delay, a dummy event is added implicitly.
	 * The software event will trigger -EOPNOTSUPP error out,
	 * if BRANCH_STACK bit is set.
	 */
	if (evsel__is_dummy_event(evsel))
		evsel__reset_sample_bit(evsel, BRANCH_STACK);

	if (evsel__is_offcpu_event(evsel))
		evsel->core.attr.sample_type &= OFFCPU_SAMPLE_TYPES;

	arch__post_evsel_config(evsel, attr);
}

int evsel__set_filter(struct evsel *evsel, const char *filter)
{
	char *new_filter = strdup(filter);

	if (new_filter != NULL) {
		free(evsel->filter);
		evsel->filter = new_filter;
		return 0;
	}

	return -1;
}

static int evsel__append_filter(struct evsel *evsel, const char *fmt, const char *filter)
{
	char *new_filter;

	if (evsel->filter == NULL)
		return evsel__set_filter(evsel, filter);

	if (asprintf(&new_filter, fmt, evsel->filter, filter) > 0) {
		free(evsel->filter);
		evsel->filter = new_filter;
		return 0;
	}

	return -1;
}

int evsel__append_tp_filter(struct evsel *evsel, const char *filter)
{
	return evsel__append_filter(evsel, "(%s) && (%s)", filter);
}

int evsel__append_addr_filter(struct evsel *evsel, const char *filter)
{
	return evsel__append_filter(evsel, "%s,%s", filter);
}

/* Caller has to clear disabled after going through all CPUs. */
int evsel__enable_cpu(struct evsel *evsel, int cpu_map_idx)
{
	return perf_evsel__enable_cpu(&evsel->core, cpu_map_idx);
}

int evsel__enable(struct evsel *evsel)
{
	int err = perf_evsel__enable(&evsel->core);

	if (!err)
		evsel->disabled = false;
	return err;
}

/* Caller has to set disabled after going through all CPUs. */
int evsel__disable_cpu(struct evsel *evsel, int cpu_map_idx)
{
	return perf_evsel__disable_cpu(&evsel->core, cpu_map_idx);
}

int evsel__disable(struct evsel *evsel)
{
	int err = perf_evsel__disable(&evsel->core);
	/*
	 * We mark it disabled here so that tools that disable a event can
	 * ignore events after they disable it. I.e. the ring buffer may have
	 * already a few more events queued up before the kernel got the stop
	 * request.
	 */
	if (!err)
		evsel->disabled = true;

	return err;
}

void free_config_terms(struct list_head *config_terms)
{
	struct evsel_config_term *term, *h;

	list_for_each_entry_safe(term, h, config_terms, list) {
		list_del_init(&term->list);
		if (term->free_str)
			zfree(&term->val.str);
		free(term);
	}
}

static void evsel__free_config_terms(struct evsel *evsel)
{
	free_config_terms(&evsel->config_terms);
}

void evsel__exit(struct evsel *evsel)
{
	assert(list_empty(&evsel->core.node));
	assert(evsel->evlist == NULL);
	bpf_counter__destroy(evsel);
	perf_bpf_filter__destroy(evsel);
	evsel__free_counts(evsel);
	perf_evsel__free_fd(&evsel->core);
	perf_evsel__free_id(&evsel->core);
	evsel__free_config_terms(evsel);
	cgroup__put(evsel->cgrp);
	perf_cpu_map__put(evsel->core.cpus);
	perf_cpu_map__put(evsel->core.own_cpus);
	perf_thread_map__put(evsel->core.threads);
	zfree(&evsel->group_name);
	zfree(&evsel->name);
#ifdef HAVE_LIBTRACEEVENT
	zfree(&evsel->tp_sys);
	zfree(&evsel->tp_name);
#endif
	zfree(&evsel->filter);
	zfree(&evsel->group_pmu_name);
	zfree(&evsel->unit);
	zfree(&evsel->metric_id);
	evsel__zero_per_pkg(evsel);
	hashmap__free(evsel->per_pkg_mask);
	evsel->per_pkg_mask = NULL;
	zfree(&evsel->metric_events);
	perf_evsel__object.fini(evsel);
	if (evsel__tool_event(evsel) == TOOL_PMU__EVENT_SYSTEM_TIME ||
	    evsel__tool_event(evsel) == TOOL_PMU__EVENT_USER_TIME)
		xyarray__delete(evsel->start_times);
}

void evsel__delete(struct evsel *evsel)
{
	if (!evsel)
		return;

	evsel__exit(evsel);
	free(evsel);
}

void evsel__compute_deltas(struct evsel *evsel, int cpu_map_idx, int thread,
			   struct perf_counts_values *count)
{
	struct perf_counts_values tmp;

	if (!evsel->prev_raw_counts)
		return;

	tmp = *perf_counts(evsel->prev_raw_counts, cpu_map_idx, thread);
	*perf_counts(evsel->prev_raw_counts, cpu_map_idx, thread) = *count;

	count->val = count->val - tmp.val;
	count->ena = count->ena - tmp.ena;
	count->run = count->run - tmp.run;
}

static int evsel__read_one(struct evsel *evsel, int cpu_map_idx, int thread)
{
	struct perf_counts_values *count = perf_counts(evsel->counts, cpu_map_idx, thread);

	return perf_evsel__read(&evsel->core, cpu_map_idx, thread, count);
}

static int evsel__read_retire_lat(struct evsel *evsel, int cpu_map_idx, int thread)
{
	return tpebs_set_evsel(evsel, cpu_map_idx, thread);
}

static void evsel__set_count(struct evsel *counter, int cpu_map_idx, int thread,
			     u64 val, u64 ena, u64 run, u64 lost)
{
	struct perf_counts_values *count;

	count = perf_counts(counter->counts, cpu_map_idx, thread);

	if (counter->retire_lat) {
		evsel__read_retire_lat(counter, cpu_map_idx, thread);
		perf_counts__set_loaded(counter->counts, cpu_map_idx, thread, true);
		return;
	}

	count->val    = val;
	count->ena    = ena;
	count->run    = run;
	count->lost   = lost;

	perf_counts__set_loaded(counter->counts, cpu_map_idx, thread, true);
}

static bool evsel__group_has_tpebs(struct evsel *leader)
{
	struct evsel *evsel;

	for_each_group_evsel(evsel, leader) {
		if (evsel__is_retire_lat(evsel))
			return true;
	}
	return false;
}

static u64 evsel__group_read_nr_members(struct evsel *leader)
{
	u64 nr = leader->core.nr_members;
	struct evsel *evsel;

	for_each_group_evsel(evsel, leader) {
		if (evsel__is_retire_lat(evsel))
			nr--;
	}
	return nr;
}

static u64 evsel__group_read_size(struct evsel *leader)
{
	u64 read_format = leader->core.attr.read_format;
	int entry = sizeof(u64); /* value */
	int size = 0;
	int nr = 1;

	if (!evsel__group_has_tpebs(leader))
		return perf_evsel__read_size(&leader->core);

	if (read_format & PERF_FORMAT_TOTAL_TIME_ENABLED)
		size += sizeof(u64);

	if (read_format & PERF_FORMAT_TOTAL_TIME_RUNNING)
		size += sizeof(u64);

	if (read_format & PERF_FORMAT_ID)
		entry += sizeof(u64);

	if (read_format & PERF_FORMAT_LOST)
		entry += sizeof(u64);

	if (read_format & PERF_FORMAT_GROUP) {
		nr = evsel__group_read_nr_members(leader);
		size += sizeof(u64);
	}

	size += entry * nr;
	return size;
}

static int evsel__process_group_data(struct evsel *leader, int cpu_map_idx, int thread, u64 *data)
{
	u64 read_format = leader->core.attr.read_format;
	struct sample_read_value *v;
	u64 nr, ena = 0, run = 0, lost = 0;

	nr = *data++;

	if (nr != evsel__group_read_nr_members(leader))
		return -EINVAL;

	if (read_format & PERF_FORMAT_TOTAL_TIME_ENABLED)
		ena = *data++;

	if (read_format & PERF_FORMAT_TOTAL_TIME_RUNNING)
		run = *data++;

	v = (void *)data;
	sample_read_group__for_each(v, nr, read_format) {
		struct evsel *counter;

		counter = evlist__id2evsel(leader->evlist, v->id);
		if (!counter)
			return -EINVAL;

		if (read_format & PERF_FORMAT_LOST)
			lost = v->lost;

		evsel__set_count(counter, cpu_map_idx, thread, v->value, ena, run, lost);
	}

	return 0;
}

static int evsel__read_group(struct evsel *leader, int cpu_map_idx, int thread)
{
	struct perf_stat_evsel *ps = leader->stats;
	u64 read_format = leader->core.attr.read_format;
	int size = evsel__group_read_size(leader);
	u64 *data = ps->group_data;

	if (!(read_format & PERF_FORMAT_ID))
		return -EINVAL;

	if (!evsel__is_group_leader(leader))
		return -EINVAL;

	if (!data) {
		data = zalloc(size);
		if (!data)
			return -ENOMEM;

		ps->group_data = data;
	}

	if (FD(leader, cpu_map_idx, thread) < 0)
		return -EINVAL;

	if (readn(FD(leader, cpu_map_idx, thread), data, size) <= 0)
		return -errno;

	return evsel__process_group_data(leader, cpu_map_idx, thread, data);
}

bool __evsel__match(const struct evsel *evsel, u32 type, u64 config)
{

	u32 e_type = evsel->core.attr.type;
	u64 e_config = evsel->core.attr.config;

	if (e_type != type) {
		return type == PERF_TYPE_HARDWARE && evsel->pmu && evsel->pmu->is_core &&
			evsel->alternate_hw_config == config;
	}

	if ((type == PERF_TYPE_HARDWARE || type == PERF_TYPE_HW_CACHE) &&
	    perf_pmus__supports_extended_type())
		e_config &= PERF_HW_EVENT_MASK;

	return e_config == config;
}

int evsel__read_counter(struct evsel *evsel, int cpu_map_idx, int thread)
{
	if (evsel__is_tool(evsel))
		return evsel__tool_pmu_read(evsel, cpu_map_idx, thread);

	if (evsel__is_hwmon(evsel))
		return evsel__hwmon_pmu_read(evsel, cpu_map_idx, thread);

	if (evsel__is_retire_lat(evsel))
		return evsel__read_retire_lat(evsel, cpu_map_idx, thread);

	if (evsel->core.attr.read_format & PERF_FORMAT_GROUP)
		return evsel__read_group(evsel, cpu_map_idx, thread);

	return evsel__read_one(evsel, cpu_map_idx, thread);
}

int __evsel__read_on_cpu(struct evsel *evsel, int cpu_map_idx, int thread, bool scale)
{
	struct perf_counts_values count;
	size_t nv = scale ? 3 : 1;

	if (FD(evsel, cpu_map_idx, thread) < 0)
		return -EINVAL;

	if (evsel->counts == NULL && evsel__alloc_counts(evsel) < 0)
		return -ENOMEM;

	if (readn(FD(evsel, cpu_map_idx, thread), &count, nv * sizeof(u64)) <= 0)
		return -errno;

	evsel__compute_deltas(evsel, cpu_map_idx, thread, &count);
	perf_counts_values__scale(&count, scale, NULL);
	*perf_counts(evsel->counts, cpu_map_idx, thread) = count;
	return 0;
}

static int evsel__match_other_cpu(struct evsel *evsel, struct evsel *other,
				  int cpu_map_idx)
{
	struct perf_cpu cpu;

	cpu = perf_cpu_map__cpu(evsel->core.cpus, cpu_map_idx);
	return perf_cpu_map__idx(other->core.cpus, cpu);
}

static int evsel__hybrid_group_cpu_map_idx(struct evsel *evsel, int cpu_map_idx)
{
	struct evsel *leader = evsel__leader(evsel);

	if ((evsel__is_hybrid(evsel) && !evsel__is_hybrid(leader)) ||
	    (!evsel__is_hybrid(evsel) && evsel__is_hybrid(leader))) {
		return evsel__match_other_cpu(evsel, leader, cpu_map_idx);
	}

	return cpu_map_idx;
}

static int get_group_fd(struct evsel *evsel, int cpu_map_idx, int thread)
{
	struct evsel *leader = evsel__leader(evsel);
	int fd;

	if (evsel__is_group_leader(evsel))
		return -1;

	/*
	 * Leader must be already processed/open,
	 * if not it's a bug.
	 */
	BUG_ON(!leader->core.fd);

	cpu_map_idx = evsel__hybrid_group_cpu_map_idx(evsel, cpu_map_idx);
	if (cpu_map_idx == -1)
		return -1;

	fd = FD(leader, cpu_map_idx, thread);
	BUG_ON(fd == -1 && !leader->skippable);

	/*
	 * When the leader has been skipped, return -2 to distinguish from no
	 * group leader case.
	 */
	return fd == -1 ? -2 : fd;
}

static void evsel__remove_fd(struct evsel *pos, int nr_cpus, int nr_threads, int thread_idx)
{
	for (int cpu = 0; cpu < nr_cpus; cpu++)
		for (int thread = thread_idx; thread < nr_threads - 1; thread++)
			FD(pos, cpu, thread) = FD(pos, cpu, thread + 1);
}

static int update_fds(struct evsel *evsel,
		      int nr_cpus, int cpu_map_idx,
		      int nr_threads, int thread_idx)
{
	struct evsel *pos;

	if (cpu_map_idx >= nr_cpus || thread_idx >= nr_threads)
		return -EINVAL;

	evlist__for_each_entry(evsel->evlist, pos) {
		nr_cpus = pos != evsel ? nr_cpus : cpu_map_idx;

		evsel__remove_fd(pos, nr_cpus, nr_threads, thread_idx);

		/*
		 * Since fds for next evsel has not been created,
		 * there is no need to iterate whole event list.
		 */
		if (pos == evsel)
			break;
	}
	return 0;
}

static bool evsel__ignore_missing_thread(struct evsel *evsel,
					 int nr_cpus, int cpu_map_idx,
					 struct perf_thread_map *threads,
					 int thread, int err)
{
	pid_t ignore_pid = perf_thread_map__pid(threads, thread);

	if (!evsel->ignore_missing_thread)
		return false;

	/* The system wide setup does not work with threads. */
	if (evsel->core.system_wide)
		return false;

	/* The -ESRCH is perf event syscall errno for pid's not found. */
	if (err != -ESRCH)
		return false;

	/* If there's only one thread, let it fail. */
	if (threads->nr == 1)
		return false;

	/*
	 * We should remove fd for missing_thread first
	 * because thread_map__remove() will decrease threads->nr.
	 */
	if (update_fds(evsel, nr_cpus, cpu_map_idx, threads->nr, thread))
		return false;

	if (thread_map__remove(threads, thread))
		return false;

	pr_warning("WARNING: Ignored open failure for pid %d\n",
		   ignore_pid);
	return true;
}

static int __open_attr__fprintf(FILE *fp, const char *name, const char *val,
				void *priv __maybe_unused)
{
	return fprintf(fp, "  %-32s %s\n", name, val);
}

static void display_attr(struct perf_event_attr *attr)
{
	if (verbose >= 2 || debug_peo_args) {
		fprintf(stderr, "%.60s\n", graph_dotted_line);
		fprintf(stderr, "perf_event_attr:\n");
		perf_event_attr__fprintf(stderr, attr, __open_attr__fprintf, NULL);
		fprintf(stderr, "%.60s\n", graph_dotted_line);
	}
}

bool evsel__precise_ip_fallback(struct evsel *evsel)
{
	/* Do not try less precise if not requested. */
	if (!evsel->precise_max)
		return false;

	/*
	 * We tried all the precise_ip values, and it's
	 * still failing, so leave it to standard fallback.
	 */
	if (!evsel->core.attr.precise_ip) {
		evsel->core.attr.precise_ip = evsel->precise_ip_original;
		return false;
	}

	if (!evsel->precise_ip_original)
		evsel->precise_ip_original = evsel->core.attr.precise_ip;

	evsel->core.attr.precise_ip--;
	pr_debug2_peo("decreasing precise_ip by one (%d)\n", evsel->core.attr.precise_ip);
	display_attr(&evsel->core.attr);
	return true;
}

static struct perf_cpu_map *empty_cpu_map;
static struct perf_thread_map *empty_thread_map;

static int __evsel__prepare_open(struct evsel *evsel, struct perf_cpu_map *cpus,
		struct perf_thread_map *threads)
{
	int ret = 0;
	int nthreads = perf_thread_map__nr(threads);

	if ((perf_missing_features.write_backward && evsel->core.attr.write_backward) ||
	    (perf_missing_features.aux_output     && evsel->core.attr.aux_output))
		return -EINVAL;

	if (cpus == NULL) {
		if (empty_cpu_map == NULL) {
			empty_cpu_map = perf_cpu_map__new_any_cpu();
			if (empty_cpu_map == NULL)
				return -ENOMEM;
		}

		cpus = empty_cpu_map;
	}

	if (threads == NULL) {
		if (empty_thread_map == NULL) {
			empty_thread_map = thread_map__new_by_tid(-1);
			if (empty_thread_map == NULL)
				return -ENOMEM;
		}

		threads = empty_thread_map;
	}

	if (evsel->core.fd == NULL &&
	    perf_evsel__alloc_fd(&evsel->core, perf_cpu_map__nr(cpus), nthreads) < 0)
		return -ENOMEM;

	if (evsel__is_tool(evsel))
		ret = evsel__tool_pmu_prepare_open(evsel, cpus, nthreads);

	evsel->open_flags = PERF_FLAG_FD_CLOEXEC;
	if (evsel->cgrp)
		evsel->open_flags |= PERF_FLAG_PID_CGROUP;

	return ret;
}

static void evsel__disable_missing_features(struct evsel *evsel)
{
	if (perf_missing_features.inherit_sample_read && evsel->core.attr.inherit &&
	    (evsel->core.attr.sample_type & PERF_SAMPLE_READ))
		evsel->core.attr.inherit = 0;
	if (perf_missing_features.branch_counters)
		evsel->core.attr.branch_sample_type &= ~PERF_SAMPLE_BRANCH_COUNTERS;
	if (perf_missing_features.read_lost)
		evsel->core.attr.read_format &= ~PERF_FORMAT_LOST;
	if (perf_missing_features.weight_struct) {
		evsel__set_sample_bit(evsel, WEIGHT);
		evsel__reset_sample_bit(evsel, WEIGHT_STRUCT);
	}
	if (perf_missing_features.clockid_wrong)
		evsel->core.attr.clockid = CLOCK_MONOTONIC; /* should always work */
	if (perf_missing_features.clockid) {
		evsel->core.attr.use_clockid = 0;
		evsel->core.attr.clockid = 0;
	}
	if (perf_missing_features.cloexec)
		evsel->open_flags &= ~(unsigned long)PERF_FLAG_FD_CLOEXEC;
	if (perf_missing_features.mmap2)
		evsel->core.attr.mmap2 = 0;
	if (evsel->pmu && evsel->pmu->missing_features.exclude_guest)
		evsel->core.attr.exclude_guest = evsel->core.attr.exclude_host = 0;
	if (perf_missing_features.lbr_flags)
		evsel->core.attr.branch_sample_type &= ~(PERF_SAMPLE_BRANCH_NO_FLAGS |
				     PERF_SAMPLE_BRANCH_NO_CYCLES);
	if (perf_missing_features.group_read && evsel->core.attr.inherit)
		evsel->core.attr.read_format &= ~(PERF_FORMAT_GROUP|PERF_FORMAT_ID);
	if (perf_missing_features.ksymbol)
		evsel->core.attr.ksymbol = 0;
	if (perf_missing_features.bpf)
		evsel->core.attr.bpf_event = 0;
	if (perf_missing_features.branch_hw_idx)
		evsel->core.attr.branch_sample_type &= ~PERF_SAMPLE_BRANCH_HW_INDEX;
	if (perf_missing_features.sample_id_all)
		evsel->core.attr.sample_id_all = 0;
}

int evsel__prepare_open(struct evsel *evsel, struct perf_cpu_map *cpus,
			struct perf_thread_map *threads)
{
	int err;

	err = __evsel__prepare_open(evsel, cpus, threads);
	if (err)
		return err;

	evsel__disable_missing_features(evsel);

	return err;
}

static bool __has_attr_feature(struct perf_event_attr *attr,
			       struct perf_cpu cpu, unsigned long flags)
{
	int fd = syscall(SYS_perf_event_open, attr, /*pid=*/0, cpu.cpu,
			 /*group_fd=*/-1, flags);
	close(fd);

	if (fd < 0) {
		attr->exclude_kernel = 1;

		fd = syscall(SYS_perf_event_open, attr, /*pid=*/0, cpu.cpu,
			     /*group_fd=*/-1, flags);
		close(fd);
	}

	if (fd < 0) {
		attr->exclude_hv = 1;

		fd = syscall(SYS_perf_event_open, attr, /*pid=*/0, cpu.cpu,
			     /*group_fd=*/-1, flags);
		close(fd);
	}

	if (fd < 0) {
		attr->exclude_guest = 1;

		fd = syscall(SYS_perf_event_open, attr, /*pid=*/0, cpu.cpu,
			     /*group_fd=*/-1, flags);
		close(fd);
	}

	attr->exclude_kernel = 0;
	attr->exclude_guest = 0;
	attr->exclude_hv = 0;

	return fd >= 0;
}

static bool has_attr_feature(struct perf_event_attr *attr, unsigned long flags)
{
	struct perf_cpu cpu = {.cpu = -1};

	return __has_attr_feature(attr, cpu, flags);
}

static void evsel__detect_missing_pmu_features(struct evsel *evsel)
{
	struct perf_event_attr attr = {
		.type = evsel->core.attr.type,
		.config = evsel->core.attr.config,
		.disabled = 1,
	};
	struct perf_pmu *pmu = evsel->pmu;
	int old_errno;

	old_errno = errno;

	if (pmu == NULL)
		pmu = evsel->pmu = evsel__find_pmu(evsel);

	if (pmu == NULL || pmu->missing_features.checked)
		goto out;

	/*
	 * Must probe features in the order they were added to the
	 * perf_event_attr interface.  These are kernel core limitation but
	 * specific to PMUs with branch stack.  So we can detect with the given
	 * hardware event and stop on the first one succeeded.
	 */

	/* Please add new feature detection here. */

	attr.exclude_guest = 1;
	if (has_attr_feature(&attr, /*flags=*/0))
		goto found;
	pmu->missing_features.exclude_guest = true;
	pr_debug2("switching off exclude_guest for PMU %s\n", pmu->name);

found:
	pmu->missing_features.checked = true;
out:
	errno = old_errno;
}

static void evsel__detect_missing_brstack_features(struct evsel *evsel)
{
	static bool detection_done = false;
	struct perf_event_attr attr = {
		.type = evsel->core.attr.type,
		.config = evsel->core.attr.config,
		.disabled = 1,
		.sample_type = PERF_SAMPLE_BRANCH_STACK,
		.sample_period = 1000,
	};
	int old_errno;

	if (detection_done)
		return;

	old_errno = errno;

	/*
	 * Must probe features in the order they were added to the
	 * perf_event_attr interface.  These are PMU specific limitation
	 * so we can detect with the given hardware event and stop on the
	 * first one succeeded.
	 */

	/* Please add new feature detection here. */

	attr.branch_sample_type = PERF_SAMPLE_BRANCH_COUNTERS;
	if (has_attr_feature(&attr, /*flags=*/0))
		goto found;
	perf_missing_features.branch_counters = true;
	pr_debug2("switching off branch counters support\n");

	attr.branch_sample_type = PERF_SAMPLE_BRANCH_HW_INDEX;
	if (has_attr_feature(&attr, /*flags=*/0))
		goto found;
	perf_missing_features.branch_hw_idx = true;
	pr_debug2("switching off branch HW index support\n");

	attr.branch_sample_type = PERF_SAMPLE_BRANCH_NO_CYCLES | PERF_SAMPLE_BRANCH_NO_FLAGS;
	if (has_attr_feature(&attr, /*flags=*/0))
		goto found;
	perf_missing_features.lbr_flags = true;
	pr_debug2_peo("switching off branch sample type no (cycles/flags)\n");

found:
	detection_done = true;
	errno = old_errno;
}

static bool evsel__probe_aux_action(struct evsel *evsel, struct perf_cpu cpu)
{
	struct perf_event_attr attr = evsel->core.attr;
	int old_errno = errno;

	attr.disabled = 1;
	attr.aux_start_paused = 1;

	if (__has_attr_feature(&attr, cpu, /*flags=*/0)) {
		errno = old_errno;
		return true;
	}

	/*
	 * EOPNOTSUPP means the kernel supports the feature but the PMU does
	 * not, so keep that distinction if possible.
	 */
	if (errno != EOPNOTSUPP)
		errno = old_errno;

	return false;
}

static void evsel__detect_missing_aux_action_feature(struct evsel *evsel, struct perf_cpu cpu)
{
	static bool detection_done;
	struct evsel *leader;

	/*
	 * Don't bother probing aux_action if it is not being used or has been
	 * probed before.
	 */
	if (!evsel->core.attr.aux_action || detection_done)
		return;

	detection_done = true;

	/*
	 * The leader is an AUX area event. If it has failed, assume the feature
	 * is not supported.
	 */
	leader = evsel__leader(evsel);
	if (evsel == leader) {
		perf_missing_features.aux_action = true;
		return;
	}

	/*
	 * AUX area event with aux_action must have been opened successfully
	 * already, so feature is supported.
	 */
	if (leader->core.attr.aux_action)
		return;

	if (!evsel__probe_aux_action(leader, cpu))
		perf_missing_features.aux_action = true;
}

static bool evsel__detect_missing_features(struct evsel *evsel, struct perf_cpu cpu)
{
	static bool detection_done = false;
	struct perf_event_attr attr = {
		.type = PERF_TYPE_SOFTWARE,
		.config = PERF_COUNT_SW_TASK_CLOCK,
		.disabled = 1,
	};
	int old_errno;

	evsel__detect_missing_aux_action_feature(evsel, cpu);

	evsel__detect_missing_pmu_features(evsel);

	if (evsel__has_br_stack(evsel))
		evsel__detect_missing_brstack_features(evsel);

	if (detection_done)
		goto check;

	old_errno = errno;

	/*
	 * Must probe features in the order they were added to the
	 * perf_event_attr interface.  These are kernel core limitation
	 * not PMU-specific so we can detect with a software event and
	 * stop on the first one succeeded.
	 */

	/* Please add new feature detection here. */

	attr.inherit = true;
	attr.sample_type = PERF_SAMPLE_READ;
	if (has_attr_feature(&attr, /*flags=*/0))
		goto found;
	perf_missing_features.inherit_sample_read = true;
	pr_debug2("Using PERF_SAMPLE_READ / :S modifier is not compatible with inherit, falling back to no-inherit.\n");
	attr.inherit = false;
	attr.sample_type = 0;

	attr.read_format = PERF_FORMAT_LOST;
	if (has_attr_feature(&attr, /*flags=*/0))
		goto found;
	perf_missing_features.read_lost = true;
	pr_debug2("switching off PERF_FORMAT_LOST support\n");
	attr.read_format = 0;

	attr.sample_type = PERF_SAMPLE_WEIGHT_STRUCT;
	if (has_attr_feature(&attr, /*flags=*/0))
		goto found;
	perf_missing_features.weight_struct = true;
	pr_debug2("switching off weight struct support\n");
	attr.sample_type = 0;

	attr.sample_type = PERF_SAMPLE_CODE_PAGE_SIZE;
	if (has_attr_feature(&attr, /*flags=*/0))
		goto found;
	perf_missing_features.code_page_size = true;
	pr_debug2_peo("Kernel has no PERF_SAMPLE_CODE_PAGE_SIZE support\n");
	attr.sample_type = 0;

	attr.sample_type = PERF_SAMPLE_DATA_PAGE_SIZE;
	if (has_attr_feature(&attr, /*flags=*/0))
		goto found;
	perf_missing_features.data_page_size = true;
	pr_debug2_peo("Kernel has no PERF_SAMPLE_DATA_PAGE_SIZE support\n");
	attr.sample_type = 0;

	attr.cgroup = 1;
	if (has_attr_feature(&attr, /*flags=*/0))
		goto found;
	perf_missing_features.cgroup = true;
	pr_debug2_peo("Kernel has no cgroup sampling support\n");
	attr.cgroup = 0;

	attr.aux_output = 1;
	if (has_attr_feature(&attr, /*flags=*/0))
		goto found;
	perf_missing_features.aux_output = true;
	pr_debug2_peo("Kernel has no attr.aux_output support\n");
	attr.aux_output = 0;

	attr.bpf_event = 1;
	if (has_attr_feature(&attr, /*flags=*/0))
		goto found;
	perf_missing_features.bpf = true;
	pr_debug2_peo("switching off bpf_event\n");
	attr.bpf_event = 0;

	attr.ksymbol = 1;
	if (has_attr_feature(&attr, /*flags=*/0))
		goto found;
	perf_missing_features.ksymbol = true;
	pr_debug2_peo("switching off ksymbol\n");
	attr.ksymbol = 0;

	attr.write_backward = 1;
	if (has_attr_feature(&attr, /*flags=*/0))
		goto found;
	perf_missing_features.write_backward = true;
	pr_debug2_peo("switching off write_backward\n");
	attr.write_backward = 0;

	attr.use_clockid = 1;
	attr.clockid = CLOCK_MONOTONIC;
	if (has_attr_feature(&attr, /*flags=*/0))
		goto found;
	perf_missing_features.clockid = true;
	pr_debug2_peo("switching off clockid\n");
	attr.use_clockid = 0;
	attr.clockid = 0;

	if (has_attr_feature(&attr, /*flags=*/PERF_FLAG_FD_CLOEXEC))
		goto found;
	perf_missing_features.cloexec = true;
	pr_debug2_peo("switching off cloexec flag\n");

	attr.mmap2 = 1;
	if (has_attr_feature(&attr, /*flags=*/0))
		goto found;
	perf_missing_features.mmap2 = true;
	pr_debug2_peo("switching off mmap2\n");
	attr.mmap2 = 0;

	/* set this unconditionally? */
	perf_missing_features.sample_id_all = true;
	pr_debug2_peo("switching off sample_id_all\n");

	attr.inherit = 1;
	attr.read_format = PERF_FORMAT_GROUP;
	if (has_attr_feature(&attr, /*flags=*/0))
		goto found;
	perf_missing_features.group_read = true;
	pr_debug2_peo("switching off group read\n");
	attr.inherit = 0;
	attr.read_format = 0;

found:
	detection_done = true;
	errno = old_errno;

check:
	if (evsel->core.attr.inherit &&
	    (evsel->core.attr.sample_type & PERF_SAMPLE_READ) &&
	    perf_missing_features.inherit_sample_read)
		return true;

	if ((evsel->core.attr.branch_sample_type & PERF_SAMPLE_BRANCH_COUNTERS) &&
	    perf_missing_features.branch_counters)
		return true;

	if ((evsel->core.attr.read_format & PERF_FORMAT_LOST) &&
	    perf_missing_features.read_lost)
		return true;

	if ((evsel->core.attr.sample_type & PERF_SAMPLE_WEIGHT_STRUCT) &&
	    perf_missing_features.weight_struct)
		return true;

	if (evsel->core.attr.use_clockid && evsel->core.attr.clockid != CLOCK_MONOTONIC &&
	    !perf_missing_features.clockid) {
		perf_missing_features.clockid_wrong = true;
		return true;
	}

	if (evsel->core.attr.use_clockid && perf_missing_features.clockid)
		return true;

	if ((evsel->open_flags & PERF_FLAG_FD_CLOEXEC) &&
	    perf_missing_features.cloexec)
		return true;

	if (evsel->core.attr.mmap2 && perf_missing_features.mmap2)
		return true;

	if ((evsel->core.attr.branch_sample_type & (PERF_SAMPLE_BRANCH_NO_FLAGS |
						    PERF_SAMPLE_BRANCH_NO_CYCLES)) &&
	    perf_missing_features.lbr_flags)
		return true;

	if (evsel->core.attr.inherit && (evsel->core.attr.read_format & PERF_FORMAT_GROUP) &&
	    perf_missing_features.group_read)
		return true;

	if (evsel->core.attr.ksymbol && perf_missing_features.ksymbol)
		return true;

	if (evsel->core.attr.bpf_event && perf_missing_features.bpf)
		return true;

	if ((evsel->core.attr.branch_sample_type & PERF_SAMPLE_BRANCH_HW_INDEX) &&
	    perf_missing_features.branch_hw_idx)
		return true;

	if (evsel->core.attr.sample_id_all && perf_missing_features.sample_id_all)
		return true;

	return false;
}

static bool evsel__handle_error_quirks(struct evsel *evsel, int error)
{
	/*
	 * AMD core PMU tries to forward events with precise_ip to IBS PMU
	 * implicitly.  But IBS PMU has more restrictions so it can fail with
	 * supported event attributes.  Let's forward it back to the core PMU
	 * by clearing precise_ip only if it's from precise_max (:P).
	 */
	if ((error == -EINVAL || error == -ENOENT) && x86__is_amd_cpu() &&
	    evsel->core.attr.precise_ip && evsel->precise_max) {
		evsel->core.attr.precise_ip = 0;
		pr_debug2_peo("removing precise_ip on AMD\n");
		display_attr(&evsel->core.attr);
		return true;
	}

	return false;
}

static int evsel__open_cpu(struct evsel *evsel, struct perf_cpu_map *cpus,
		struct perf_thread_map *threads,
		int start_cpu_map_idx, int end_cpu_map_idx)
{
	int idx, thread, nthreads;
	int pid = -1, err, old_errno;
	enum rlimit_action set_rlimit = NO_CHANGE;
	struct perf_cpu cpu;

	if (evsel__is_retire_lat(evsel))
		return tpebs_start(evsel->evlist);

	err = __evsel__prepare_open(evsel, cpus, threads);
	if (err)
		return err;

	if (cpus == NULL)
		cpus = empty_cpu_map;

	if (threads == NULL)
		threads = empty_thread_map;

	nthreads = perf_thread_map__nr(threads);

	if (evsel->cgrp)
		pid = evsel->cgrp->fd;

fallback_missing_features:
	evsel__disable_missing_features(evsel);

	pr_debug3("Opening: %s\n", evsel__name(evsel));
	display_attr(&evsel->core.attr);

	if (evsel__is_tool(evsel)) {
		return evsel__tool_pmu_open(evsel, threads,
					    start_cpu_map_idx,
					    end_cpu_map_idx);
	}
	if (evsel__is_hwmon(evsel)) {
		return evsel__hwmon_pmu_open(evsel, threads,
					     start_cpu_map_idx,
					     end_cpu_map_idx);
	}

	for (idx = start_cpu_map_idx; idx < end_cpu_map_idx; idx++) {
		cpu = perf_cpu_map__cpu(cpus, idx);

		for (thread = 0; thread < nthreads; thread++) {
			int fd, group_fd;
retry_open:
			if (thread >= nthreads)
				break;

			if (!evsel->cgrp && !evsel->core.system_wide)
				pid = perf_thread_map__pid(threads, thread);

			group_fd = get_group_fd(evsel, idx, thread);

			if (group_fd == -2) {
				pr_debug("broken group leader for %s\n", evsel->name);
				err = -EINVAL;
				goto out_close;
			}

			/* Debug message used by test scripts */
			pr_debug2_peo("sys_perf_event_open: pid %d  cpu %d  group_fd %d  flags %#lx",
				pid, cpu.cpu, group_fd, evsel->open_flags);

			fd = sys_perf_event_open(&evsel->core.attr, pid, cpu.cpu,
						group_fd, evsel->open_flags);

			FD(evsel, idx, thread) = fd;

			if (fd < 0) {
				err = -errno;

				pr_debug2_peo("\nsys_perf_event_open failed, error %d\n",
					  err);
				goto try_fallback;
			}

			bpf_counter__install_pe(evsel, idx, fd);

			if (unlikely(test_attr__enabled())) {
				test_attr__open(&evsel->core.attr, pid, cpu,
						fd, group_fd, evsel->open_flags);
			}

			/* Debug message used by test scripts */
			pr_debug2_peo(" = %d\n", fd);

			if (evsel->bpf_fd >= 0) {
				int evt_fd = fd;
				int bpf_fd = evsel->bpf_fd;

				err = ioctl(evt_fd,
					    PERF_EVENT_IOC_SET_BPF,
					    bpf_fd);
				if (err && errno != EEXIST) {
					pr_err("failed to attach bpf fd %d: %s\n",
					       bpf_fd, strerror(errno));
					err = -EINVAL;
					goto out_close;
				}
			}

			set_rlimit = NO_CHANGE;

			/*
			 * If we succeeded but had to kill clockid, fail and
			 * have evsel__open_strerror() print us a nice error.
			 */
			if (perf_missing_features.clockid ||
			    perf_missing_features.clockid_wrong) {
				err = -EINVAL;
				goto out_close;
			}
		}
	}

	return 0;

try_fallback:
	if (evsel__ignore_missing_thread(evsel, perf_cpu_map__nr(cpus),
					 idx, threads, thread, err)) {
		/* We just removed 1 thread, so lower the upper nthreads limit. */
		nthreads--;

		/* ... and pretend like nothing have happened. */
		err = 0;
		goto retry_open;
	}
	/*
	 * perf stat needs between 5 and 22 fds per CPU. When we run out
	 * of them try to increase the limits.
	 */
	if (err == -EMFILE && rlimit__increase_nofile(&set_rlimit))
		goto retry_open;

	if (err == -EINVAL && evsel__detect_missing_features(evsel, cpu))
		goto fallback_missing_features;

	if (evsel__precise_ip_fallback(evsel))
		goto retry_open;

	if (evsel__handle_error_quirks(evsel, err))
		goto retry_open;

out_close:
	if (err)
		threads->err_thread = thread;

	old_errno = errno;
	do {
		while (--thread >= 0) {
			if (FD(evsel, idx, thread) >= 0)
				close(FD(evsel, idx, thread));
			FD(evsel, idx, thread) = -1;
		}
		thread = nthreads;
	} while (--idx >= 0);
	errno = old_errno;
	return err;
}

int evsel__open(struct evsel *evsel, struct perf_cpu_map *cpus,
		struct perf_thread_map *threads)
{
	return evsel__open_cpu(evsel, cpus, threads, 0, perf_cpu_map__nr(cpus));
}

void evsel__close(struct evsel *evsel)
{
	if (evsel__is_retire_lat(evsel))
		tpebs_delete();
	perf_evsel__close(&evsel->core);
	perf_evsel__free_id(&evsel->core);
}

int evsel__open_per_cpu(struct evsel *evsel, struct perf_cpu_map *cpus, int cpu_map_idx)
{
	if (cpu_map_idx == -1)
		return evsel__open_cpu(evsel, cpus, NULL, 0, perf_cpu_map__nr(cpus));

	return evsel__open_cpu(evsel, cpus, NULL, cpu_map_idx, cpu_map_idx + 1);
}

int evsel__open_per_thread(struct evsel *evsel, struct perf_thread_map *threads)
{
	return evsel__open(evsel, NULL, threads);
}

static int perf_evsel__parse_id_sample(const struct evsel *evsel,
				       const union perf_event *event,
				       struct perf_sample *sample)
{
	u64 type = evsel->core.attr.sample_type;
	const __u64 *array = event->sample.array;
	bool swapped = evsel->needs_swap;
	union u64_swap u;

	array += ((event->header.size -
		   sizeof(event->header)) / sizeof(u64)) - 1;

	if (type & PERF_SAMPLE_IDENTIFIER) {
		sample->id = *array;
		array--;
	}

	if (type & PERF_SAMPLE_CPU) {
		u.val64 = *array;
		if (swapped) {
			/* undo swap of u64, then swap on individual u32s */
			u.val64 = bswap_64(u.val64);
			u.val32[0] = bswap_32(u.val32[0]);
		}

		sample->cpu = u.val32[0];
		array--;
	}

	if (type & PERF_SAMPLE_STREAM_ID) {
		sample->stream_id = *array;
		array--;
	}

	if (type & PERF_SAMPLE_ID) {
		sample->id = *array;
		array--;
	}

	if (type & PERF_SAMPLE_TIME) {
		sample->time = *array;
		array--;
	}

	if (type & PERF_SAMPLE_TID) {
		u.val64 = *array;
		if (swapped) {
			/* undo swap of u64, then swap on individual u32s */
			u.val64 = bswap_64(u.val64);
			u.val32[0] = bswap_32(u.val32[0]);
			u.val32[1] = bswap_32(u.val32[1]);
		}

		sample->pid = u.val32[0];
		sample->tid = u.val32[1];
		array--;
	}

	return 0;
}

static inline bool overflow(const void *endp, u16 max_size, const void *offset,
			    u64 size)
{
	return size > max_size || offset + size > endp;
}

#define OVERFLOW_CHECK(offset, size, max_size)				\
	do {								\
		if (overflow(endp, (max_size), (offset), (size)))	\
			return -EFAULT;					\
	} while (0)

#define OVERFLOW_CHECK_u64(offset) \
	OVERFLOW_CHECK(offset, sizeof(u64), sizeof(u64))

static int
perf_event__check_size(union perf_event *event, unsigned int sample_size)
{
	/*
	 * The evsel's sample_size is based on PERF_SAMPLE_MASK which includes
	 * up to PERF_SAMPLE_PERIOD.  After that overflow() must be used to
	 * check the format does not go past the end of the event.
	 */
	if (sample_size + sizeof(event->header) > event->header.size)
		return -EFAULT;

	return 0;
}

void __weak arch_perf_parse_sample_weight(struct perf_sample *data,
					  const __u64 *array,
					  u64 type __maybe_unused)
{
	data->weight = *array;
}

u64 evsel__bitfield_swap_branch_flags(u64 value)
{
	u64 new_val = 0;

	/*
	 * branch_flags
	 * union {
	 * 	u64 values;
	 * 	struct {
	 * 		mispred:1	//target mispredicted
	 * 		predicted:1	//target predicted
	 * 		in_tx:1		//in transaction
	 * 		abort:1		//transaction abort
	 * 		cycles:16	//cycle count to last branch
	 * 		type:4		//branch type
	 * 		spec:2		//branch speculation info
	 * 		new_type:4	//additional branch type
	 * 		priv:3		//privilege level
	 * 		reserved:31
	 * 	}
	 * }
	 *
	 * Avoid bswap64() the entire branch_flag.value,
	 * as it has variable bit-field sizes. Instead the
	 * macro takes the bit-field position/size,
	 * swaps it based on the host endianness.
	 */
	if (host_is_bigendian()) {
		new_val = bitfield_swap(value, 0, 1);
		new_val |= bitfield_swap(value, 1, 1);
		new_val |= bitfield_swap(value, 2, 1);
		new_val |= bitfield_swap(value, 3, 1);
		new_val |= bitfield_swap(value, 4, 16);
		new_val |= bitfield_swap(value, 20, 4);
		new_val |= bitfield_swap(value, 24, 2);
		new_val |= bitfield_swap(value, 26, 4);
		new_val |= bitfield_swap(value, 30, 3);
		new_val |= bitfield_swap(value, 33, 31);
	} else {
		new_val = bitfield_swap(value, 63, 1);
		new_val |= bitfield_swap(value, 62, 1);
		new_val |= bitfield_swap(value, 61, 1);
		new_val |= bitfield_swap(value, 60, 1);
		new_val |= bitfield_swap(value, 44, 16);
		new_val |= bitfield_swap(value, 40, 4);
		new_val |= bitfield_swap(value, 38, 2);
		new_val |= bitfield_swap(value, 34, 4);
		new_val |= bitfield_swap(value, 31, 3);
		new_val |= bitfield_swap(value, 0, 31);
	}

	return new_val;
}

static inline bool evsel__has_branch_counters(const struct evsel *evsel)
{
	struct evsel *leader = evsel__leader(evsel);

	/* The branch counters feature only supports group */
	if (!leader || !evsel->evlist)
		return false;

	if (evsel->evlist->nr_br_cntr < 0)
		evlist__update_br_cntr(evsel->evlist);

	if (leader->br_cntr_nr > 0)
		return true;

	return false;
}

int evsel__parse_sample(struct evsel *evsel, union perf_event *event,
			struct perf_sample *data)
{
	u64 type = evsel->core.attr.sample_type;
	bool swapped = evsel->needs_swap;
	const __u64 *array;
	u16 max_size = event->header.size;
	const void *endp = (void *)event + max_size;
	u64 sz;

	/*
	 * used for cross-endian analysis. See git commit 65014ab3
	 * for why this goofiness is needed.
	 */
	union u64_swap u;

	memset(data, 0, sizeof(*data));
	data->cpu = data->pid = data->tid = -1;
	data->stream_id = data->id = data->time = -1ULL;
	data->period = evsel->core.attr.sample_period;
	data->cpumode = event->header.misc & PERF_RECORD_MISC_CPUMODE_MASK;
	data->misc    = event->header.misc;
	data->data_src = PERF_MEM_DATA_SRC_NONE;
	data->vcpu = -1;

	if (event->header.type != PERF_RECORD_SAMPLE) {
		if (!evsel->core.attr.sample_id_all)
			return 0;
		return perf_evsel__parse_id_sample(evsel, event, data);
	}

	array = event->sample.array;

	if (perf_event__check_size(event, evsel->sample_size))
		return -EFAULT;

	if (type & PERF_SAMPLE_IDENTIFIER) {
		data->id = *array;
		array++;
	}

	if (type & PERF_SAMPLE_IP) {
		data->ip = *array;
		array++;
	}

	if (type & PERF_SAMPLE_TID) {
		u.val64 = *array;
		if (swapped) {
			/* undo swap of u64, then swap on individual u32s */
			u.val64 = bswap_64(u.val64);
			u.val32[0] = bswap_32(u.val32[0]);
			u.val32[1] = bswap_32(u.val32[1]);
		}

		data->pid = u.val32[0];
		data->tid = u.val32[1];
		array++;
	}

	if (type & PERF_SAMPLE_TIME) {
		data->time = *array;
		array++;
	}

	if (type & PERF_SAMPLE_ADDR) {
		data->addr = *array;
		array++;
	}

	if (type & PERF_SAMPLE_ID) {
		data->id = *array;
		array++;
	}

	if (type & PERF_SAMPLE_STREAM_ID) {
		data->stream_id = *array;
		array++;
	}

	if (type & PERF_SAMPLE_CPU) {

		u.val64 = *array;
		if (swapped) {
			/* undo swap of u64, then swap on individual u32s */
			u.val64 = bswap_64(u.val64);
			u.val32[0] = bswap_32(u.val32[0]);
		}

		data->cpu = u.val32[0];
		array++;
	}

	if (type & PERF_SAMPLE_PERIOD) {
		data->period = *array;
		array++;
	}

	if (type & PERF_SAMPLE_READ) {
		u64 read_format = evsel->core.attr.read_format;

		OVERFLOW_CHECK_u64(array);
		if (read_format & PERF_FORMAT_GROUP)
			data->read.group.nr = *array;
		else
			data->read.one.value = *array;

		array++;

		if (read_format & PERF_FORMAT_TOTAL_TIME_ENABLED) {
			OVERFLOW_CHECK_u64(array);
			data->read.time_enabled = *array;
			array++;
		}

		if (read_format & PERF_FORMAT_TOTAL_TIME_RUNNING) {
			OVERFLOW_CHECK_u64(array);
			data->read.time_running = *array;
			array++;
		}

		/* PERF_FORMAT_ID is forced for PERF_SAMPLE_READ */
		if (read_format & PERF_FORMAT_GROUP) {
			const u64 max_group_nr = UINT64_MAX /
					sizeof(struct sample_read_value);

			if (data->read.group.nr > max_group_nr)
				return -EFAULT;

			sz = data->read.group.nr * sample_read_value_size(read_format);
			OVERFLOW_CHECK(array, sz, max_size);
			data->read.group.values =
					(struct sample_read_value *)array;
			array = (void *)array + sz;
		} else {
			OVERFLOW_CHECK_u64(array);
			data->read.one.id = *array;
			array++;

			if (read_format & PERF_FORMAT_LOST) {
				OVERFLOW_CHECK_u64(array);
				data->read.one.lost = *array;
				array++;
			}
		}
	}

	if (type & PERF_SAMPLE_CALLCHAIN) {
		const u64 max_callchain_nr = UINT64_MAX / sizeof(u64);

		OVERFLOW_CHECK_u64(array);
		data->callchain = (struct ip_callchain *)array++;
		if (data->callchain->nr > max_callchain_nr)
			return -EFAULT;
		sz = data->callchain->nr * sizeof(u64);
		OVERFLOW_CHECK(array, sz, max_size);
		array = (void *)array + sz;
	}

	if (type & PERF_SAMPLE_RAW) {
		OVERFLOW_CHECK_u64(array);
		u.val64 = *array;

		/*
		 * Undo swap of u64, then swap on individual u32s,
		 * get the size of the raw area and undo all of the
		 * swap. The pevent interface handles endianness by
		 * itself.
		 */
		if (swapped) {
			u.val64 = bswap_64(u.val64);
			u.val32[0] = bswap_32(u.val32[0]);
			u.val32[1] = bswap_32(u.val32[1]);
		}
		data->raw_size = u.val32[0];

		/*
		 * The raw data is aligned on 64bits including the
		 * u32 size, so it's safe to use mem_bswap_64.
		 */
		if (swapped)
			mem_bswap_64((void *) array, data->raw_size);

		array = (void *)array + sizeof(u32);

		OVERFLOW_CHECK(array, data->raw_size, max_size);
		data->raw_data = (void *)array;
		array = (void *)array + data->raw_size;
	}

	if (type & PERF_SAMPLE_BRANCH_STACK) {
		const u64 max_branch_nr = UINT64_MAX /
					  sizeof(struct branch_entry);
		struct branch_entry *e;
		unsigned int i;

		OVERFLOW_CHECK_u64(array);
		data->branch_stack = (struct branch_stack *)array++;

		if (data->branch_stack->nr > max_branch_nr)
			return -EFAULT;

		sz = data->branch_stack->nr * sizeof(struct branch_entry);
		if (evsel__has_branch_hw_idx(evsel)) {
			sz += sizeof(u64);
			e = &data->branch_stack->entries[0];
		} else {
			data->no_hw_idx = true;
			/*
			 * if the PERF_SAMPLE_BRANCH_HW_INDEX is not applied,
			 * only nr and entries[] will be output by kernel.
			 */
			e = (struct branch_entry *)&data->branch_stack->hw_idx;
		}

		if (swapped) {
			/*
			 * struct branch_flag does not have endian
			 * specific bit field definition. And bswap
			 * will not resolve the issue, since these
			 * are bit fields.
			 *
			 * evsel__bitfield_swap_branch_flags() uses a
			 * bitfield_swap macro to swap the bit position
			 * based on the host endians.
			 */
			for (i = 0; i < data->branch_stack->nr; i++, e++)
				e->flags.value = evsel__bitfield_swap_branch_flags(e->flags.value);
		}

		OVERFLOW_CHECK(array, sz, max_size);
		array = (void *)array + sz;

		if (evsel__has_branch_counters(evsel)) {
			data->branch_stack_cntr = (u64 *)array;
			sz = data->branch_stack->nr * sizeof(u64);

			OVERFLOW_CHECK(array, sz, max_size);
			array = (void *)array + sz;
		}
	}

	if (type & PERF_SAMPLE_REGS_USER) {
		struct regs_dump *regs = perf_sample__user_regs(data);

		OVERFLOW_CHECK_u64(array);
		regs->abi = *array;
		array++;

		if (regs->abi) {
			u64 mask = evsel->core.attr.sample_regs_user;

			sz = hweight64(mask) * sizeof(u64);
			OVERFLOW_CHECK(array, sz, max_size);
			regs->mask = mask;
			regs->regs = (u64 *)array;
			array = (void *)array + sz;
		}
	}

	if (type & PERF_SAMPLE_STACK_USER) {
		OVERFLOW_CHECK_u64(array);
		sz = *array++;

		data->user_stack.offset = ((char *)(array - 1)
					  - (char *) event);

		if (!sz) {
			data->user_stack.size = 0;
		} else {
			OVERFLOW_CHECK(array, sz, max_size);
			data->user_stack.data = (char *)array;
			array = (void *)array + sz;
			OVERFLOW_CHECK_u64(array);
			data->user_stack.size = *array++;
			if (WARN_ONCE(data->user_stack.size > sz,
				      "user stack dump failure\n"))
				return -EFAULT;
		}
	}

	if (type & PERF_SAMPLE_WEIGHT_TYPE) {
		OVERFLOW_CHECK_u64(array);
		arch_perf_parse_sample_weight(data, array, type);
		array++;
	}

	if (type & PERF_SAMPLE_DATA_SRC) {
		OVERFLOW_CHECK_u64(array);
		data->data_src = *array;
		array++;
	}

	if (type & PERF_SAMPLE_TRANSACTION) {
		OVERFLOW_CHECK_u64(array);
		data->transaction = *array;
		array++;
	}

	if (type & PERF_SAMPLE_REGS_INTR) {
		struct regs_dump *regs = perf_sample__intr_regs(data);

		OVERFLOW_CHECK_u64(array);
		regs->abi = *array;
		array++;

		if (regs->abi != PERF_SAMPLE_REGS_ABI_NONE) {
			u64 mask = evsel->core.attr.sample_regs_intr;

			sz = hweight64(mask) * sizeof(u64);
			OVERFLOW_CHECK(array, sz, max_size);
			regs->mask = mask;
			regs->regs = (u64 *)array;
			array = (void *)array + sz;
		}
	}

	data->phys_addr = 0;
	if (type & PERF_SAMPLE_PHYS_ADDR) {
		data->phys_addr = *array;
		array++;
	}

	data->cgroup = 0;
	if (type & PERF_SAMPLE_CGROUP) {
		data->cgroup = *array;
		array++;
	}

	data->data_page_size = 0;
	if (type & PERF_SAMPLE_DATA_PAGE_SIZE) {
		data->data_page_size = *array;
		array++;
	}

	data->code_page_size = 0;
	if (type & PERF_SAMPLE_CODE_PAGE_SIZE) {
		data->code_page_size = *array;
		array++;
	}

	if (type & PERF_SAMPLE_AUX) {
		OVERFLOW_CHECK_u64(array);
		sz = *array++;

		OVERFLOW_CHECK(array, sz, max_size);
		/* Undo swap of data */
		if (swapped)
			mem_bswap_64((char *)array, sz);
		data->aux_sample.size = sz;
		data->aux_sample.data = (char *)array;
		array = (void *)array + sz;
	}

	return 0;
}

int evsel__parse_sample_timestamp(struct evsel *evsel, union perf_event *event,
				  u64 *timestamp)
{
	u64 type = evsel->core.attr.sample_type;
	const __u64 *array;

	if (!(type & PERF_SAMPLE_TIME))
		return -1;

	if (event->header.type != PERF_RECORD_SAMPLE) {
		struct perf_sample data = {
			.time = -1ULL,
		};

		if (!evsel->core.attr.sample_id_all)
			return -1;
		if (perf_evsel__parse_id_sample(evsel, event, &data))
			return -1;

		*timestamp = data.time;
		return 0;
	}

	array = event->sample.array;

	if (perf_event__check_size(event, evsel->sample_size))
		return -EFAULT;

	if (type & PERF_SAMPLE_IDENTIFIER)
		array++;

	if (type & PERF_SAMPLE_IP)
		array++;

	if (type & PERF_SAMPLE_TID)
		array++;

	if (type & PERF_SAMPLE_TIME)
		*timestamp = *array;

	return 0;
}

u16 evsel__id_hdr_size(const struct evsel *evsel)
{
	u64 sample_type = evsel->core.attr.sample_type;
	u16 size = 0;

	if (sample_type & PERF_SAMPLE_TID)
		size += sizeof(u64);

	if (sample_type & PERF_SAMPLE_TIME)
		size += sizeof(u64);

	if (sample_type & PERF_SAMPLE_ID)
		size += sizeof(u64);

	if (sample_type & PERF_SAMPLE_STREAM_ID)
		size += sizeof(u64);

	if (sample_type & PERF_SAMPLE_CPU)
		size += sizeof(u64);

	if (sample_type & PERF_SAMPLE_IDENTIFIER)
		size += sizeof(u64);

	return size;
}

#ifdef HAVE_LIBTRACEEVENT
struct tep_format_field *evsel__field(struct evsel *evsel, const char *name)
{
	struct tep_event *tp_format = evsel__tp_format(evsel);

	return tp_format ? tep_find_field(tp_format, name) : NULL;
}

struct tep_format_field *evsel__common_field(struct evsel *evsel, const char *name)
{
	struct tep_event *tp_format = evsel__tp_format(evsel);

	return tp_format ? tep_find_common_field(tp_format, name) : NULL;
}

void *evsel__rawptr(struct evsel *evsel, struct perf_sample *sample, const char *name)
{
	struct tep_format_field *field = evsel__field(evsel, name);
	int offset;

	if (!field)
		return NULL;

	offset = field->offset;

	if (field->flags & TEP_FIELD_IS_DYNAMIC) {
		offset = *(int *)(sample->raw_data + field->offset);
		offset &= 0xffff;
		if (tep_field_is_relative(field->flags))
			offset += field->offset + field->size;
	}

	return sample->raw_data + offset;
}

u64 format_field__intval(struct tep_format_field *field, struct perf_sample *sample,
			 bool needs_swap)
{
	u64 value;
	void *ptr = sample->raw_data + field->offset;

	switch (field->size) {
	case 1:
		return *(u8 *)ptr;
	case 2:
		value = *(u16 *)ptr;
		break;
	case 4:
		value = *(u32 *)ptr;
		break;
	case 8:
		memcpy(&value, ptr, sizeof(u64));
		break;
	default:
		return 0;
	}

	if (!needs_swap)
		return value;

	switch (field->size) {
	case 2:
		return bswap_16(value);
	case 4:
		return bswap_32(value);
	case 8:
		return bswap_64(value);
	default:
		return 0;
	}

	return 0;
}

u64 evsel__intval(struct evsel *evsel, struct perf_sample *sample, const char *name)
{
	struct tep_format_field *field = evsel__field(evsel, name);

	return field ? format_field__intval(field, sample, evsel->needs_swap) : 0;
}

u64 evsel__intval_common(struct evsel *evsel, struct perf_sample *sample, const char *name)
{
	struct tep_format_field *field = evsel__common_field(evsel, name);

	return field ? format_field__intval(field, sample, evsel->needs_swap) : 0;
}

char evsel__taskstate(struct evsel *evsel, struct perf_sample *sample, const char *name)
{
	static struct tep_format_field *prev_state_field;
	static const char *states;
	struct tep_format_field *field;
	unsigned long long val;
	unsigned int bit;
	char state = '?'; /* '?' denotes unknown task state */

	field = evsel__field(evsel, name);

	if (!field)
		return state;

	if (!states || field != prev_state_field) {
		states = parse_task_states(field);
		if (!states)
			return state;
		prev_state_field = field;
	}

	/*
	 * Note since the kernel exposes TASK_REPORT_MAX to userspace
	 * to denote the 'preempted' state, we might as welll report
	 * 'R' for this case, which make senses to users as well.
	 *
	 * We can change this if we have a good reason in the future.
	 */
	val = evsel__intval(evsel, sample, name);
	bit = val ? ffs(val) : 0;
	state = (!bit || bit > strlen(states)) ? 'R' : states[bit-1];
	return state;
}
#endif

bool evsel__fallback(struct evsel *evsel, struct target *target, int err,
		     char *msg, size_t msgsize)
{
	int paranoid;

	if ((err == ENOENT || err == ENXIO || err == ENODEV) &&
	    evsel->core.attr.type   == PERF_TYPE_HARDWARE &&
	    evsel->core.attr.config == PERF_COUNT_HW_CPU_CYCLES) {
		/*
		 * If it's cycles then fall back to hrtimer based cpu-clock sw
		 * counter, which is always available even if no PMU support.
		 *
		 * PPC returns ENXIO until 2.6.37 (behavior changed with commit
		 * b0a873e).
		 */
		evsel->core.attr.type   = PERF_TYPE_SOFTWARE;
		evsel->core.attr.config = target__has_cpu(target)
			? PERF_COUNT_SW_CPU_CLOCK
			: PERF_COUNT_SW_TASK_CLOCK;
		scnprintf(msg, msgsize,
			"The cycles event is not supported, trying to fall back to %s",
			target__has_cpu(target) ? "cpu-clock" : "task-clock");

		zfree(&evsel->name);
		return true;
	} else if (err == EACCES && !evsel->core.attr.exclude_kernel &&
		   (paranoid = perf_event_paranoid()) > 1) {
		const char *name = evsel__name(evsel);
		char *new_name;
		const char *sep = ":";

		/* If event has exclude user then don't exclude kernel. */
		if (evsel->core.attr.exclude_user)
			return false;

		/* Is there already the separator in the name. */
		if (strchr(name, '/') ||
		    (strchr(name, ':') && !evsel->is_libpfm_event))
			sep = "";

		if (asprintf(&new_name, "%s%su", name, sep) < 0)
			return false;

		free(evsel->name);
		evsel->name = new_name;
		scnprintf(msg, msgsize, "kernel.perf_event_paranoid=%d, trying "
			  "to fall back to excluding kernel and hypervisor "
			  " samples", paranoid);
		evsel->core.attr.exclude_kernel = 1;
		evsel->core.attr.exclude_hv     = 1;

		return true;
	} else if (err == EOPNOTSUPP && !evsel->core.attr.exclude_guest &&
		   !evsel->exclude_GH) {
		const char *name = evsel__name(evsel);
		char *new_name;
		const char *sep = ":";

		/* Is there already the separator in the name. */
		if (strchr(name, '/') ||
		    (strchr(name, ':') && !evsel->is_libpfm_event))
			sep = "";

		if (asprintf(&new_name, "%s%sH", name, sep) < 0)
			return false;

		free(evsel->name);
		evsel->name = new_name;
		/* Apple M1 requires exclude_guest */
		scnprintf(msg, msgsize, "trying to fall back to excluding guest samples");
		evsel->core.attr.exclude_guest = 1;

		return true;
	}

	return false;
}

static bool find_process(const char *name)
{
	size_t len = strlen(name);
	DIR *dir;
	struct dirent *d;
	int ret = -1;

	dir = opendir(procfs__mountpoint());
	if (!dir)
		return false;

	/* Walk through the directory. */
	while (ret && (d = readdir(dir)) != NULL) {
		char path[PATH_MAX];
		char *data;
		size_t size;

		if ((d->d_type != DT_DIR) ||
		     !strcmp(".", d->d_name) ||
		     !strcmp("..", d->d_name))
			continue;

		scnprintf(path, sizeof(path), "%s/%s/comm",
			  procfs__mountpoint(), d->d_name);

		if (filename__read_str(path, &data, &size))
			continue;

		ret = strncmp(name, data, len);
		free(data);
	}

	closedir(dir);
	return ret ? false : true;
}

static int dump_perf_event_processes(char *msg, size_t size)
{
	DIR *proc_dir;
	struct dirent *proc_entry;
	int printed = 0;

	proc_dir = opendir(procfs__mountpoint());
	if (!proc_dir)
		return 0;

	/* Walk through the /proc directory. */
	while ((proc_entry = readdir(proc_dir)) != NULL) {
		char buf[256];
		DIR *fd_dir;
		struct dirent *fd_entry;
		int fd_dir_fd;

		if (proc_entry->d_type != DT_DIR ||
		    !isdigit(proc_entry->d_name[0]) ||
		    strlen(proc_entry->d_name) > sizeof(buf) - 4)
			continue;

		scnprintf(buf, sizeof(buf), "%s/fd", proc_entry->d_name);
		fd_dir_fd = openat(dirfd(proc_dir), buf, O_DIRECTORY);
		if (fd_dir_fd == -1)
			continue;
		fd_dir = fdopendir(fd_dir_fd);
		if (!fd_dir) {
			close(fd_dir_fd);
			continue;
		}
		while ((fd_entry = readdir(fd_dir)) != NULL) {
			ssize_t link_size;

			if (fd_entry->d_type != DT_LNK)
				continue;
			link_size = readlinkat(fd_dir_fd, fd_entry->d_name, buf, sizeof(buf));
			if (link_size < 0)
				continue;
			/* Take care as readlink doesn't null terminate the string. */
			if (!strncmp(buf, "anon_inode:[perf_event]", link_size)) {
				int cmdline_fd;
				ssize_t cmdline_size;

				scnprintf(buf, sizeof(buf), "%s/cmdline", proc_entry->d_name);
				cmdline_fd = openat(dirfd(proc_dir), buf, O_RDONLY);
				if (cmdline_fd == -1)
					continue;
				cmdline_size = read(cmdline_fd, buf, sizeof(buf) - 1);
				close(cmdline_fd);
				if (cmdline_size < 0)
					continue;
				buf[cmdline_size] = '\0';
				for (ssize_t i = 0; i < cmdline_size; i++) {
					if (buf[i] == '\0')
						buf[i] = ' ';
				}

				if (printed == 0)
					printed += scnprintf(msg, size, "Possible processes:\n");

				printed += scnprintf(msg + printed, size - printed,
						"%s %s\n", proc_entry->d_name, buf);
				break;
			}
		}
		closedir(fd_dir);
	}
	closedir(proc_dir);
	return printed;
}

int __weak arch_evsel__open_strerror(struct evsel *evsel __maybe_unused,
				     char *msg __maybe_unused,
				     size_t size __maybe_unused)
{
	return 0;
}

int evsel__open_strerror(struct evsel *evsel, struct target *target,
			 int err, char *msg, size_t size)
{
	char sbuf[STRERR_BUFSIZE];
	int printed = 0, enforced = 0;
	int ret;

	switch (err) {
	case EPERM:
	case EACCES:
		printed += scnprintf(msg + printed, size - printed,
			"Access to performance monitoring and observability operations is limited.\n");

		if (!sysfs__read_int("fs/selinux/enforce", &enforced)) {
			if (enforced) {
				printed += scnprintf(msg + printed, size - printed,
					"Enforced MAC policy settings (SELinux) can limit access to performance\n"
					"monitoring and observability operations. Inspect system audit records for\n"
					"more perf_event access control information and adjusting the policy.\n");
			}
		}

		if (err == EPERM)
			printed += scnprintf(msg, size,
				"No permission to enable %s event.\n\n", evsel__name(evsel));

		return printed + scnprintf(msg + printed, size - printed,
		 "Consider adjusting /proc/sys/kernel/perf_event_paranoid setting to open\n"
		 "access to performance monitoring and observability operations for processes\n"
		 "without CAP_PERFMON, CAP_SYS_PTRACE or CAP_SYS_ADMIN Linux capability.\n"
		 "More information can be found at 'Perf events and tool security' document:\n"
		 "https://www.kernel.org/doc/html/latest/admin-guide/perf-security.html\n"
		 "perf_event_paranoid setting is %d:\n"
		 "  -1: Allow use of (almost) all events by all users\n"
		 "      Ignore mlock limit after perf_event_mlock_kb without CAP_IPC_LOCK\n"
		 ">= 0: Disallow raw and ftrace function tracepoint access\n"
		 ">= 1: Disallow CPU event access\n"
		 ">= 2: Disallow kernel profiling\n"
		 "To make the adjusted perf_event_paranoid setting permanent preserve it\n"
		 "in /etc/sysctl.conf (e.g. kernel.perf_event_paranoid = <setting>)",
		 perf_event_paranoid());
	case ENOENT:
		return scnprintf(msg, size, "The %s event is not supported.", evsel__name(evsel));
	case EMFILE:
		return scnprintf(msg, size, "%s",
			 "Too many events are opened.\n"
			 "Probably the maximum number of open file descriptors has been reached.\n"
			 "Hint: Try again after reducing the number of events.\n"
			 "Hint: Try increasing the limit with 'ulimit -n <limit>'");
	case ENOMEM:
		if (evsel__has_callchain(evsel) &&
		    access("/proc/sys/kernel/perf_event_max_stack", F_OK) == 0)
			return scnprintf(msg, size,
					 "Not enough memory to setup event with callchain.\n"
					 "Hint: Try tweaking /proc/sys/kernel/perf_event_max_stack\n"
					 "Hint: Current value: %d", sysctl__max_stack());
		break;
	case ENODEV:
		if (target->cpu_list)
			return scnprintf(msg, size, "%s",
	 "No such device - did you specify an out-of-range profile CPU?");
		break;
	case EOPNOTSUPP:
		if (evsel->core.attr.sample_type & PERF_SAMPLE_BRANCH_STACK)
			return scnprintf(msg, size,
	"%s: PMU Hardware or event type doesn't support branch stack sampling.",
					 evsel__name(evsel));
		if (evsel->core.attr.aux_output)
			return scnprintf(msg, size,
	"%s: PMU Hardware doesn't support 'aux_output' feature",
					 evsel__name(evsel));
		if (evsel->core.attr.aux_action)
			return scnprintf(msg, size,
	"%s: PMU Hardware doesn't support 'aux_action' feature",
					evsel__name(evsel));
		if (evsel->core.attr.sample_period != 0)
			return scnprintf(msg, size,
	"%s: PMU Hardware doesn't support sampling/overflow-interrupts. Try 'perf stat'",
					 evsel__name(evsel));
		if (evsel->core.attr.precise_ip)
			return scnprintf(msg, size, "%s",
	"\'precise\' request may not be supported. Try removing 'p' modifier.");
#if defined(__i386__) || defined(__x86_64__)
		if (evsel->core.attr.type == PERF_TYPE_HARDWARE)
			return scnprintf(msg, size, "%s",
	"No hardware sampling interrupt available.\n");
#endif
		break;
	case EBUSY:
		if (find_process("oprofiled"))
			return scnprintf(msg, size,
	"The PMU counters are busy/taken by another profiler.\n"
	"We found oprofile daemon running, please stop it and try again.");
		printed += scnprintf(
			msg, size,
			"The PMU %s counters are busy and in use by another process.\n",
			evsel->pmu ? evsel->pmu->name : "");
		return printed + dump_perf_event_processes(msg + printed, size - printed);
		break;
	case EINVAL:
		if (evsel->core.attr.sample_type & PERF_SAMPLE_CODE_PAGE_SIZE && perf_missing_features.code_page_size)
			return scnprintf(msg, size, "Asking for the code page size isn't supported by this kernel.");
		if (evsel->core.attr.sample_type & PERF_SAMPLE_DATA_PAGE_SIZE && perf_missing_features.data_page_size)
			return scnprintf(msg, size, "Asking for the data page size isn't supported by this kernel.");
		if (evsel->core.attr.write_backward && perf_missing_features.write_backward)
			return scnprintf(msg, size, "Reading from overwrite event is not supported by this kernel.");
		if (perf_missing_features.clockid)
			return scnprintf(msg, size, "clockid feature not supported.");
		if (perf_missing_features.clockid_wrong)
			return scnprintf(msg, size, "wrong clockid (%d).", clockid);
		if (perf_missing_features.aux_action)
			return scnprintf(msg, size, "The 'aux_action' feature is not supported, update the kernel.");
		if (perf_missing_features.aux_output)
			return scnprintf(msg, size, "The 'aux_output' feature is not supported, update the kernel.");
		if (!target__has_cpu(target))
			return scnprintf(msg, size,
	"Invalid event (%s) in per-thread mode, enable system wide with '-a'.",
					evsel__name(evsel));

		break;
	case ENODATA:
		return scnprintf(msg, size, "Cannot collect data source with the load latency event alone. "
				 "Please add an auxiliary event in front of the load latency event.");
	default:
		break;
	}

	ret = arch_evsel__open_strerror(evsel, msg, size);
	if (ret)
		return ret;

	return scnprintf(msg, size,
	"The sys_perf_event_open() syscall returned with %d (%s) for event (%s).\n"
	"\"dmesg | grep -i perf\" may provide additional information.\n",
			 err, str_error_r(err, sbuf, sizeof(sbuf)), evsel__name(evsel));
}

struct perf_env *evsel__env(struct evsel *evsel)
{
	if (evsel && evsel->evlist && evsel->evlist->env)
		return evsel->evlist->env;
	return &perf_env;
}

static int store_evsel_ids(struct evsel *evsel, struct evlist *evlist)
{
	int cpu_map_idx, thread;

	if (evsel__is_retire_lat(evsel))
		return 0;

	for (cpu_map_idx = 0; cpu_map_idx < xyarray__max_x(evsel->core.fd); cpu_map_idx++) {
		for (thread = 0; thread < xyarray__max_y(evsel->core.fd);
		     thread++) {
			int fd = FD(evsel, cpu_map_idx, thread);

			if (perf_evlist__id_add_fd(&evlist->core, &evsel->core,
						   cpu_map_idx, thread, fd) < 0)
				return -1;
		}
	}

	return 0;
}

int evsel__store_ids(struct evsel *evsel, struct evlist *evlist)
{
	struct perf_cpu_map *cpus = evsel->core.cpus;
	struct perf_thread_map *threads = evsel->core.threads;

	if (perf_evsel__alloc_id(&evsel->core, perf_cpu_map__nr(cpus), threads->nr))
		return -ENOMEM;

	return store_evsel_ids(evsel, evlist);
}

void evsel__zero_per_pkg(struct evsel *evsel)
{
	struct hashmap_entry *cur;
	size_t bkt;

	if (evsel->per_pkg_mask) {
		hashmap__for_each_entry(evsel->per_pkg_mask, cur, bkt)
			zfree(&cur->pkey);

		hashmap__clear(evsel->per_pkg_mask);
	}
}

/**
 * evsel__is_hybrid - does the evsel have a known PMU that is hybrid. Note, this
 *                    will be false on hybrid systems for hardware and legacy
 *                    cache events.
 */
bool evsel__is_hybrid(const struct evsel *evsel)
{
	if (!evsel->core.is_pmu_core)
		return false;

	return perf_pmus__num_core_pmus() > 1;
}

struct evsel *evsel__leader(const struct evsel *evsel)
{
	return container_of(evsel->core.leader, struct evsel, core);
}

bool evsel__has_leader(struct evsel *evsel, struct evsel *leader)
{
	return evsel->core.leader == &leader->core;
}

bool evsel__is_leader(struct evsel *evsel)
{
	return evsel__has_leader(evsel, evsel);
}

void evsel__set_leader(struct evsel *evsel, struct evsel *leader)
{
	evsel->core.leader = &leader->core;
}

int evsel__source_count(const struct evsel *evsel)
{
	struct evsel *pos;
	int count = 0;

	evlist__for_each_entry(evsel->evlist, pos) {
		if (pos->metric_leader == evsel)
			count++;
	}
	return count;
}

bool __weak arch_evsel__must_be_in_group(const struct evsel *evsel __maybe_unused)
{
	return false;
}

/*
 * Remove an event from a given group (leader).
 * Some events, e.g., perf metrics Topdown events,
 * must always be grouped. Ignore the events.
 */
void evsel__remove_from_group(struct evsel *evsel, struct evsel *leader)
{
	if (!arch_evsel__must_be_in_group(evsel) && evsel != leader) {
		evsel__set_leader(evsel, evsel);
		evsel->core.nr_members = 0;
		leader->core.nr_members--;
	}
}<|MERGE_RESOLUTION|>--- conflicted
+++ resolved
@@ -654,15 +654,11 @@
 	if (evsel->core.attr.type != PERF_TYPE_TRACEPOINT)
 		return NULL;
 
-<<<<<<< HEAD
-	tp_format = trace_event__tp_format(evsel->tp_sys, evsel->tp_name);
-=======
 	if (!evsel->tp_sys)
 		tp_format = trace_event__tp_format_id(evsel->core.attr.config);
 	else
 		tp_format = trace_event__tp_format(evsel->tp_sys, evsel->tp_name);
 
->>>>>>> e8a457b7
 	if (IS_ERR(tp_format)) {
 		int err = -PTR_ERR(evsel->tp_format);
 
