--- conflicted
+++ resolved
@@ -138,11 +138,7 @@
 	struct phy_device *phydev;
 	int ret;
 
-<<<<<<< HEAD
-	phydev = ethnl_req_get_phydev(req_base, tb[ETHTOOL_A_STATS_HEADER],
-=======
 	phydev = ethnl_req_get_phydev(req_base, tb, ETHTOOL_A_STATS_HEADER,
->>>>>>> e8a457b7
 				      info->extack);
 	if (IS_ERR(phydev))
 		return PTR_ERR(phydev);
