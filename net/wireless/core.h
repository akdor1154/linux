--- conflicted
+++ resolved
@@ -568,13 +568,8 @@
 
 int cfg80211_assoc_ml_reconf(struct cfg80211_registered_device *rdev,
 			     struct net_device *dev,
-<<<<<<< HEAD
-			     struct cfg80211_assoc_link *links,
-			     u16 rem_links);
-=======
 			     struct cfg80211_ml_reconf_req *req);
 
->>>>>>> e8a457b7
 /**
  * struct cfg80211_colocated_ap - colocated AP information
  *
