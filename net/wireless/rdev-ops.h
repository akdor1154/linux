--- conflicted
+++ resolved
@@ -1551,26 +1551,14 @@
 static inline int
 rdev_assoc_ml_reconf(struct cfg80211_registered_device *rdev,
 		     struct net_device *dev,
-<<<<<<< HEAD
-		     struct cfg80211_assoc_link *add_links,
-		     u16 rem_links)
-=======
 		     struct cfg80211_ml_reconf_req *req)
->>>>>>> e8a457b7
 {
 	struct wiphy *wiphy = &rdev->wiphy;
 	int ret = -EOPNOTSUPP;
 
-<<<<<<< HEAD
-	trace_rdev_assoc_ml_reconf(wiphy, dev, add_links, rem_links);
-	if (rdev->ops->assoc_ml_reconf)
-		ret = rdev->ops->assoc_ml_reconf(wiphy, dev, add_links,
-						 rem_links);
-=======
 	trace_rdev_assoc_ml_reconf(wiphy, dev, req);
 	if (rdev->ops->assoc_ml_reconf)
 		ret = rdev->ops->assoc_ml_reconf(wiphy, dev, req);
->>>>>>> e8a457b7
 	trace_rdev_return_int(wiphy, ret);
 
 	return ret;
