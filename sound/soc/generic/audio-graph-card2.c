--- conflicted
+++ resolved
@@ -545,11 +545,7 @@
 	int ret = -EINVAL;
 
 	if (cpu_idx > dai_link->num_cpus)
-<<<<<<< HEAD
-		return -EINVAL;
-=======
 		goto end;
->>>>>>> e8a457b7
 
 	for_each_of_graph_port_endpoint(mcpu_port, mcpu_ep_n) {
 		int codec_idx = 0;
@@ -590,13 +586,8 @@
 		if (ret < 0)
 			break;
 	}
-<<<<<<< HEAD
-
-	return ret;
-=======
 end:
 	return graph_ret(priv, ret);
->>>>>>> e8a457b7
 }
 
 static int graph_parse_node_multi(struct simple_util_priv *priv,
@@ -668,11 +659,7 @@
 				   struct device_node *ep,
 				   struct link_info *li, int is_cpu)
 {
-<<<<<<< HEAD
-	return __graph_parse_node(priv, gtype, ep, li, is_cpu, 0);
-=======
 	return graph_ret(priv, __graph_parse_node(priv, gtype, ep, li, is_cpu, 0));
->>>>>>> e8a457b7
 }
 
 static int graph_parse_node(struct simple_util_priv *priv,
@@ -681,21 +668,14 @@
 			    struct link_info *li, int is_cpu)
 {
 	struct device_node *port __free(device_node) = ep_to_port(ep);
-<<<<<<< HEAD
-=======
 	int ret;
->>>>>>> e8a457b7
 
 	if (graph_lnk_is_multi(port))
 		ret = graph_parse_node_multi(priv, gtype, port, li, is_cpu);
 	else
-<<<<<<< HEAD
-		return graph_parse_node_single(priv, gtype, ep, li, is_cpu);
-=======
 		ret = graph_parse_node_single(priv, gtype, ep, li, is_cpu);
 
 	return graph_ret(priv, ret);
->>>>>>> e8a457b7
 }
 
 static void graph_parse_daifmt(struct device_node *node, unsigned int *daifmt)
@@ -873,22 +853,14 @@
 	 */
 	ret = graph_parse_node(priv, GRAPH_NORMAL, codec_ep, li, 0);
 	if (ret < 0)
-<<<<<<< HEAD
-		return ret;
-=======
 		goto end;
->>>>>>> e8a457b7
 
 	/*
 	 * call CPU, and set DAI Name
 	 */
 	ret = graph_parse_node(priv, GRAPH_NORMAL, cpu_ep, li, 1);
 	if (ret < 0)
-<<<<<<< HEAD
-		return ret;
-=======
 		goto end;
->>>>>>> e8a457b7
 
 	graph_link_init(priv, lnk, cpu_ep, codec_ep, li, 1);
 
@@ -1032,10 +1004,6 @@
 		struct snd_soc_pcm_stream *c2c_conf;
 
 		c2c_conf = devm_kzalloc(dev, sizeof(*c2c_conf), GFP_KERNEL);
-<<<<<<< HEAD
-		if (!c2c_conf)
-			return ret;
-=======
 		if (!c2c_conf) {
 			/*
 			 * Clang doesn't allow to use "goto end" before calling __free(),
@@ -1043,7 +1011,6 @@
 			 */
 			return graph_ret(priv, -ENOMEM);
 		}
->>>>>>> e8a457b7
 
 		c2c_conf->formats	= SNDRV_PCM_FMTBIT_S32_LE; /* update ME */
 		c2c_conf->rates		= SNDRV_PCM_RATE_8000_384000;
@@ -1069,24 +1036,14 @@
 	 */
 	ret = graph_parse_node(priv, GRAPH_C2C, codec1_ep, li, 0);
 	if (ret < 0)
-<<<<<<< HEAD
-		return ret;
-=======
 		goto end;
->>>>>>> e8a457b7
 
 	/*
 	 * call CPU, and set DAI Name
 	 */
 	ret = graph_parse_node(priv, GRAPH_C2C, codec0_ep, li, 1);
 	if (ret < 0)
-<<<<<<< HEAD
-		return ret;
-
-	graph_link_init(priv, lnk, codec0_ep, codec1_ep, li, 1);
-=======
 		goto end;
->>>>>>> e8a457b7
 
 	graph_link_init(priv, lnk, codec0_ep, codec1_ep, li, 1);
 end:
