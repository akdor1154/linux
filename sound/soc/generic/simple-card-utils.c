--- conflicted
+++ resolved
@@ -147,11 +147,6 @@
 	int n, i, ret;
 	u32 *p;
 
-<<<<<<< HEAD
-	n = of_property_count_elems_of_size(np, "dai-tdm-slot-width-map", sizeof(u32));
-	if (n <= 0)
-		return 0;
-=======
 	/*
 	 * NOTE
 	 *
@@ -163,7 +158,6 @@
 	if (n <= 0)
 		return 0;
 
->>>>>>> e8a457b7
 	if (n % 3) {
 		dev_err(dev, "Invalid number of cells for dai-tdm-slot-width-map\n");
 		return simple_ret(priv, -EINVAL); /* see NOTE */
@@ -1108,11 +1102,8 @@
 int graph_util_parse_dai(struct simple_util_priv *priv, struct device_node *ep,
 			 struct snd_soc_dai_link_component *dlc, int *is_single_link)
 {
-<<<<<<< HEAD
-=======
 	struct device *dev = simple_priv_to_dev(priv);
 	struct device_node *node;
->>>>>>> e8a457b7
 	struct of_phandle_args args = {};
 	struct snd_soc_dai *dai;
 	int ret;
@@ -1120,7 +1111,7 @@
 	if (!ep)
 		return 0;
 
-	struct device_node *node __free(device_node) = of_graph_get_port_parent(ep);
+	node = of_graph_get_port_parent(ep);
 
 	/*
 	 * Try to find from DAI node
@@ -1163,15 +1154,10 @@
 	 *    if he unbinded CPU or Codec.
 	 */
 	ret = snd_soc_get_dlc(&args, dlc);
-<<<<<<< HEAD
-	if (ret < 0)
-		return ret;
-=======
 	if (ret < 0) {
 		of_node_put(node);
 		goto end;
 	}
->>>>>>> e8a457b7
 
 parse_dai_end:
 	if (is_single_link)
