// SPDX-License-Identifier: (GPL-2.0 OR BSD-3-Clause)
// Copyright(c) 2024 Intel Corporation

/*
 * The MIPI SDCA specification is available for public downloads at
 * https://www.mipi.org/mipi-sdca-v1-0-download
 */

#define dev_fmt(fmt) "%s: " fmt, __func__

#include <linux/acpi.h>
<<<<<<< HEAD
#include <linux/device.h>
=======
#include <linux/byteorder/generic.h>
#include <linux/cleanup.h>
#include <linux/device.h>
#include <linux/dev_printk.h>
>>>>>>> e8a457b7
#include <linux/module.h>
#include <linux/property.h>
#include <linux/soundwire/sdw.h>
#include <linux/types.h>
#include <sound/sdca.h>
#include <sound/sdca_function.h>

<<<<<<< HEAD
=======
/*
 * Should be long enough to encompass all the MIPI DisCo properties.
 */
#define SDCA_PROPERTY_LENGTH 64

>>>>>>> e8a457b7
static int patch_sdca_function_type(u32 interface_revision, u32 *function_type)
{
	/*
	 * Unfortunately early SDCA specifications used different indices for Functions,
	 * for backwards compatibility we have to reorder the values found.
	 */
	if (interface_revision < 0x0801) {
		switch (*function_type) {
		case 1:
			*function_type = SDCA_FUNCTION_TYPE_SMART_AMP;
			break;
		case 2:
			*function_type = SDCA_FUNCTION_TYPE_SMART_MIC;
			break;
		case 3:
			*function_type = SDCA_FUNCTION_TYPE_SPEAKER_MIC;
			break;
		case 4:
			*function_type = SDCA_FUNCTION_TYPE_UAJ;
			break;
		case 5:
			*function_type = SDCA_FUNCTION_TYPE_RJ;
			break;
		case 6:
			*function_type = SDCA_FUNCTION_TYPE_HID;
			break;
		default:
			return -EINVAL;
		}
	}

	return 0;
}

static const char *get_sdca_function_name(u32 function_type)
{
	switch (function_type) {
	case SDCA_FUNCTION_TYPE_SMART_AMP:
		return SDCA_FUNCTION_TYPE_SMART_AMP_NAME;
	case SDCA_FUNCTION_TYPE_SMART_MIC:
		return SDCA_FUNCTION_TYPE_SMART_MIC_NAME;
	case SDCA_FUNCTION_TYPE_UAJ:
		return SDCA_FUNCTION_TYPE_UAJ_NAME;
	case SDCA_FUNCTION_TYPE_HID:
		return SDCA_FUNCTION_TYPE_HID_NAME;
	case SDCA_FUNCTION_TYPE_SIMPLE_AMP:
		return SDCA_FUNCTION_TYPE_SIMPLE_AMP_NAME;
	case SDCA_FUNCTION_TYPE_SIMPLE_MIC:
		return SDCA_FUNCTION_TYPE_SIMPLE_MIC_NAME;
	case SDCA_FUNCTION_TYPE_SPEAKER_MIC:
		return SDCA_FUNCTION_TYPE_SPEAKER_MIC_NAME;
	case SDCA_FUNCTION_TYPE_RJ:
		return SDCA_FUNCTION_TYPE_RJ_NAME;
	case SDCA_FUNCTION_TYPE_IMP_DEF:
		return SDCA_FUNCTION_TYPE_IMP_DEF_NAME;
	default:
		return NULL;
	}
}

static int find_sdca_function(struct acpi_device *adev, void *data)
{
	struct fwnode_handle *function_node = acpi_fwnode_handle(adev);
	struct sdca_device_data *sdca_data = data;
	struct device *dev = &adev->dev;
	struct fwnode_handle *control5; /* used to identify function type */
	const char *function_name;
	u32 function_type;
	int function_index;
	u64 addr;
	int ret;

	if (sdca_data->num_functions >= SDCA_MAX_FUNCTION_COUNT) {
		dev_err(dev, "maximum number of functions exceeded\n");
		return -EINVAL;
	}

	ret = acpi_get_local_u64_address(adev->handle, &addr);
	if (ret < 0)
		return ret;

	if (!addr || addr > 0x7) {
		dev_err(dev, "invalid addr: 0x%llx\n", addr);
		return -ENODEV;
	}

	/*
	 * Extracting the topology type for an SDCA function is a
	 * convoluted process.
	 * The Function type is only visible as a result of a read
	 * from a control. In theory this would mean reading from the hardware,
	 * but the SDCA/DisCo specs defined the notion of "DC value" - a constant
	 * represented with a DSD subproperty.
	 * Drivers have to query the properties for the control
	 * SDCA_CONTROL_ENTITY_0_FUNCTION_TOPOLOGY (0x05)
	 */
	control5 = fwnode_get_named_child_node(function_node,
					       "mipi-sdca-control-0x5-subproperties");
	if (!control5)
		return -ENODEV;

	ret = fwnode_property_read_u32(control5, "mipi-sdca-control-dc-value",
				       &function_type);

	fwnode_handle_put(control5);

	if (ret < 0) {
		dev_err(dev, "function type only supported as DisCo constant\n");
		return ret;
	}

	ret = patch_sdca_function_type(sdca_data->interface_revision, &function_type);
	if (ret < 0) {
		dev_err(dev, "SDCA version %#x invalid function type %d\n",
			sdca_data->interface_revision, function_type);
		return ret;
	}

	function_name = get_sdca_function_name(function_type);
	if (!function_name) {
		dev_err(dev, "invalid SDCA function type %d\n", function_type);
		return -EINVAL;
	}

	dev_info(dev, "SDCA function %s (type %d) at 0x%llx\n",
		 function_name, function_type, addr);

	/* store results */
	function_index = sdca_data->num_functions;
	sdca_data->function[function_index].adr = addr;
	sdca_data->function[function_index].type = function_type;
	sdca_data->function[function_index].name = function_name;
	sdca_data->function[function_index].node = function_node;
	sdca_data->num_functions++;

	return 0;
}

/**
 * sdca_lookup_functions - Parse sdca_device_desc for each Function
 * @slave: SoundWire slave device to be processed.
 *
 * Iterate through the available SDCA Functions and fill in a short
 * descriptor (struct sdca_function_desc) for each function, this
 * information is stored along with the SoundWire slave device and
 * used for adding drivers and quirks before the devices have fully
 * probed.
 */
void sdca_lookup_functions(struct sdw_slave *slave)
{
	struct device *dev = &slave->dev;
	struct acpi_device *adev = to_acpi_device_node(dev->fwnode);

	if (!adev) {
		dev_info(dev, "no matching ACPI device found, ignoring peripheral\n");
		return;
	}

	acpi_dev_for_each_child(adev, find_sdca_function, &slave->sdca_data);
}
EXPORT_SYMBOL_NS(sdca_lookup_functions, "SND_SOC_SDCA");

struct raw_init_write {
	__le32 addr;
	u8 val;
} __packed;

static int find_sdca_init_table(struct device *dev,
				struct fwnode_handle *function_node,
				struct sdca_function_data *function)
{
	struct raw_init_write *raw __free(kfree) = NULL;
	struct sdca_init_write *init_write;
	int i, num_init_writes;

	num_init_writes = fwnode_property_count_u8(function_node,
						   "mipi-sdca-function-initialization-table");
	if (!num_init_writes || num_init_writes == -EINVAL) {
		return 0;
	} else if (num_init_writes < 0) {
		dev_err(dev, "%pfwP: failed to read initialization table: %d\n",
			function_node, num_init_writes);
		return num_init_writes;
	} else if (num_init_writes % sizeof(*raw) != 0) {
		dev_err(dev, "%pfwP: init table size invalid\n", function_node);
		return -EINVAL;
	} else if (num_init_writes > SDCA_MAX_INIT_COUNT) {
		dev_err(dev, "%pfwP: maximum init table size exceeded\n", function_node);
		return -EINVAL;
	}

	raw = kzalloc(num_init_writes, GFP_KERNEL);
	if (!raw)
		return -ENOMEM;

	fwnode_property_read_u8_array(function_node,
				      "mipi-sdca-function-initialization-table",
				      (u8 *)raw, num_init_writes);

	num_init_writes /= sizeof(*raw);

	init_write = devm_kcalloc(dev, num_init_writes, sizeof(*init_write), GFP_KERNEL);
	if (!init_write)
		return -ENOMEM;

	for (i = 0; i < num_init_writes; i++) {
		init_write[i].addr = le32_to_cpu(raw[i].addr);
		init_write[i].val = raw[i].val;
	}

	function->num_init_table = num_init_writes;
	function->init_table = init_write;

	return 0;
}

static const char *find_sdca_control_label(struct device *dev,
					   const struct sdca_entity *entity,
					   const struct sdca_control *control)
{
	switch (SDCA_CTL_TYPE(entity->type, control->sel)) {
	case SDCA_CTL_TYPE_S(IT, MIC_BIAS):
		return SDCA_CTL_MIC_BIAS_NAME;
	case SDCA_CTL_TYPE_S(IT, USAGE):
	case SDCA_CTL_TYPE_S(OT, USAGE):
		return SDCA_CTL_USAGE_NAME;
	case SDCA_CTL_TYPE_S(IT, LATENCY):
	case SDCA_CTL_TYPE_S(OT, LATENCY):
	case SDCA_CTL_TYPE_S(MU, LATENCY):
	case SDCA_CTL_TYPE_S(SU, LATENCY):
	case SDCA_CTL_TYPE_S(FU, LATENCY):
	case SDCA_CTL_TYPE_S(XU, LATENCY):
	case SDCA_CTL_TYPE_S(CRU, LATENCY):
	case SDCA_CTL_TYPE_S(UDMPU, LATENCY):
	case SDCA_CTL_TYPE_S(MFPU, LATENCY):
	case SDCA_CTL_TYPE_S(SMPU, LATENCY):
	case SDCA_CTL_TYPE_S(SAPU, LATENCY):
	case SDCA_CTL_TYPE_S(PPU, LATENCY):
		return SDCA_CTL_LATENCY_NAME;
	case SDCA_CTL_TYPE_S(IT, CLUSTERINDEX):
	case SDCA_CTL_TYPE_S(CRU, CLUSTERINDEX):
	case SDCA_CTL_TYPE_S(UDMPU, CLUSTERINDEX):
	case SDCA_CTL_TYPE_S(MFPU, CLUSTERINDEX):
		return SDCA_CTL_CLUSTERINDEX_NAME;
	case SDCA_CTL_TYPE_S(IT, DATAPORT_SELECTOR):
	case SDCA_CTL_TYPE_S(OT, DATAPORT_SELECTOR):
		return SDCA_CTL_DATAPORT_SELECTOR_NAME;
	case SDCA_CTL_TYPE_S(IT, MATCHING_GUID):
	case SDCA_CTL_TYPE_S(OT, MATCHING_GUID):
	case SDCA_CTL_TYPE_S(ENTITY_0, MATCHING_GUID):
		return SDCA_CTL_MATCHING_GUID_NAME;
	case SDCA_CTL_TYPE_S(IT, KEEP_ALIVE):
	case SDCA_CTL_TYPE_S(OT, KEEP_ALIVE):
		return SDCA_CTL_KEEP_ALIVE_NAME;
	case SDCA_CTL_TYPE_S(IT, NDAI_STREAM):
	case SDCA_CTL_TYPE_S(OT, NDAI_STREAM):
		return SDCA_CTL_NDAI_STREAM_NAME;
	case SDCA_CTL_TYPE_S(IT, NDAI_CATEGORY):
	case SDCA_CTL_TYPE_S(OT, NDAI_CATEGORY):
		return SDCA_CTL_NDAI_CATEGORY_NAME;
	case SDCA_CTL_TYPE_S(IT, NDAI_CODINGTYPE):
	case SDCA_CTL_TYPE_S(OT, NDAI_CODINGTYPE):
		return SDCA_CTL_NDAI_CODINGTYPE_NAME;
	case SDCA_CTL_TYPE_S(IT, NDAI_PACKETTYPE):
	case SDCA_CTL_TYPE_S(OT, NDAI_PACKETTYPE):
		return SDCA_CTL_NDAI_PACKETTYPE_NAME;
	case SDCA_CTL_TYPE_S(MU, MIXER):
		return SDCA_CTL_MIXER_NAME;
	case SDCA_CTL_TYPE_S(SU, SELECTOR):
		return SDCA_CTL_SELECTOR_NAME;
	case SDCA_CTL_TYPE_S(FU, MUTE):
		return SDCA_CTL_MUTE_NAME;
	case SDCA_CTL_TYPE_S(FU, CHANNEL_VOLUME):
		return SDCA_CTL_CHANNEL_VOLUME_NAME;
	case SDCA_CTL_TYPE_S(FU, AGC):
		return SDCA_CTL_AGC_NAME;
	case SDCA_CTL_TYPE_S(FU, BASS_BOOST):
		return SDCA_CTL_BASS_BOOST_NAME;
	case SDCA_CTL_TYPE_S(FU, LOUDNESS):
		return SDCA_CTL_LOUDNESS_NAME;
	case SDCA_CTL_TYPE_S(FU, GAIN):
		return SDCA_CTL_GAIN_NAME;
	case SDCA_CTL_TYPE_S(XU, BYPASS):
	case SDCA_CTL_TYPE_S(MFPU, BYPASS):
		return SDCA_CTL_BYPASS_NAME;
	case SDCA_CTL_TYPE_S(XU, XU_ID):
		return SDCA_CTL_XU_ID_NAME;
	case SDCA_CTL_TYPE_S(XU, XU_VERSION):
		return SDCA_CTL_XU_VERSION_NAME;
	case SDCA_CTL_TYPE_S(XU, FDL_CURRENTOWNER):
		return SDCA_CTL_FDL_CURRENTOWNER_NAME;
	case SDCA_CTL_TYPE_S(XU, FDL_MESSAGEOFFSET):
		return SDCA_CTL_FDL_MESSAGEOFFSET_NAME;
	case SDCA_CTL_TYPE_S(XU, FDL_MESSAGELENGTH):
		return SDCA_CTL_FDL_MESSAGELENGTH_NAME;
	case SDCA_CTL_TYPE_S(XU, FDL_STATUS):
		return SDCA_CTL_FDL_STATUS_NAME;
	case SDCA_CTL_TYPE_S(XU, FDL_SET_INDEX):
		return SDCA_CTL_FDL_SET_INDEX_NAME;
	case SDCA_CTL_TYPE_S(XU, FDL_HOST_REQUEST):
		return SDCA_CTL_FDL_HOST_REQUEST_NAME;
	case SDCA_CTL_TYPE_S(CS, CLOCK_VALID):
		return SDCA_CTL_CLOCK_VALID_NAME;
	case SDCA_CTL_TYPE_S(CS, SAMPLERATEINDEX):
		return SDCA_CTL_SAMPLERATEINDEX_NAME;
	case SDCA_CTL_TYPE_S(CX, CLOCK_SELECT):
		return SDCA_CTL_CLOCK_SELECT_NAME;
	case SDCA_CTL_TYPE_S(PDE, REQUESTED_PS):
		return SDCA_CTL_REQUESTED_PS_NAME;
	case SDCA_CTL_TYPE_S(PDE, ACTUAL_PS):
		return SDCA_CTL_ACTUAL_PS_NAME;
	case SDCA_CTL_TYPE_S(GE, SELECTED_MODE):
		return SDCA_CTL_SELECTED_MODE_NAME;
	case SDCA_CTL_TYPE_S(GE, DETECTED_MODE):
		return SDCA_CTL_DETECTED_MODE_NAME;
	case SDCA_CTL_TYPE_S(SPE, PRIVATE):
		return SDCA_CTL_PRIVATE_NAME;
	case SDCA_CTL_TYPE_S(SPE, PRIVACY_POLICY):
		return SDCA_CTL_PRIVACY_POLICY_NAME;
	case SDCA_CTL_TYPE_S(SPE, PRIVACY_LOCKSTATE):
		return SDCA_CTL_PRIVACY_LOCKSTATE_NAME;
	case SDCA_CTL_TYPE_S(SPE, PRIVACY_OWNER):
		return SDCA_CTL_PRIVACY_OWNER_NAME;
	case SDCA_CTL_TYPE_S(SPE, AUTHTX_CURRENTOWNER):
		return SDCA_CTL_AUTHTX_CURRENTOWNER_NAME;
	case SDCA_CTL_TYPE_S(SPE, AUTHTX_MESSAGEOFFSET):
		return SDCA_CTL_AUTHTX_MESSAGEOFFSET_NAME;
	case SDCA_CTL_TYPE_S(SPE, AUTHTX_MESSAGELENGTH):
		return SDCA_CTL_AUTHTX_MESSAGELENGTH_NAME;
	case SDCA_CTL_TYPE_S(SPE, AUTHRX_CURRENTOWNER):
		return SDCA_CTL_AUTHRX_CURRENTOWNER_NAME;
	case SDCA_CTL_TYPE_S(SPE, AUTHRX_MESSAGEOFFSET):
		return SDCA_CTL_AUTHRX_MESSAGEOFFSET_NAME;
	case SDCA_CTL_TYPE_S(SPE, AUTHRX_MESSAGELENGTH):
		return SDCA_CTL_AUTHRX_MESSAGELENGTH_NAME;
	case SDCA_CTL_TYPE_S(UDMPU, ACOUSTIC_ENERGY_LEVEL_MONITOR):
		return SDCA_CTL_ACOUSTIC_ENERGY_LEVEL_MONITOR_NAME;
	case SDCA_CTL_TYPE_S(UDMPU, ULTRASOUND_LOOP_GAIN):
		return SDCA_CTL_ULTRASOUND_LOOP_GAIN_NAME;
	case SDCA_CTL_TYPE_S(UDMPU, OPAQUESET_0):
		return SDCA_CTL_OPAQUESET_0_NAME;
	case SDCA_CTL_TYPE_S(UDMPU, OPAQUESET_1):
		return SDCA_CTL_OPAQUESET_1_NAME;
	case SDCA_CTL_TYPE_S(UDMPU, OPAQUESET_2):
		return SDCA_CTL_OPAQUESET_2_NAME;
	case SDCA_CTL_TYPE_S(UDMPU, OPAQUESET_3):
		return SDCA_CTL_OPAQUESET_3_NAME;
	case SDCA_CTL_TYPE_S(UDMPU, OPAQUESET_4):
		return SDCA_CTL_OPAQUESET_4_NAME;
	case SDCA_CTL_TYPE_S(UDMPU, OPAQUESET_5):
		return SDCA_CTL_OPAQUESET_5_NAME;
	case SDCA_CTL_TYPE_S(UDMPU, OPAQUESET_6):
		return SDCA_CTL_OPAQUESET_6_NAME;
	case SDCA_CTL_TYPE_S(UDMPU, OPAQUESET_7):
		return SDCA_CTL_OPAQUESET_7_NAME;
	case SDCA_CTL_TYPE_S(UDMPU, OPAQUESET_8):
		return SDCA_CTL_OPAQUESET_8_NAME;
	case SDCA_CTL_TYPE_S(UDMPU, OPAQUESET_9):
		return SDCA_CTL_OPAQUESET_9_NAME;
	case SDCA_CTL_TYPE_S(UDMPU, OPAQUESET_10):
		return SDCA_CTL_OPAQUESET_10_NAME;
	case SDCA_CTL_TYPE_S(UDMPU, OPAQUESET_11):
		return SDCA_CTL_OPAQUESET_11_NAME;
	case SDCA_CTL_TYPE_S(UDMPU, OPAQUESET_12):
		return SDCA_CTL_OPAQUESET_12_NAME;
	case SDCA_CTL_TYPE_S(UDMPU, OPAQUESET_13):
		return SDCA_CTL_OPAQUESET_13_NAME;
	case SDCA_CTL_TYPE_S(UDMPU, OPAQUESET_14):
		return SDCA_CTL_OPAQUESET_14_NAME;
	case SDCA_CTL_TYPE_S(UDMPU, OPAQUESET_15):
		return SDCA_CTL_OPAQUESET_15_NAME;
	case SDCA_CTL_TYPE_S(UDMPU, OPAQUESET_16):
		return SDCA_CTL_OPAQUESET_16_NAME;
	case SDCA_CTL_TYPE_S(UDMPU, OPAQUESET_17):
		return SDCA_CTL_OPAQUESET_17_NAME;
	case SDCA_CTL_TYPE_S(UDMPU, OPAQUESET_18):
		return SDCA_CTL_OPAQUESET_18_NAME;
	case SDCA_CTL_TYPE_S(UDMPU, OPAQUESET_19):
		return SDCA_CTL_OPAQUESET_19_NAME;
	case SDCA_CTL_TYPE_S(UDMPU, OPAQUESET_20):
		return SDCA_CTL_OPAQUESET_20_NAME;
	case SDCA_CTL_TYPE_S(UDMPU, OPAQUESET_21):
		return SDCA_CTL_OPAQUESET_21_NAME;
	case SDCA_CTL_TYPE_S(UDMPU, OPAQUESET_22):
		return SDCA_CTL_OPAQUESET_22_NAME;
	case SDCA_CTL_TYPE_S(UDMPU, OPAQUESET_23):
		return SDCA_CTL_OPAQUESET_23_NAME;
	case SDCA_CTL_TYPE_S(MFPU, ALGORITHM_READY):
		return SDCA_CTL_ALGORITHM_READY_NAME;
	case SDCA_CTL_TYPE_S(MFPU, ALGORITHM_ENABLE):
		return SDCA_CTL_ALGORITHM_ENABLE_NAME;
	case SDCA_CTL_TYPE_S(MFPU, ALGORITHM_PREPARE):
		return SDCA_CTL_ALGORITHM_PREPARE_NAME;
	case SDCA_CTL_TYPE_S(MFPU, CENTER_FREQUENCY_INDEX):
		return SDCA_CTL_CENTER_FREQUENCY_INDEX_NAME;
	case SDCA_CTL_TYPE_S(MFPU, ULTRASOUND_LEVEL):
		return SDCA_CTL_ULTRASOUND_LEVEL_NAME;
	case SDCA_CTL_TYPE_S(MFPU, AE_NUMBER):
		return SDCA_CTL_AE_NUMBER_NAME;
	case SDCA_CTL_TYPE_S(MFPU, AE_CURRENTOWNER):
		return SDCA_CTL_AE_CURRENTOWNER_NAME;
	case SDCA_CTL_TYPE_S(MFPU, AE_MESSAGEOFFSET):
		return SDCA_CTL_AE_MESSAGEOFFSET_NAME;
	case SDCA_CTL_TYPE_S(MFPU, AE_MESSAGELENGTH):
		return SDCA_CTL_AE_MESSAGELENGTH_NAME;
	case SDCA_CTL_TYPE_S(SMPU, TRIGGER_ENABLE):
		return SDCA_CTL_TRIGGER_ENABLE_NAME;
	case SDCA_CTL_TYPE_S(SMPU, TRIGGER_STATUS):
		return SDCA_CTL_TRIGGER_STATUS_NAME;
	case SDCA_CTL_TYPE_S(SMPU, HIST_BUFFER_MODE):
		return SDCA_CTL_HIST_BUFFER_MODE_NAME;
	case SDCA_CTL_TYPE_S(SMPU, HIST_BUFFER_PREAMBLE):
		return SDCA_CTL_HIST_BUFFER_PREAMBLE_NAME;
	case SDCA_CTL_TYPE_S(SMPU, HIST_ERROR):
		return SDCA_CTL_HIST_ERROR_NAME;
	case SDCA_CTL_TYPE_S(SMPU, TRIGGER_EXTENSION):
		return SDCA_CTL_TRIGGER_EXTENSION_NAME;
	case SDCA_CTL_TYPE_S(SMPU, TRIGGER_READY):
		return SDCA_CTL_TRIGGER_READY_NAME;
	case SDCA_CTL_TYPE_S(SMPU, HIST_CURRENTOWNER):
		return SDCA_CTL_HIST_CURRENTOWNER_NAME;
	case SDCA_CTL_TYPE_S(SMPU, HIST_MESSAGEOFFSET):
		return SDCA_CTL_HIST_MESSAGEOFFSET_NAME;
	case SDCA_CTL_TYPE_S(SMPU, HIST_MESSAGELENGTH):
		return SDCA_CTL_HIST_MESSAGELENGTH_NAME;
	case SDCA_CTL_TYPE_S(SMPU, DTODTX_CURRENTOWNER):
		return SDCA_CTL_DTODTX_CURRENTOWNER_NAME;
	case SDCA_CTL_TYPE_S(SMPU, DTODTX_MESSAGEOFFSET):
		return SDCA_CTL_DTODTX_MESSAGEOFFSET_NAME;
	case SDCA_CTL_TYPE_S(SMPU, DTODTX_MESSAGELENGTH):
		return SDCA_CTL_DTODTX_MESSAGELENGTH_NAME;
	case SDCA_CTL_TYPE_S(SMPU, DTODRX_CURRENTOWNER):
		return SDCA_CTL_DTODRX_CURRENTOWNER_NAME;
	case SDCA_CTL_TYPE_S(SMPU, DTODRX_MESSAGEOFFSET):
		return SDCA_CTL_DTODRX_MESSAGEOFFSET_NAME;
	case SDCA_CTL_TYPE_S(SMPU, DTODRX_MESSAGELENGTH):
		return SDCA_CTL_DTODRX_MESSAGELENGTH_NAME;
	case SDCA_CTL_TYPE_S(SAPU, PROTECTION_MODE):
		return SDCA_CTL_PROTECTION_MODE_NAME;
	case SDCA_CTL_TYPE_S(SAPU, PROTECTION_STATUS):
		return SDCA_CTL_PROTECTION_STATUS_NAME;
	case SDCA_CTL_TYPE_S(SAPU, OPAQUESETREQ_INDEX):
		return SDCA_CTL_OPAQUESETREQ_INDEX_NAME;
	case SDCA_CTL_TYPE_S(SAPU, DTODTX_CURRENTOWNER):
		return SDCA_CTL_DTODTX_CURRENTOWNER_NAME;
	case SDCA_CTL_TYPE_S(SAPU, DTODTX_MESSAGEOFFSET):
		return SDCA_CTL_DTODTX_MESSAGEOFFSET_NAME;
	case SDCA_CTL_TYPE_S(SAPU, DTODTX_MESSAGELENGTH):
		return SDCA_CTL_DTODTX_MESSAGELENGTH_NAME;
	case SDCA_CTL_TYPE_S(SAPU, DTODRX_CURRENTOWNER):
		return SDCA_CTL_DTODRX_CURRENTOWNER_NAME;
	case SDCA_CTL_TYPE_S(SAPU, DTODRX_MESSAGEOFFSET):
		return SDCA_CTL_DTODRX_MESSAGEOFFSET_NAME;
	case SDCA_CTL_TYPE_S(SAPU, DTODRX_MESSAGELENGTH):
		return SDCA_CTL_DTODRX_MESSAGELENGTH_NAME;
	case SDCA_CTL_TYPE_S(PPU, POSTURENUMBER):
		return SDCA_CTL_POSTURENUMBER_NAME;
	case SDCA_CTL_TYPE_S(PPU, POSTUREEXTENSION):
		return SDCA_CTL_POSTUREEXTENSION_NAME;
	case SDCA_CTL_TYPE_S(PPU, HORIZONTALBALANCE):
		return SDCA_CTL_HORIZONTALBALANCE_NAME;
	case SDCA_CTL_TYPE_S(PPU, VERTICALBALANCE):
		return SDCA_CTL_VERTICALBALANCE_NAME;
	case SDCA_CTL_TYPE_S(TG, TONE_DIVIDER):
		return SDCA_CTL_TONE_DIVIDER_NAME;
	case SDCA_CTL_TYPE_S(HIDE, HIDTX_CURRENTOWNER):
		return SDCA_CTL_HIDTX_CURRENTOWNER_NAME;
	case SDCA_CTL_TYPE_S(HIDE, HIDTX_MESSAGEOFFSET):
		return SDCA_CTL_HIDTX_MESSAGEOFFSET_NAME;
	case SDCA_CTL_TYPE_S(HIDE, HIDTX_MESSAGELENGTH):
		return SDCA_CTL_HIDTX_MESSAGELENGTH_NAME;
	case SDCA_CTL_TYPE_S(HIDE, HIDRX_CURRENTOWNER):
		return SDCA_CTL_HIDRX_CURRENTOWNER_NAME;
	case SDCA_CTL_TYPE_S(HIDE, HIDRX_MESSAGEOFFSET):
		return SDCA_CTL_HIDRX_MESSAGEOFFSET_NAME;
	case SDCA_CTL_TYPE_S(HIDE, HIDRX_MESSAGELENGTH):
		return SDCA_CTL_HIDRX_MESSAGELENGTH_NAME;
	case SDCA_CTL_TYPE_S(ENTITY_0, COMMIT_GROUP_MASK):
		return SDCA_CTL_COMMIT_GROUP_MASK_NAME;
	case SDCA_CTL_TYPE_S(ENTITY_0, FUNCTION_SDCA_VERSION):
		return SDCA_CTL_FUNCTION_SDCA_VERSION_NAME;
	case SDCA_CTL_TYPE_S(ENTITY_0, FUNCTION_TYPE):
		return SDCA_CTL_FUNCTION_TYPE_NAME;
	case SDCA_CTL_TYPE_S(ENTITY_0, FUNCTION_MANUFACTURER_ID):
		return SDCA_CTL_FUNCTION_MANUFACTURER_ID_NAME;
	case SDCA_CTL_TYPE_S(ENTITY_0, FUNCTION_ID):
		return SDCA_CTL_FUNCTION_ID_NAME;
	case SDCA_CTL_TYPE_S(ENTITY_0, FUNCTION_VERSION):
		return SDCA_CTL_FUNCTION_VERSION_NAME;
	case SDCA_CTL_TYPE_S(ENTITY_0, FUNCTION_EXTENSION_ID):
		return SDCA_CTL_FUNCTION_EXTENSION_ID_NAME;
	case SDCA_CTL_TYPE_S(ENTITY_0, FUNCTION_EXTENSION_VERSION):
		return SDCA_CTL_FUNCTION_EXTENSION_VERSION_NAME;
	case SDCA_CTL_TYPE_S(ENTITY_0, FUNCTION_STATUS):
		return SDCA_CTL_FUNCTION_STATUS_NAME;
	case SDCA_CTL_TYPE_S(ENTITY_0, FUNCTION_ACTION):
		return SDCA_CTL_FUNCTION_ACTION_NAME;
	case SDCA_CTL_TYPE_S(ENTITY_0, DEVICE_MANUFACTURER_ID):
		return SDCA_CTL_DEVICE_MANUFACTURER_ID_NAME;
	case SDCA_CTL_TYPE_S(ENTITY_0, DEVICE_PART_ID):
		return SDCA_CTL_DEVICE_PART_ID_NAME;
	case SDCA_CTL_TYPE_S(ENTITY_0, DEVICE_VERSION):
		return SDCA_CTL_DEVICE_VERSION_NAME;
	case SDCA_CTL_TYPE_S(ENTITY_0, DEVICE_SDCA_VERSION):
		return SDCA_CTL_DEVICE_SDCA_VERSION_NAME;
	default:
		return devm_kasprintf(dev, GFP_KERNEL, "Imp-Def %#x", control->sel);
	}
}

static unsigned int find_sdca_control_bits(const struct sdca_entity *entity,
					   const struct sdca_control *control)
{
	switch (SDCA_CTL_TYPE(entity->type, control->sel)) {
	case SDCA_CTL_TYPE_S(IT, LATENCY):
	case SDCA_CTL_TYPE_S(OT, LATENCY):
	case SDCA_CTL_TYPE_S(MU, LATENCY):
	case SDCA_CTL_TYPE_S(SU, LATENCY):
	case SDCA_CTL_TYPE_S(FU, LATENCY):
	case SDCA_CTL_TYPE_S(XU, LATENCY):
	case SDCA_CTL_TYPE_S(XU, FDL_MESSAGEOFFSET):
	case SDCA_CTL_TYPE_S(XU, FDL_MESSAGELENGTH):
	case SDCA_CTL_TYPE_S(SPE, AUTHTX_MESSAGEOFFSET):
	case SDCA_CTL_TYPE_S(SPE, AUTHTX_MESSAGELENGTH):
	case SDCA_CTL_TYPE_S(SPE, AUTHRX_MESSAGEOFFSET):
	case SDCA_CTL_TYPE_S(SPE, AUTHRX_MESSAGELENGTH):
	case SDCA_CTL_TYPE_S(CRU, LATENCY):
	case SDCA_CTL_TYPE_S(UDMPU, LATENCY):
	case SDCA_CTL_TYPE_S(MFPU, LATENCY):
	case SDCA_CTL_TYPE_S(MFPU, AE_MESSAGEOFFSET):
	case SDCA_CTL_TYPE_S(MFPU, AE_MESSAGELENGTH):
	case SDCA_CTL_TYPE_S(SMPU, LATENCY):
	case SDCA_CTL_TYPE_S(SMPU, HIST_MESSAGEOFFSET):
	case SDCA_CTL_TYPE_S(SMPU, HIST_MESSAGELENGTH):
	case SDCA_CTL_TYPE_S(SMPU, DTODTX_MESSAGEOFFSET):
	case SDCA_CTL_TYPE_S(SMPU, DTODTX_MESSAGELENGTH):
	case SDCA_CTL_TYPE_S(SMPU, DTODRX_MESSAGEOFFSET):
	case SDCA_CTL_TYPE_S(SMPU, DTODRX_MESSAGELENGTH):
	case SDCA_CTL_TYPE_S(SAPU, LATENCY):
	case SDCA_CTL_TYPE_S(SAPU, DTODTX_MESSAGEOFFSET):
	case SDCA_CTL_TYPE_S(SAPU, DTODTX_MESSAGELENGTH):
	case SDCA_CTL_TYPE_S(SAPU, DTODRX_MESSAGEOFFSET):
	case SDCA_CTL_TYPE_S(SAPU, DTODRX_MESSAGELENGTH):
	case SDCA_CTL_TYPE_S(PPU, LATENCY):
	case SDCA_CTL_TYPE_S(HIDE, HIDTX_MESSAGEOFFSET):
	case SDCA_CTL_TYPE_S(HIDE, HIDTX_MESSAGELENGTH):
	case SDCA_CTL_TYPE_S(HIDE, HIDRX_MESSAGEOFFSET):
	case SDCA_CTL_TYPE_S(HIDE, HIDRX_MESSAGELENGTH):
		return 32;
	case SDCA_CTL_TYPE_S(ENTITY_0, FUNCTION_MANUFACTURER_ID):
	case SDCA_CTL_TYPE_S(ENTITY_0, FUNCTION_ID):
	case SDCA_CTL_TYPE_S(ENTITY_0, FUNCTION_EXTENSION_ID):
	case SDCA_CTL_TYPE_S(ENTITY_0, DEVICE_MANUFACTURER_ID):
	case SDCA_CTL_TYPE_S(ENTITY_0, DEVICE_PART_ID):
	case SDCA_CTL_TYPE_S(IT, DATAPORT_SELECTOR):
	case SDCA_CTL_TYPE_S(OT, DATAPORT_SELECTOR):
	case SDCA_CTL_TYPE_S(MU, MIXER):
	case SDCA_CTL_TYPE_S(FU, CHANNEL_VOLUME):
	case SDCA_CTL_TYPE_S(FU, GAIN):
	case SDCA_CTL_TYPE_S(XU, XU_ID):
	case SDCA_CTL_TYPE_S(UDMPU, ACOUSTIC_ENERGY_LEVEL_MONITOR):
	case SDCA_CTL_TYPE_S(UDMPU, ULTRASOUND_LOOP_GAIN):
	case SDCA_CTL_TYPE_S(MFPU, ULTRASOUND_LEVEL):
	case SDCA_CTL_TYPE_S(PPU, HORIZONTALBALANCE):
	case SDCA_CTL_TYPE_S(PPU, VERTICALBALANCE):
		return 16;
	case SDCA_CTL_TYPE_S(FU, MUTE):
	case SDCA_CTL_TYPE_S(FU, AGC):
	case SDCA_CTL_TYPE_S(FU, BASS_BOOST):
	case SDCA_CTL_TYPE_S(FU, LOUDNESS):
	case SDCA_CTL_TYPE_S(XU, BYPASS):
	case SDCA_CTL_TYPE_S(MFPU, BYPASS):
		return 1;
	default:
		return 8;
	}
}

static enum sdca_control_datatype
find_sdca_control_datatype(const struct sdca_entity *entity,
			   const struct sdca_control *control)
{
	switch (SDCA_CTL_TYPE(entity->type, control->sel)) {
	case SDCA_CTL_TYPE_S(XU, BYPASS):
	case SDCA_CTL_TYPE_S(MFPU, BYPASS):
	case SDCA_CTL_TYPE_S(FU, MUTE):
	case SDCA_CTL_TYPE_S(FU, AGC):
	case SDCA_CTL_TYPE_S(FU, BASS_BOOST):
	case SDCA_CTL_TYPE_S(FU, LOUDNESS):
		return SDCA_CTL_DATATYPE_ONEBIT;
	case SDCA_CTL_TYPE_S(IT, LATENCY):
	case SDCA_CTL_TYPE_S(OT, LATENCY):
	case SDCA_CTL_TYPE_S(MU, LATENCY):
	case SDCA_CTL_TYPE_S(SU, LATENCY):
	case SDCA_CTL_TYPE_S(FU, LATENCY):
	case SDCA_CTL_TYPE_S(XU, LATENCY):
	case SDCA_CTL_TYPE_S(CRU, LATENCY):
	case SDCA_CTL_TYPE_S(UDMPU, LATENCY):
	case SDCA_CTL_TYPE_S(MFPU, LATENCY):
	case SDCA_CTL_TYPE_S(SMPU, LATENCY):
	case SDCA_CTL_TYPE_S(SAPU, LATENCY):
	case SDCA_CTL_TYPE_S(PPU, LATENCY):
	case SDCA_CTL_TYPE_S(SU, SELECTOR):
	case SDCA_CTL_TYPE_S(UDMPU, OPAQUESET_0):
	case SDCA_CTL_TYPE_S(UDMPU, OPAQUESET_1):
	case SDCA_CTL_TYPE_S(UDMPU, OPAQUESET_2):
	case SDCA_CTL_TYPE_S(UDMPU, OPAQUESET_3):
	case SDCA_CTL_TYPE_S(UDMPU, OPAQUESET_4):
	case SDCA_CTL_TYPE_S(UDMPU, OPAQUESET_5):
	case SDCA_CTL_TYPE_S(UDMPU, OPAQUESET_6):
	case SDCA_CTL_TYPE_S(UDMPU, OPAQUESET_7):
	case SDCA_CTL_TYPE_S(UDMPU, OPAQUESET_8):
	case SDCA_CTL_TYPE_S(UDMPU, OPAQUESET_9):
	case SDCA_CTL_TYPE_S(UDMPU, OPAQUESET_10):
	case SDCA_CTL_TYPE_S(UDMPU, OPAQUESET_11):
	case SDCA_CTL_TYPE_S(UDMPU, OPAQUESET_12):
	case SDCA_CTL_TYPE_S(UDMPU, OPAQUESET_13):
	case SDCA_CTL_TYPE_S(UDMPU, OPAQUESET_14):
	case SDCA_CTL_TYPE_S(UDMPU, OPAQUESET_15):
	case SDCA_CTL_TYPE_S(UDMPU, OPAQUESET_16):
	case SDCA_CTL_TYPE_S(UDMPU, OPAQUESET_17):
	case SDCA_CTL_TYPE_S(UDMPU, OPAQUESET_18):
	case SDCA_CTL_TYPE_S(UDMPU, OPAQUESET_19):
	case SDCA_CTL_TYPE_S(UDMPU, OPAQUESET_20):
	case SDCA_CTL_TYPE_S(UDMPU, OPAQUESET_21):
	case SDCA_CTL_TYPE_S(UDMPU, OPAQUESET_22):
	case SDCA_CTL_TYPE_S(UDMPU, OPAQUESET_23):
	case SDCA_CTL_TYPE_S(SAPU, PROTECTION_MODE):
	case SDCA_CTL_TYPE_S(SMPU, HIST_BUFFER_PREAMBLE):
	case SDCA_CTL_TYPE_S(XU, FDL_HOST_REQUEST):
	case SDCA_CTL_TYPE_S(XU, XU_ID):
	case SDCA_CTL_TYPE_S(CX, CLOCK_SELECT):
	case SDCA_CTL_TYPE_S(TG, TONE_DIVIDER):
	case SDCA_CTL_TYPE_S(ENTITY_0, FUNCTION_MANUFACTURER_ID):
	case SDCA_CTL_TYPE_S(ENTITY_0, FUNCTION_ID):
	case SDCA_CTL_TYPE_S(ENTITY_0, FUNCTION_EXTENSION_ID):
	case SDCA_CTL_TYPE_S(ENTITY_0, DEVICE_MANUFACTURER_ID):
	case SDCA_CTL_TYPE_S(ENTITY_0, DEVICE_PART_ID):
	case SDCA_CTL_TYPE_S(XU, FDL_MESSAGEOFFSET):
	case SDCA_CTL_TYPE_S(XU, FDL_MESSAGELENGTH):
	case SDCA_CTL_TYPE_S(SPE, AUTHTX_MESSAGEOFFSET):
	case SDCA_CTL_TYPE_S(SPE, AUTHTX_MESSAGELENGTH):
	case SDCA_CTL_TYPE_S(SPE, AUTHRX_MESSAGEOFFSET):
	case SDCA_CTL_TYPE_S(SPE, AUTHRX_MESSAGELENGTH):
	case SDCA_CTL_TYPE_S(MFPU, AE_MESSAGEOFFSET):
	case SDCA_CTL_TYPE_S(MFPU, AE_MESSAGELENGTH):
	case SDCA_CTL_TYPE_S(SMPU, HIST_MESSAGEOFFSET):
	case SDCA_CTL_TYPE_S(SMPU, HIST_MESSAGELENGTH):
	case SDCA_CTL_TYPE_S(SMPU, DTODTX_MESSAGEOFFSET):
	case SDCA_CTL_TYPE_S(SMPU, DTODTX_MESSAGELENGTH):
	case SDCA_CTL_TYPE_S(SMPU, DTODRX_MESSAGEOFFSET):
	case SDCA_CTL_TYPE_S(SMPU, DTODRX_MESSAGELENGTH):
	case SDCA_CTL_TYPE_S(SAPU, DTODTX_MESSAGEOFFSET):
	case SDCA_CTL_TYPE_S(SAPU, DTODTX_MESSAGELENGTH):
	case SDCA_CTL_TYPE_S(SAPU, DTODRX_MESSAGEOFFSET):
	case SDCA_CTL_TYPE_S(SAPU, DTODRX_MESSAGELENGTH):
	case SDCA_CTL_TYPE_S(HIDE, HIDTX_MESSAGEOFFSET):
	case SDCA_CTL_TYPE_S(HIDE, HIDTX_MESSAGELENGTH):
	case SDCA_CTL_TYPE_S(HIDE, HIDRX_MESSAGEOFFSET):
	case SDCA_CTL_TYPE_S(HIDE, HIDRX_MESSAGELENGTH):
		return SDCA_CTL_DATATYPE_INTEGER;
	case SDCA_CTL_TYPE_S(IT, MIC_BIAS):
	case SDCA_CTL_TYPE_S(SMPU, HIST_BUFFER_MODE):
	case SDCA_CTL_TYPE_S(PDE, REQUESTED_PS):
	case SDCA_CTL_TYPE_S(PDE, ACTUAL_PS):
	case SDCA_CTL_TYPE_S(ENTITY_0, FUNCTION_TYPE):
		return SDCA_CTL_DATATYPE_SPEC_ENCODED_VALUE;
	case SDCA_CTL_TYPE_S(XU, XU_VERSION):
	case SDCA_CTL_TYPE_S(ENTITY_0, FUNCTION_SDCA_VERSION):
	case SDCA_CTL_TYPE_S(ENTITY_0, FUNCTION_VERSION):
	case SDCA_CTL_TYPE_S(ENTITY_0, FUNCTION_EXTENSION_VERSION):
	case SDCA_CTL_TYPE_S(ENTITY_0, DEVICE_VERSION):
	case SDCA_CTL_TYPE_S(ENTITY_0, DEVICE_SDCA_VERSION):
		return SDCA_CTL_DATATYPE_BCD;
	case SDCA_CTL_TYPE_S(FU, CHANNEL_VOLUME):
	case SDCA_CTL_TYPE_S(FU, GAIN):
	case SDCA_CTL_TYPE_S(MU, MIXER):
	case SDCA_CTL_TYPE_S(PPU, HORIZONTALBALANCE):
	case SDCA_CTL_TYPE_S(PPU, VERTICALBALANCE):
	case SDCA_CTL_TYPE_S(MFPU, ULTRASOUND_LEVEL):
	case SDCA_CTL_TYPE_S(UDMPU, ACOUSTIC_ENERGY_LEVEL_MONITOR):
	case SDCA_CTL_TYPE_S(UDMPU, ULTRASOUND_LOOP_GAIN):
		return SDCA_CTL_DATATYPE_Q7P8DB;
	case SDCA_CTL_TYPE_S(IT, USAGE):
	case SDCA_CTL_TYPE_S(OT, USAGE):
	case SDCA_CTL_TYPE_S(IT, CLUSTERINDEX):
	case SDCA_CTL_TYPE_S(CRU, CLUSTERINDEX):
	case SDCA_CTL_TYPE_S(UDMPU, CLUSTERINDEX):
	case SDCA_CTL_TYPE_S(MFPU, CLUSTERINDEX):
	case SDCA_CTL_TYPE_S(MFPU, CENTER_FREQUENCY_INDEX):
	case SDCA_CTL_TYPE_S(MFPU, AE_NUMBER):
	case SDCA_CTL_TYPE_S(SAPU, OPAQUESETREQ_INDEX):
	case SDCA_CTL_TYPE_S(XU, FDL_SET_INDEX):
	case SDCA_CTL_TYPE_S(CS, SAMPLERATEINDEX):
	case SDCA_CTL_TYPE_S(GE, SELECTED_MODE):
	case SDCA_CTL_TYPE_S(GE, DETECTED_MODE):
		return SDCA_CTL_DATATYPE_BYTEINDEX;
	case SDCA_CTL_TYPE_S(PPU, POSTURENUMBER):
		return SDCA_CTL_DATATYPE_POSTURENUMBER;
	case SDCA_CTL_TYPE_S(IT, DATAPORT_SELECTOR):
	case SDCA_CTL_TYPE_S(OT, DATAPORT_SELECTOR):
		return SDCA_CTL_DATATYPE_DP_INDEX;
	case SDCA_CTL_TYPE_S(MFPU, ALGORITHM_READY):
	case SDCA_CTL_TYPE_S(MFPU, ALGORITHM_ENABLE):
	case SDCA_CTL_TYPE_S(MFPU, ALGORITHM_PREPARE):
	case SDCA_CTL_TYPE_S(SAPU, PROTECTION_STATUS):
	case SDCA_CTL_TYPE_S(SMPU, TRIGGER_ENABLE):
	case SDCA_CTL_TYPE_S(SMPU, TRIGGER_STATUS):
	case SDCA_CTL_TYPE_S(SMPU, TRIGGER_READY):
	case SDCA_CTL_TYPE_S(SPE, PRIVACY_POLICY):
	case SDCA_CTL_TYPE_S(SPE, PRIVACY_OWNER):
		return SDCA_CTL_DATATYPE_BITINDEX;
	case SDCA_CTL_TYPE_S(IT, KEEP_ALIVE):
	case SDCA_CTL_TYPE_S(OT, KEEP_ALIVE):
	case SDCA_CTL_TYPE_S(IT, NDAI_STREAM):
	case SDCA_CTL_TYPE_S(OT, NDAI_STREAM):
	case SDCA_CTL_TYPE_S(IT, NDAI_CATEGORY):
	case SDCA_CTL_TYPE_S(OT, NDAI_CATEGORY):
	case SDCA_CTL_TYPE_S(IT, NDAI_CODINGTYPE):
	case SDCA_CTL_TYPE_S(OT, NDAI_CODINGTYPE):
	case SDCA_CTL_TYPE_S(IT, NDAI_PACKETTYPE):
	case SDCA_CTL_TYPE_S(OT, NDAI_PACKETTYPE):
	case SDCA_CTL_TYPE_S(SMPU, HIST_ERROR):
	case SDCA_CTL_TYPE_S(XU, FDL_STATUS):
	case SDCA_CTL_TYPE_S(CS, CLOCK_VALID):
	case SDCA_CTL_TYPE_S(SPE, PRIVACY_LOCKSTATE):
	case SDCA_CTL_TYPE_S(ENTITY_0, COMMIT_GROUP_MASK):
	case SDCA_CTL_TYPE_S(ENTITY_0, FUNCTION_STATUS):
	case SDCA_CTL_TYPE_S(ENTITY_0, FUNCTION_ACTION):
	case SDCA_CTL_TYPE_S(XU, FDL_CURRENTOWNER):
	case SDCA_CTL_TYPE_S(SPE, AUTHTX_CURRENTOWNER):
	case SDCA_CTL_TYPE_S(SPE, AUTHRX_CURRENTOWNER):
	case SDCA_CTL_TYPE_S(MFPU, AE_CURRENTOWNER):
	case SDCA_CTL_TYPE_S(SMPU, HIST_CURRENTOWNER):
	case SDCA_CTL_TYPE_S(SMPU, DTODTX_CURRENTOWNER):
	case SDCA_CTL_TYPE_S(SMPU, DTODRX_CURRENTOWNER):
	case SDCA_CTL_TYPE_S(SAPU, DTODTX_CURRENTOWNER):
	case SDCA_CTL_TYPE_S(SAPU, DTODRX_CURRENTOWNER):
	case SDCA_CTL_TYPE_S(HIDE, HIDTX_CURRENTOWNER):
	case SDCA_CTL_TYPE_S(HIDE, HIDRX_CURRENTOWNER):
		return SDCA_CTL_DATATYPE_BITMAP;
	case SDCA_CTL_TYPE_S(IT, MATCHING_GUID):
	case SDCA_CTL_TYPE_S(OT, MATCHING_GUID):
	case SDCA_CTL_TYPE_S(ENTITY_0, MATCHING_GUID):
		return SDCA_CTL_DATATYPE_GUID;
	default:
		return SDCA_CTL_DATATYPE_IMPDEF;
	}
}

static int find_sdca_control_range(struct device *dev,
				   struct fwnode_handle *control_node,
				   struct sdca_control_range *range)
{
	u8 *range_list;
	int num_range;
	u16 *limits;
	int i;

	num_range = fwnode_property_count_u8(control_node, "mipi-sdca-control-range");
	if (!num_range || num_range == -EINVAL)
		return 0;
	else if (num_range < 0)
		return num_range;

	range_list = devm_kcalloc(dev, num_range, sizeof(*range_list), GFP_KERNEL);
	if (!range_list)
		return -ENOMEM;

	fwnode_property_read_u8_array(control_node, "mipi-sdca-control-range",
				      range_list, num_range);

	limits = (u16 *)range_list;

	range->cols = le16_to_cpu(limits[0]);
	range->rows = le16_to_cpu(limits[1]);
	range->data = (u32 *)&limits[2];

	num_range = (num_range - (2 * sizeof(*limits))) / sizeof(*range->data);
	if (num_range != range->cols * range->rows)
		return -EINVAL;

	for (i = 0; i < num_range; i++)
		range->data[i] = le32_to_cpu(range->data[i]);

	return 0;
}

/*
 * TODO: Add support for -cn- properties, allowing different channels to have
 * different defaults etc.
 */
static int find_sdca_entity_control(struct device *dev, struct sdca_entity *entity,
				    struct fwnode_handle *control_node,
				    struct sdca_control *control)
{
	u32 tmp;
	int ret;

	ret = fwnode_property_read_u32(control_node, "mipi-sdca-control-access-mode", &tmp);
	if (ret) {
		dev_err(dev, "%s: control %#x: access mode missing: %d\n",
			entity->label, control->sel, ret);
		return ret;
	}

	control->mode = tmp;

	ret = fwnode_property_read_u32(control_node, "mipi-sdca-control-access-layer", &tmp);
	if (ret) {
		dev_err(dev, "%s: control %#x: access layer missing: %d\n",
			entity->label, control->sel, ret);
		return ret;
	}

	control->layers = tmp;

	switch (control->mode) {
	case SDCA_ACCESS_MODE_DC:
		ret = fwnode_property_read_u32(control_node,
					       "mipi-sdca-control-dc-value",
					       &tmp);
		if (ret) {
			dev_err(dev, "%s: control %#x: dc value missing: %d\n",
				entity->label, control->sel, ret);
			return ret;
		}

		control->value = tmp;
		control->has_fixed = true;
		break;
	case SDCA_ACCESS_MODE_RW:
	case SDCA_ACCESS_MODE_DUAL:
		ret = fwnode_property_read_u32(control_node,
					       "mipi-sdca-control-default-value",
					       &tmp);
		if (!ret) {
			control->value = tmp;
			control->has_default = true;
		}

		ret = fwnode_property_read_u32(control_node,
					       "mipi-sdca-control-fixed-value",
					       &tmp);
		if (!ret) {
			if (control->has_default && control->value != tmp) {
				dev_err(dev,
					"%s: control %#x: default and fixed value don't match\n",
					entity->label, control->sel);
				return -EINVAL;
			}

			control->value = tmp;
			control->has_fixed = true;
		}

		control->deferrable = fwnode_property_read_bool(control_node,
								"mipi-sdca-control-deferrable");
		break;
	default:
		break;
	}

	ret = find_sdca_control_range(dev, control_node, &control->range);
	if (ret) {
		dev_err(dev, "%s: control %#x: range missing: %d\n",
			entity->label, control->sel, ret);
		return ret;
	}

	ret = fwnode_property_read_u64(control_node, "mipi-sdca-control-cn-list",
				       &control->cn_list);
	if (ret == -EINVAL) {
		/* Spec allows not specifying cn-list if only the first number is used */
		control->cn_list = 0x1;
	} else if (ret || !control->cn_list) {
		dev_err(dev, "%s: control %#x: cn list missing: %d\n",
			entity->label, control->sel, ret);
		return ret;
	}

	ret = fwnode_property_read_u32(control_node,
				       "mipi-sdca-control-interrupt-position",
				       &tmp);
	if (!ret)
		control->interrupt_position = tmp;

	control->label = find_sdca_control_label(dev, entity, control);
	if (!control->label)
		return -ENOMEM;

	control->type = find_sdca_control_datatype(entity, control);
	control->nbits = find_sdca_control_bits(entity, control);

	dev_info(dev, "%s: %s: control %#x mode %#x layers %#x cn %#llx int %d value %#x %s\n",
		 entity->label, control->label, control->sel,
		 control->mode, control->layers, control->cn_list,
		 control->interrupt_position, control->value,
		 control->deferrable ? "deferrable" : "");

	return 0;
}

static int find_sdca_entity_controls(struct device *dev,
				     struct fwnode_handle *entity_node,
				     struct sdca_entity *entity)
{
	struct sdca_control *controls;
	int num_controls;
	u64 control_list;
	int control_sel;
	int i, ret;

	ret = fwnode_property_read_u64(entity_node, "mipi-sdca-control-list", &control_list);
	if (ret == -EINVAL) {
		/* Allow missing control lists, assume no controls. */
		dev_warn(dev, "%s: missing control list\n", entity->label);
		return 0;
	} else if (ret) {
		dev_err(dev, "%s: failed to read control list: %d\n", entity->label, ret);
		return ret;
	} else if (!control_list) {
		return 0;
	}

	num_controls = hweight64(control_list);
	controls = devm_kcalloc(dev, num_controls, sizeof(*controls), GFP_KERNEL);
	if (!controls)
		return -ENOMEM;

	i = 0;
	for_each_set_bit(control_sel, (unsigned long *)&control_list,
			 BITS_PER_TYPE(control_list)) {
		struct fwnode_handle *control_node;
		char control_property[SDCA_PROPERTY_LENGTH];

		/* DisCo uses upper-case for hex numbers */
		snprintf(control_property, sizeof(control_property),
			 "mipi-sdca-control-0x%X-subproperties", control_sel);

		control_node = fwnode_get_named_child_node(entity_node, control_property);
		if (!control_node) {
			dev_err(dev, "%s: control node %s not found\n",
				entity->label, control_property);
			return -EINVAL;
		}

		controls[i].sel = control_sel;

		ret = find_sdca_entity_control(dev, entity, control_node, &controls[i]);
		fwnode_handle_put(control_node);
		if (ret)
			return ret;

		i++;
	}

	entity->num_controls = num_controls;
	entity->controls = controls;

	return 0;
}

static bool find_sdca_iot_dataport(struct sdca_entity_iot *terminal)
{
	switch (terminal->type) {
	case SDCA_TERM_TYPE_GENERIC:
	case SDCA_TERM_TYPE_ULTRASOUND:
	case SDCA_TERM_TYPE_CAPTURE_DIRECT_PCM_MIC:
	case SDCA_TERM_TYPE_RAW_PDM_MIC:
	case SDCA_TERM_TYPE_SPEECH:
	case SDCA_TERM_TYPE_VOICE:
	case SDCA_TERM_TYPE_SECONDARY_PCM_MIC:
	case SDCA_TERM_TYPE_ACOUSTIC_CONTEXT_AWARENESS:
	case SDCA_TERM_TYPE_DTOD_STREAM:
	case SDCA_TERM_TYPE_REFERENCE_STREAM:
	case SDCA_TERM_TYPE_SENSE_CAPTURE:
	case SDCA_TERM_TYPE_STREAMING_MIC:
	case SDCA_TERM_TYPE_OPTIMIZATION_STREAM:
	case SDCA_TERM_TYPE_PDM_RENDER_STREAM:
	case SDCA_TERM_TYPE_COMPANION_DATA:
		return true;
	default:
		return false;
	}
}

static int find_sdca_entity_iot(struct device *dev,
				struct fwnode_handle *entity_node,
				struct sdca_entity *entity)
{
	struct sdca_entity_iot *terminal = &entity->iot;
	u32 tmp;
	int ret;

	ret = fwnode_property_read_u32(entity_node, "mipi-sdca-terminal-type", &tmp);
	if (ret) {
		dev_err(dev, "%s: terminal type missing: %d\n", entity->label, ret);
		return ret;
	}

	terminal->type = tmp;
	terminal->is_dataport = find_sdca_iot_dataport(terminal);

	ret = fwnode_property_read_u32(entity_node,
				       "mipi-sdca-terminal-reference-number", &tmp);
	if (!ret)
		terminal->reference = tmp;

	ret = fwnode_property_read_u32(entity_node,
				       "mipi-sdca-terminal-connector-type", &tmp);
	if (!ret)
		terminal->connector = tmp;

	ret = fwnode_property_read_u32(entity_node,
				       "mipi-sdca-terminal-transducer-count", &tmp);
	if (!ret)
		terminal->num_transducer = tmp;

	dev_info(dev, "%s: terminal type %#x ref %#x conn %#x count %d\n",
		 entity->label, terminal->type, terminal->reference,
		 terminal->connector, terminal->num_transducer);

	return 0;
}

static int find_sdca_entity_cs(struct device *dev,
			       struct fwnode_handle *entity_node,
			       struct sdca_entity *entity)
{
	struct sdca_entity_cs *clock = &entity->cs;
	u32 tmp;
	int ret;

	ret = fwnode_property_read_u32(entity_node, "mipi-sdca-cs-type", &tmp);
	if (ret) {
		dev_err(dev, "%s: clock type missing: %d\n", entity->label, ret);
		return ret;
	}

	clock->type = tmp;

	ret = fwnode_property_read_u32(entity_node,
				       "mipi-sdca-clock-valid-max-delay", &tmp);
	if (!ret)
		clock->max_delay = tmp;

	dev_info(dev, "%s: clock type %#x delay %d\n", entity->label,
		 clock->type, clock->max_delay);

	return 0;
}

static int find_sdca_entity_pde(struct device *dev,
				struct fwnode_handle *entity_node,
				struct sdca_entity *entity)
{
	static const int mult_delay = 3;
	struct sdca_entity_pde *power = &entity->pde;
	u32 *delay_list __free(kfree) = NULL;
	struct sdca_pde_delay *delays;
	int num_delays;
	int i, j;

	num_delays = fwnode_property_count_u32(entity_node,
					       "mipi-sdca-powerdomain-transition-max-delay");
	if (num_delays <= 0) {
		dev_err(dev, "%s: max delay list missing: %d\n",
			entity->label, num_delays);
		return -EINVAL;
	} else if (num_delays % mult_delay != 0) {
		dev_err(dev, "%s: delays not multiple of %d\n",
			entity->label, mult_delay);
		return -EINVAL;
	} else if (num_delays > SDCA_MAX_DELAY_COUNT) {
		dev_err(dev, "%s: maximum number of transition delays exceeded\n",
			entity->label);
		return -EINVAL;
	}

	/* There are 3 values per delay */
	delays = devm_kcalloc(dev, num_delays / mult_delay,
			      sizeof(*delays), GFP_KERNEL);
	if (!delays)
		return -ENOMEM;

	delay_list = kcalloc(num_delays, sizeof(*delay_list), GFP_KERNEL);
	if (!delay_list)
		return -ENOMEM;

	fwnode_property_read_u32_array(entity_node,
				       "mipi-sdca-powerdomain-transition-max-delay",
				       delay_list, num_delays);

	num_delays /= mult_delay;

	for (i = 0, j = 0; i < num_delays; i++) {
		delays[i].from_ps = delay_list[j++];
		delays[i].to_ps = delay_list[j++];
		delays[i].us = delay_list[j++];

		dev_info(dev, "%s: from %#x to %#x delay %dus\n", entity->label,
			 delays[i].from_ps, delays[i].to_ps, delays[i].us);
	}

	power->num_max_delay = num_delays;
	power->max_delay = delays;

	return 0;
}

struct raw_ge_mode {
	u8 val;
	u8 num_controls;
	struct {
		u8 id;
		u8 sel;
		u8 cn;
		__le32 val;
	} __packed controls[] __counted_by(num_controls);
} __packed;

static int find_sdca_entity_ge(struct device *dev,
			       struct fwnode_handle *entity_node,
			       struct sdca_entity *entity)
{
	struct sdca_entity_ge *group = &entity->ge;
	u8 *affected_list __free(kfree) = NULL;
	u8 *affected_iter;
	int num_affected;
	int i, j;

	num_affected = fwnode_property_count_u8(entity_node,
						"mipi-sdca-ge-selectedmode-controls-affected");
	if (!num_affected) {
		return 0;
	} else if (num_affected < 0) {
		dev_err(dev, "%s: failed to read affected controls: %d\n",
			entity->label, num_affected);
		return num_affected;
	} else if (num_affected > SDCA_MAX_AFFECTED_COUNT) {
		dev_err(dev, "%s: maximum affected controls size exceeded\n",
			entity->label);
		return -EINVAL;
	}

	affected_list = kcalloc(num_affected, sizeof(*affected_list), GFP_KERNEL);
	if (!affected_list)
		return -ENOMEM;

	fwnode_property_read_u8_array(entity_node,
				      "mipi-sdca-ge-selectedmode-controls-affected",
				      affected_list, num_affected);

	group->num_modes = *affected_list;
	affected_iter = affected_list + 1;

	group->modes = devm_kcalloc(dev, group->num_modes, sizeof(*group->modes),
				    GFP_KERNEL);
	if (!group->modes)
		return -ENOMEM;

	for (i = 0; i < group->num_modes; i++) {
		struct raw_ge_mode *raw = (struct raw_ge_mode *)affected_iter;
		struct sdca_ge_mode *mode = &group->modes[i];

		affected_iter += sizeof(*raw);
		if (affected_iter > affected_list + num_affected)
			goto bad_list;

		mode->val = raw->val;
		mode->num_controls = raw->num_controls;

		affected_iter += mode->num_controls * sizeof(raw->controls[0]);
		if (affected_iter > affected_list + num_affected)
			goto bad_list;

		mode->controls = devm_kcalloc(dev, mode->num_controls,
					      sizeof(*mode->controls), GFP_KERNEL);
		if (!mode->controls)
			return -ENOMEM;

		for (j = 0; j < mode->num_controls; j++) {
			mode->controls[j].id = raw->controls[j].id;
			mode->controls[j].sel = raw->controls[j].sel;
			mode->controls[j].cn = raw->controls[j].cn;
			mode->controls[j].val = le32_to_cpu(raw->controls[j].val);
		}
	}

	return 0;

bad_list:
	dev_err(dev, "%s: malformed affected controls list\n", entity->label);
	return -EINVAL;
}

static int find_sdca_entity(struct device *dev,
			    struct fwnode_handle *function_node,
			    struct fwnode_handle *entity_node,
			    struct sdca_entity *entity)
{
	u32 tmp;
	int ret;

	ret = fwnode_property_read_string(entity_node, "mipi-sdca-entity-label",
					  &entity->label);
	if (ret) {
		dev_err(dev, "%pfwP: entity %#x: label missing: %d\n",
			function_node, entity->id, ret);
		return ret;
	}

	ret = fwnode_property_read_u32(entity_node, "mipi-sdca-entity-type", &tmp);
	if (ret) {
		dev_err(dev, "%s: type missing: %d\n", entity->label, ret);
		return ret;
	}

	entity->type = tmp;

	dev_info(dev, "%s: entity %#x type %#x\n",
		 entity->label, entity->id, entity->type);

	switch (entity->type) {
	case SDCA_ENTITY_TYPE_IT:
	case SDCA_ENTITY_TYPE_OT:
		ret = find_sdca_entity_iot(dev, entity_node, entity);
		break;
	case SDCA_ENTITY_TYPE_CS:
		ret = find_sdca_entity_cs(dev, entity_node, entity);
		break;
	case SDCA_ENTITY_TYPE_PDE:
		ret = find_sdca_entity_pde(dev, entity_node, entity);
		break;
	case SDCA_ENTITY_TYPE_GE:
		ret = find_sdca_entity_ge(dev, entity_node, entity);
		break;
	default:
		break;
	}
	if (ret)
		return ret;

	ret = find_sdca_entity_controls(dev, entity_node, entity);
	if (ret)
		return ret;

	return 0;
}

static int find_sdca_entities(struct device *dev,
			      struct fwnode_handle *function_node,
			      struct sdca_function_data *function)
{
	u32 *entity_list __free(kfree) = NULL;
	struct sdca_entity *entities;
	int num_entities;
	int i, ret;

	num_entities = fwnode_property_count_u32(function_node,
						 "mipi-sdca-entity-id-list");
	if (num_entities <= 0) {
		dev_err(dev, "%pfwP: entity id list missing: %d\n",
			function_node, num_entities);
		return -EINVAL;
	} else if (num_entities > SDCA_MAX_ENTITY_COUNT) {
		dev_err(dev, "%pfwP: maximum number of entities exceeded\n",
			function_node);
		return -EINVAL;
	}

	/* Add 1 to make space for Entity 0 */
	entities = devm_kcalloc(dev, num_entities + 1, sizeof(*entities), GFP_KERNEL);
	if (!entities)
		return -ENOMEM;

	entity_list = kcalloc(num_entities, sizeof(*entity_list), GFP_KERNEL);
	if (!entity_list)
		return -ENOMEM;

	fwnode_property_read_u32_array(function_node, "mipi-sdca-entity-id-list",
				       entity_list, num_entities);

	for (i = 0; i < num_entities; i++)
		entities[i].id = entity_list[i];

	/* now read subproperties */
	for (i = 0; i < num_entities; i++) {
		char entity_property[SDCA_PROPERTY_LENGTH];
		struct fwnode_handle *entity_node;

		/* DisCo uses upper-case for hex numbers */
		snprintf(entity_property, sizeof(entity_property),
			 "mipi-sdca-entity-id-0x%X-subproperties", entities[i].id);

		entity_node = fwnode_get_named_child_node(function_node, entity_property);
		if (!entity_node) {
			dev_err(dev, "%pfwP: entity node %s not found\n",
				function_node, entity_property);
			return -EINVAL;
		}

		ret = find_sdca_entity(dev, function_node, entity_node, &entities[i]);
		fwnode_handle_put(entity_node);
		if (ret)
			return ret;
	}

	/*
	 * Add Entity 0 at end of the array, makes it easy to skip during
	 * all the Entity searches involved in creating connections.
	 */
	entities[num_entities].label = "entity0";

	ret = find_sdca_entity_controls(dev, function_node, &entities[num_entities]);
	if (ret)
		return ret;

	function->num_entities = num_entities + 1;
	function->entities = entities;

	return 0;
}

static struct sdca_entity *find_sdca_entity_by_label(struct sdca_function_data *function,
						     const char *entity_label)
{
	int i;

	for (i = 0; i < function->num_entities; i++) {
		struct sdca_entity *entity = &function->entities[i];

		if (!strcmp(entity->label, entity_label))
			return entity;
	}

	return NULL;
}

static struct sdca_entity *find_sdca_entity_by_id(struct sdca_function_data *function,
						  const int id)
{
	int i;

	for (i = 0; i < function->num_entities; i++) {
		struct sdca_entity *entity = &function->entities[i];

		if (entity->id == id)
			return entity;
	}

	return NULL;
}

static int find_sdca_entity_connection_iot(struct device *dev,
					   struct sdca_function_data *function,
					   struct fwnode_handle *entity_node,
					   struct sdca_entity *entity)
{
	struct sdca_entity_iot *terminal = &entity->iot;
	struct fwnode_handle *clock_node;
	struct sdca_entity *clock_entity;
	const char *clock_label;
	int ret;

	clock_node = fwnode_get_named_child_node(entity_node,
						 "mipi-sdca-terminal-clock-connection");
	if (!clock_node)
		return 0;

	ret = fwnode_property_read_string(clock_node, "mipi-sdca-entity-label",
					  &clock_label);
	if (ret) {
		dev_err(dev, "%s: clock label missing: %d\n", entity->label, ret);
		fwnode_handle_put(clock_node);
		return ret;
	}

	clock_entity = find_sdca_entity_by_label(function, clock_label);
	if (!clock_entity) {
		dev_err(dev, "%s: failed to find clock with label %s\n",
			entity->label, clock_label);
		fwnode_handle_put(clock_node);
		return -EINVAL;
	}

	terminal->clock = clock_entity;

	dev_info(dev, "%s -> %s\n", clock_entity->label, entity->label);

	fwnode_handle_put(clock_node);
	return 0;
}

static int find_sdca_entity_connection_pde(struct device *dev,
					   struct sdca_function_data *function,
					   struct fwnode_handle *entity_node,
					   struct sdca_entity *entity)
{
	struct sdca_entity_pde *power = &entity->pde;
	u32 *managed_list __free(kfree) = NULL;
	struct sdca_entity **managed;
	int num_managed;
	int i;

	num_managed = fwnode_property_count_u32(entity_node,
						"mipi-sdca-powerdomain-managed-list");
	if (!num_managed) {
		return 0;
	} else if (num_managed < 0) {
		dev_err(dev, "%s: managed list missing: %d\n", entity->label, num_managed);
		return num_managed;
	} else if (num_managed > SDCA_MAX_ENTITY_COUNT) {
		dev_err(dev, "%s: maximum number of managed entities exceeded\n",
			entity->label);
		return -EINVAL;
	}

	managed = devm_kcalloc(dev, num_managed, sizeof(*managed), GFP_KERNEL);
	if (!managed)
		return -ENOMEM;

	managed_list = kcalloc(num_managed, sizeof(*managed_list), GFP_KERNEL);
	if (!managed_list)
		return -ENOMEM;

	fwnode_property_read_u32_array(entity_node,
				       "mipi-sdca-powerdomain-managed-list",
				       managed_list, num_managed);

	for (i = 0; i < num_managed; i++) {
		managed[i] = find_sdca_entity_by_id(function, managed_list[i]);
		if (!managed[i]) {
			dev_err(dev, "%s: failed to find entity with id %#x\n",
				entity->label, managed_list[i]);
			return -EINVAL;
		}

		dev_info(dev, "%s -> %s\n", managed[i]->label, entity->label);
	}

	power->num_managed = num_managed;
	power->managed = managed;

	return 0;
}

static int find_sdca_entity_connection_ge(struct device *dev,
					  struct sdca_function_data *function,
					  struct fwnode_handle *entity_node,
					  struct sdca_entity *entity)
{
	int i, j;

	for (i = 0; i < entity->ge.num_modes; i++) {
		struct sdca_ge_mode *mode = &entity->ge.modes[i];

		for (j = 0; j < mode->num_controls; j++) {
			struct sdca_ge_control *affected = &mode->controls[j];
			struct sdca_entity *managed;

			managed = find_sdca_entity_by_id(function, affected->id);
			if (!managed) {
				dev_err(dev, "%s: failed to find entity with id %#x\n",
					entity->label, affected->id);
				return -EINVAL;
			}

			if (managed->group && managed->group != entity) {
				dev_err(dev,
					"%s: entity controlled by two groups %s, %s\n",
					managed->label, managed->group->label,
					entity->label);
				return -EINVAL;
			}

			managed->group = entity;
		}
	}

	return 0;
}

static int find_sdca_entity_connection(struct device *dev,
				       struct sdca_function_data *function,
				       struct fwnode_handle *entity_node,
				       struct sdca_entity *entity)
{
	struct sdca_entity **pins;
	int num_pins, pin;
	u64 pin_list;
	int i, ret;

	switch (entity->type) {
	case SDCA_ENTITY_TYPE_IT:
	case SDCA_ENTITY_TYPE_OT:
		ret = find_sdca_entity_connection_iot(dev, function,
						      entity_node, entity);
		break;
	case SDCA_ENTITY_TYPE_PDE:
		ret = find_sdca_entity_connection_pde(dev, function,
						      entity_node, entity);
		break;
	case SDCA_ENTITY_TYPE_GE:
		ret = find_sdca_entity_connection_ge(dev, function,
						     entity_node, entity);
		break;
	default:
		ret = 0;
		break;
	}
	if (ret)
		return ret;

	ret = fwnode_property_read_u64(entity_node, "mipi-sdca-input-pin-list", &pin_list);
	if (ret == -EINVAL) {
		/* Allow missing pin lists, assume no pins. */
		dev_warn(dev, "%s: missing pin list\n", entity->label);
		return 0;
	} else if (ret) {
		dev_err(dev, "%s: failed to read pin list: %d\n", entity->label, ret);
		return ret;
	} else if (pin_list & BIT(0)) {
		/*
		 * Each bit set in the pin-list refers to an entity_id in this
		 * Function. Entity 0 is an illegal connection since it is used
		 * for Function-level configurations.
		 */
		dev_err(dev, "%s: pin 0 used as input\n", entity->label);
		return -EINVAL;
	} else if (!pin_list) {
		return 0;
	}

	num_pins = hweight64(pin_list);
	pins = devm_kcalloc(dev, num_pins, sizeof(*pins), GFP_KERNEL);
	if (!pins)
		return -ENOMEM;

	i = 0;
	for_each_set_bit(pin, (unsigned long *)&pin_list, BITS_PER_TYPE(pin_list)) {
		char pin_property[SDCA_PROPERTY_LENGTH];
		struct fwnode_handle *connected_node;
		struct sdca_entity *connected_entity;
		const char *connected_label;

		snprintf(pin_property, sizeof(pin_property), "mipi-sdca-input-pin-%d", pin);

		connected_node = fwnode_get_named_child_node(entity_node, pin_property);
		if (!connected_node) {
			dev_err(dev, "%s: pin node %s not found\n",
				entity->label, pin_property);
			return -EINVAL;
		}

		ret = fwnode_property_read_string(connected_node, "mipi-sdca-entity-label",
						  &connected_label);
		if (ret) {
			dev_err(dev, "%s: pin %d label missing: %d\n",
				entity->label, pin, ret);
			fwnode_handle_put(connected_node);
			return ret;
		}

		connected_entity = find_sdca_entity_by_label(function, connected_label);
		if (!connected_entity) {
			dev_err(dev, "%s: failed to find entity with label %s\n",
				entity->label, connected_label);
			fwnode_handle_put(connected_node);
			return -EINVAL;
		}

		pins[i] = connected_entity;

		dev_info(dev, "%s -> %s\n", connected_entity->label, entity->label);

		i++;
		fwnode_handle_put(connected_node);
	}

	entity->num_sources = num_pins;
	entity->sources = pins;

	return 0;
}

static int find_sdca_connections(struct device *dev,
				 struct fwnode_handle *function_node,
				 struct sdca_function_data *function)
{
	int i;

	/* Entity 0 cannot have connections */
	for (i = 0; i < function->num_entities - 1; i++) {
		struct sdca_entity *entity = &function->entities[i];
		char entity_property[SDCA_PROPERTY_LENGTH];
		struct fwnode_handle *entity_node;
		int ret;

		/* DisCo uses upper-case for hex numbers */
		snprintf(entity_property, sizeof(entity_property),
			 "mipi-sdca-entity-id-0x%X-subproperties",
			 entity->id);

		entity_node = fwnode_get_named_child_node(function_node, entity_property);
		if (!entity_node) {
			dev_err(dev, "%pfwP: entity node %s not found\n",
				function_node, entity_property);
			return -EINVAL;
		}

		ret = find_sdca_entity_connection(dev, function, entity_node, entity);
		fwnode_handle_put(entity_node);
		if (ret)
			return ret;
	}

	return 0;
}

static int find_sdca_cluster_channel(struct device *dev,
				     struct sdca_cluster *cluster,
				     struct fwnode_handle *channel_node,
				     struct sdca_channel *channel)
{
	u32 tmp;
	int ret;

	ret = fwnode_property_read_u32(channel_node, "mipi-sdca-cluster-channel-id", &tmp);
	if (ret) {
		dev_err(dev, "cluster %#x: missing channel id: %d\n",
			cluster->id, ret);
		return ret;
	}

	channel->id = tmp;

	ret = fwnode_property_read_u32(channel_node,
				       "mipi-sdca-cluster-channel-purpose",
				       &tmp);
	if (ret) {
		dev_err(dev, "cluster %#x: channel %#x: missing purpose: %d\n",
			cluster->id, channel->id, ret);
		return ret;
	}

	channel->purpose = tmp;

	ret = fwnode_property_read_u32(channel_node,
				       "mipi-sdca-cluster-channel-relationship",
				       &tmp);
	if (ret) {
		dev_err(dev, "cluster %#x: channel %#x: missing relationship: %d\n",
			cluster->id, channel->id, ret);
		return ret;
	}

	channel->relationship = tmp;

	dev_info(dev, "cluster %#x: channel id %#x purpose %#x relationship %#x\n",
		 cluster->id, channel->id, channel->purpose, channel->relationship);

	return 0;
}

static int find_sdca_cluster_channels(struct device *dev,
				      struct fwnode_handle *cluster_node,
				      struct sdca_cluster *cluster)
{
	struct sdca_channel *channels;
	u32 num_channels;
	int i, ret;

	ret = fwnode_property_read_u32(cluster_node, "mipi-sdca-channel-count",
				       &num_channels);
	if (ret < 0) {
		dev_err(dev, "cluster %#x: failed to read channel list: %d\n",
			cluster->id, ret);
		return ret;
	} else if (num_channels > SDCA_MAX_CHANNEL_COUNT) {
		dev_err(dev, "cluster %#x: maximum number of channels exceeded\n",
			cluster->id);
		return -EINVAL;
	}

	channels = devm_kcalloc(dev, num_channels, sizeof(*channels), GFP_KERNEL);
	if (!channels)
		return -ENOMEM;

	for (i = 0; i < num_channels; i++) {
		char channel_property[SDCA_PROPERTY_LENGTH];
		struct fwnode_handle *channel_node;

		/* DisCo uses upper-case for hex numbers */
		snprintf(channel_property, sizeof(channel_property),
			 "mipi-sdca-channel-%d-subproperties", i + 1);

		channel_node = fwnode_get_named_child_node(cluster_node, channel_property);
		if (!channel_node) {
			dev_err(dev, "cluster %#x: channel node %s not found\n",
				cluster->id, channel_property);
			return -EINVAL;
		}

		ret = find_sdca_cluster_channel(dev, cluster, channel_node, &channels[i]);
		fwnode_handle_put(channel_node);
		if (ret)
			return ret;
	}

	cluster->num_channels = num_channels;
	cluster->channels = channels;

	return 0;
}

static int find_sdca_clusters(struct device *dev,
			      struct fwnode_handle *function_node,
			      struct sdca_function_data *function)
{
	u32 *cluster_list __free(kfree) = NULL;
	struct sdca_cluster *clusters;
	int num_clusters;
	int i, ret;

	num_clusters = fwnode_property_count_u32(function_node, "mipi-sdca-cluster-id-list");
	if (!num_clusters || num_clusters == -EINVAL) {
		return 0;
	} else if (num_clusters < 0) {
		dev_err(dev, "%pfwP: failed to read cluster id list: %d\n",
			function_node, num_clusters);
		return num_clusters;
	} else if (num_clusters > SDCA_MAX_CLUSTER_COUNT) {
		dev_err(dev, "%pfwP: maximum number of clusters exceeded\n", function_node);
		return -EINVAL;
	}

	clusters = devm_kcalloc(dev, num_clusters, sizeof(*clusters), GFP_KERNEL);
	if (!clusters)
		return -ENOMEM;

	cluster_list = kcalloc(num_clusters, sizeof(*cluster_list), GFP_KERNEL);
	if (!cluster_list)
		return -ENOMEM;

	fwnode_property_read_u32_array(function_node, "mipi-sdca-cluster-id-list",
				       cluster_list, num_clusters);

	for (i = 0; i < num_clusters; i++)
		clusters[i].id = cluster_list[i];

	/* now read subproperties */
	for (i = 0; i < num_clusters; i++) {
		char cluster_property[SDCA_PROPERTY_LENGTH];
		struct fwnode_handle *cluster_node;

		/* DisCo uses upper-case for hex numbers */
		snprintf(cluster_property, sizeof(cluster_property),
			 "mipi-sdca-cluster-id-0x%X-subproperties", clusters[i].id);

		cluster_node = fwnode_get_named_child_node(function_node, cluster_property);
		if (!cluster_node) {
			dev_err(dev, "%pfwP: cluster node %s not found\n",
				function_node, cluster_property);
			return -EINVAL;
		}

		ret = find_sdca_cluster_channels(dev, cluster_node, &clusters[i]);
		fwnode_handle_put(cluster_node);
		if (ret)
			return ret;
	}

	function->num_clusters = num_clusters;
	function->clusters = clusters;

	return 0;
}

/**
 * sdca_parse_function - parse ACPI DisCo for a Function
 * @dev: Pointer to device against which function data will be allocated.
 * @function_desc: Pointer to the Function short descriptor.
 * @function: Pointer to the Function information, to be populated.
 *
 * Return: Returns 0 for success.
 */
int sdca_parse_function(struct device *dev,
			struct sdca_function_desc *function_desc,
			struct sdca_function_data *function)
{
	u32 tmp;
	int ret;

	function->desc = function_desc;

	ret = fwnode_property_read_u32(function_desc->node,
				       "mipi-sdca-function-busy-max-delay", &tmp);
	if (!ret)
		function->busy_max_delay = tmp;

	dev_info(dev, "%pfwP: name %s delay %dus\n", function->desc->node,
		 function->desc->name, function->busy_max_delay);

	ret = find_sdca_init_table(dev, function_desc->node, function);
	if (ret)
		return ret;

	ret = find_sdca_entities(dev, function_desc->node, function);
	if (ret)
		return ret;

	ret = find_sdca_connections(dev, function_desc->node, function);
	if (ret)
		return ret;

	ret = find_sdca_clusters(dev, function_desc->node, function);
	if (ret < 0)
		return ret;

	return 0;
}
EXPORT_SYMBOL_NS(sdca_parse_function, "SND_SOC_SDCA");

MODULE_LICENSE("Dual BSD/GPL");
MODULE_DESCRIPTION("SDCA library");<|MERGE_RESOLUTION|>--- conflicted
+++ resolved
@@ -9,14 +9,10 @@
 #define dev_fmt(fmt) "%s: " fmt, __func__
 
 #include <linux/acpi.h>
-<<<<<<< HEAD
-#include <linux/device.h>
-=======
 #include <linux/byteorder/generic.h>
 #include <linux/cleanup.h>
 #include <linux/device.h>
 #include <linux/dev_printk.h>
->>>>>>> e8a457b7
 #include <linux/module.h>
 #include <linux/property.h>
 #include <linux/soundwire/sdw.h>
@@ -24,14 +20,11 @@
 #include <sound/sdca.h>
 #include <sound/sdca_function.h>
 
-<<<<<<< HEAD
-=======
 /*
  * Should be long enough to encompass all the MIPI DisCo properties.
  */
 #define SDCA_PROPERTY_LENGTH 64
 
->>>>>>> e8a457b7
 static int patch_sdca_function_type(u32 interface_revision, u32 *function_type)
 {
 	/*
