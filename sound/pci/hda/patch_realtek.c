--- conflicted
+++ resolved
@@ -3623,17 +3623,10 @@
 			    AC_VERB_SET_PIN_WIDGET_CONTROL, PIN_OUT);
 
 		msleep(75);
-<<<<<<< HEAD
 
 		snd_hda_codec_write(codec, hp_pin, 0,
 			    AC_VERB_SET_AMP_GAIN_MUTE, AMP_OUT_UNMUTE);
 
-=======
-
-		snd_hda_codec_write(codec, hp_pin, 0,
-			    AC_VERB_SET_AMP_GAIN_MUTE, AMP_OUT_UNMUTE);
-
->>>>>>> a5a056c8
 		msleep(75);
 		alc_update_coefex_idx(codec, 0x57, 0x04, 0x0007, 0x4); /* Hight power */
 	}
@@ -10551,9 +10544,6 @@
 	SND_PCI_QUIRK(0x103c, 0x8cdf, "HP SnowWhite", ALC287_FIXUP_CS35L41_I2C_2_HP_GPIO_LED),
 	SND_PCI_QUIRK(0x103c, 0x8ce0, "HP SnowWhite", ALC287_FIXUP_CS35L41_I2C_2_HP_GPIO_LED),
 	SND_PCI_QUIRK(0x103c, 0x8cf5, "HP ZBook Studio 16", ALC245_FIXUP_CS35L41_SPI_4_HP_GPIO_LED),
-<<<<<<< HEAD
-	SND_PCI_QUIRK(0x103c, 0x8d84, "HP EliteBook X G1i", ALC285_FIXUP_HP_GPIO_LED),
-=======
 	SND_PCI_QUIRK(0x103c, 0x8d01, "HP ZBook Power 14 G12", ALC285_FIXUP_HP_GPIO_LED),
 	SND_PCI_QUIRK(0x103c, 0x8d84, "HP EliteBook X G1i", ALC285_FIXUP_HP_GPIO_LED),
 	SND_PCI_QUIRK(0x103c, 0x8d91, "HP ZBook Firefly 14 G12", ALC285_FIXUP_HP_GPIO_LED),
@@ -10561,7 +10551,6 @@
 	SND_PCI_QUIRK(0x103c, 0x8e18, "HP ZBook Firefly 14 G12A", ALC285_FIXUP_HP_GPIO_LED),
 	SND_PCI_QUIRK(0x103c, 0x8e19, "HP ZBook Firefly 14 G12A", ALC285_FIXUP_HP_GPIO_LED),
 	SND_PCI_QUIRK(0x103c, 0x8e1a, "HP ZBook Firefly 14 G12A", ALC285_FIXUP_HP_GPIO_LED),
->>>>>>> a5a056c8
 	SND_PCI_QUIRK(0x1043, 0x103e, "ASUS X540SA", ALC256_FIXUP_ASUS_MIC),
 	SND_PCI_QUIRK(0x1043, 0x103f, "ASUS TX300", ALC282_FIXUP_ASUS_TX300),
 	SND_PCI_QUIRK(0x1043, 0x106d, "Asus K53BE", ALC269_FIXUP_LIMIT_INT_MIC_BOOST),
