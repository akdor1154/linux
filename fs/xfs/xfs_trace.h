--- conflicted
+++ resolved
@@ -5759,18 +5759,10 @@
 /* metadata inode space reservations */
 
 DECLARE_EVENT_CLASS(xfs_metafile_resv_class,
-<<<<<<< HEAD
-	TP_PROTO(struct xfs_inode *ip, xfs_filblks_t len),
-	TP_ARGS(ip, len),
-	TP_STRUCT__entry(
-		__field(dev_t, dev)
-		__field(xfs_ino_t, ino)
-=======
 	TP_PROTO(struct xfs_mount *mp, xfs_filblks_t len),
 	TP_ARGS(mp, len),
 	TP_STRUCT__entry(
 		__field(dev_t, dev)
->>>>>>> e8a457b7
 		__field(unsigned long long, freeblks)
 		__field(unsigned long long, reserved)
 		__field(unsigned long long, asked)
@@ -5778,21 +5770,6 @@
 		__field(unsigned long long, len)
 	),
 	TP_fast_assign(
-<<<<<<< HEAD
-		struct xfs_mount *mp = ip->i_mount;
-
-		__entry->dev = mp->m_super->s_dev;
-		__entry->ino = ip->i_ino;
-		__entry->freeblks = percpu_counter_sum(&mp->m_fdblocks);
-		__entry->reserved = ip->i_delayed_blks;
-		__entry->asked = ip->i_meta_resv_asked;
-		__entry->used = ip->i_nblocks;
-		__entry->len = len;
-	),
-	TP_printk("dev %d:%d ino 0x%llx freeblks %llu resv %llu ask %llu used %llu len %llu",
-		  MAJOR(__entry->dev), MINOR(__entry->dev),
-		  __entry->ino,
-=======
 		__entry->dev = mp->m_super->s_dev;
 		__entry->freeblks = xfs_sum_freecounter_raw(mp, XC_FREE_BLOCKS);
 		__entry->reserved = mp->m_metafile_resv_avail;
@@ -5802,7 +5779,6 @@
 	),
 	TP_printk("dev %d:%d freeblks %llu resv %llu ask %llu used %llu len %llu",
 		  MAJOR(__entry->dev), MINOR(__entry->dev),
->>>>>>> e8a457b7
 		  __entry->freeblks,
 		  __entry->reserved,
 		  __entry->asked,
@@ -5811,23 +5787,14 @@
 )
 #define DEFINE_METAFILE_RESV_EVENT(name) \
 DEFINE_EVENT(xfs_metafile_resv_class, name, \
-<<<<<<< HEAD
-	TP_PROTO(struct xfs_inode *ip, xfs_filblks_t len), \
-	TP_ARGS(ip, len))
-=======
 	TP_PROTO(struct xfs_mount *mp, xfs_filblks_t len), \
 	TP_ARGS(mp, len))
->>>>>>> e8a457b7
 DEFINE_METAFILE_RESV_EVENT(xfs_metafile_resv_init);
 DEFINE_METAFILE_RESV_EVENT(xfs_metafile_resv_free);
 DEFINE_METAFILE_RESV_EVENT(xfs_metafile_resv_alloc_space);
 DEFINE_METAFILE_RESV_EVENT(xfs_metafile_resv_free_space);
 DEFINE_METAFILE_RESV_EVENT(xfs_metafile_resv_critical);
-<<<<<<< HEAD
-DEFINE_INODE_ERROR_EVENT(xfs_metafile_resv_init_error);
-=======
 DEFINE_METAFILE_RESV_EVENT(xfs_metafile_resv_init_error);
->>>>>>> e8a457b7
 
 #ifdef CONFIG_XFS_RT
 TRACE_EVENT(xfs_growfs_check_rtgeom,
@@ -5850,8 +5817,6 @@
 );
 #endif /* CONFIG_XFS_RT */
 
-<<<<<<< HEAD
-=======
 TRACE_DEFINE_ENUM(XC_FREE_BLOCKS);
 TRACE_DEFINE_ENUM(XC_FREE_RTEXTENTS);
 TRACE_DEFINE_ENUM(XC_FREE_RTAVAILABLE);
@@ -5892,7 +5857,6 @@
 DEFINE_FREEBLOCKS_RESV_EVENT(xfs_freecounter_reserved);
 DEFINE_FREEBLOCKS_RESV_EVENT(xfs_freecounter_enospc);
 
->>>>>>> e8a457b7
 #endif /* _TRACE_XFS_H */
 
 #undef TRACE_INCLUDE_PATH
