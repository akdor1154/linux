--- conflicted
+++ resolved
@@ -935,12 +935,6 @@
 	if (error)
 		return error;
 
-<<<<<<< HEAD
-	if (xreap_dirty(&rs))
-		return xrep_defer_finish(sc);
-
-	return 0;
-=======
 	if (xreap_dirty(&rs)) {
 		error = xrep_defer_finish(sc);
 		if (error)
@@ -948,7 +942,6 @@
 	}
 
 	return xrep_reset_metafile_resv(sc);
->>>>>>> e8a457b7
 }
 
 /*
