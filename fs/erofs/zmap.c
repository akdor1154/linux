--- conflicted
+++ resolved
@@ -102,15 +102,9 @@
 {
 	struct inode *const inode = m->inode;
 	struct erofs_inode *const vi = EROFS_I(inode);
-<<<<<<< HEAD
-	const erofs_off_t ebase = sizeof(struct z_erofs_map_header) +
-		ALIGN(erofs_iloc(inode) + vi->inode_isize + vi->xattr_isize, 8);
-	const unsigned int lclusterbits = vi->z_logical_clusterbits;
-=======
 	const erofs_off_t ebase = Z_EROFS_MAP_HEADER_END(erofs_iloc(inode) +
 			vi->inode_isize + vi->xattr_isize);
 	const unsigned int lclusterbits = vi->z_lclusterbits;
->>>>>>> e8a457b7
 	const unsigned int totalidx = erofs_iblks(inode);
 	unsigned int compacted_4b_initial, compacted_2b, amortizedshift;
 	unsigned int vcnt, lo, lobits, encodebits, nblk, bytes;
@@ -310,11 +304,7 @@
 	if ((m->headtype == Z_EROFS_LCLUSTER_TYPE_HEAD1 && !bigpcl1) ||
 	    ((m->headtype == Z_EROFS_LCLUSTER_TYPE_PLAIN ||
 	      m->headtype == Z_EROFS_LCLUSTER_TYPE_HEAD2) && !bigpcl2) ||
-<<<<<<< HEAD
-	    (lcn << vi->z_logical_clusterbits) >= inode->i_size)
-=======
 	    (lcn << vi->z_lclusterbits) >= inode->i_size)
->>>>>>> e8a457b7
 		m->compressedblks = 1;
 
 	if (m->compressedblks)
@@ -349,30 +339,9 @@
 		 * rather than CBLKCNT, it's a 1 block-sized pcluster.
 		 */
 		m->compressedblks = 1;
-<<<<<<< HEAD
-		break;
-	case Z_EROFS_LCLUSTER_TYPE_NONHEAD:
-		if (m->delta[0] != 1)
-			goto err_bonus_cblkcnt;
-		if (m->compressedblks)
-			break;
-		fallthrough;
-	default:
-		erofs_err(sb, "cannot found CBLKCNT @ lcn %lu of nid %llu", lcn,
-			  vi->nid);
-		DBG_BUGON(1);
-		return -EFSCORRUPTED;
-	}
-out:
-	m->map->m_plen = erofs_pos(sb, m->compressedblks);
-	return 0;
-err_bonus_cblkcnt:
-	erofs_err(sb, "bogus CBLKCNT @ lcn %lu of nid %llu", lcn, vi->nid);
-=======
 		goto out;
 	}
 	erofs_err(sb, "cannot found CBLKCNT @ lcn %lu of nid %llu", lcn, vi->nid);
->>>>>>> e8a457b7
 	DBG_BUGON(1);
 	return -EFSCORRUPTED;
 out:
