// SPDX-License-Identifier: GPL-2.0
#include "bcachefs.h"
#include "checksum.h"
#include "compress.h"
#include "error.h"
#include "extents.h"
#include "io_write.h"
#include "opts.h"
#include "super-io.h"

#include <linux/lz4.h>
#include <linux/zlib.h>
#include <linux/zstd.h>

static inline enum bch_compression_opts bch2_compression_type_to_opt(enum bch_compression_type type)
{
	switch (type) {
	case BCH_COMPRESSION_TYPE_none:
	case BCH_COMPRESSION_TYPE_incompressible:
		return BCH_COMPRESSION_OPT_none;
	case BCH_COMPRESSION_TYPE_lz4_old:
	case BCH_COMPRESSION_TYPE_lz4:
		return BCH_COMPRESSION_OPT_lz4;
	case BCH_COMPRESSION_TYPE_gzip:
		return BCH_COMPRESSION_OPT_gzip;
	case BCH_COMPRESSION_TYPE_zstd:
		return BCH_COMPRESSION_OPT_zstd;
	default:
		BUG();
	}
}

/* Bounce buffer: */
struct bbuf {
	void		*b;
	enum {
		BB_NONE,
		BB_VMAP,
		BB_KMALLOC,
		BB_MEMPOOL,
	}		type;
	int		rw;
};

static struct bbuf __bounce_alloc(struct bch_fs *c, unsigned size, int rw)
{
	void *b;

	BUG_ON(size > c->opts.encoded_extent_max);

	b = kmalloc(size, GFP_NOFS|__GFP_NOWARN);
	if (b)
		return (struct bbuf) { .b = b, .type = BB_KMALLOC, .rw = rw };

	b = mempool_alloc(&c->compression_bounce[rw], GFP_NOFS);
	if (b)
		return (struct bbuf) { .b = b, .type = BB_MEMPOOL, .rw = rw };

	BUG();
}

static bool bio_phys_contig(struct bio *bio, struct bvec_iter start)
{
	struct bio_vec bv;
	struct bvec_iter iter;
	void *expected_start = NULL;

	__bio_for_each_bvec(bv, bio, iter, start) {
		if (expected_start &&
		    expected_start != page_address(bv.bv_page) + bv.bv_offset)
			return false;

		expected_start = page_address(bv.bv_page) +
			bv.bv_offset + bv.bv_len;
	}

	return true;
}

static struct bbuf __bio_map_or_bounce(struct bch_fs *c, struct bio *bio,
				       struct bvec_iter start, int rw)
{
	struct bbuf ret;
	struct bio_vec bv;
	struct bvec_iter iter;
	unsigned nr_pages = 0;
	struct page *stack_pages[16];
	struct page **pages = NULL;
	void *data;

	BUG_ON(start.bi_size > c->opts.encoded_extent_max);

	if (!PageHighMem(bio_iter_page(bio, start)) &&
	    bio_phys_contig(bio, start))
		return (struct bbuf) {
			.b = page_address(bio_iter_page(bio, start)) +
				bio_iter_offset(bio, start),
			.type = BB_NONE, .rw = rw
		};

	/* check if we can map the pages contiguously: */
	__bio_for_each_segment(bv, bio, iter, start) {
		if (iter.bi_size != start.bi_size &&
		    bv.bv_offset)
			goto bounce;

		if (bv.bv_len < iter.bi_size &&
		    bv.bv_offset + bv.bv_len < PAGE_SIZE)
			goto bounce;

		nr_pages++;
	}

	BUG_ON(DIV_ROUND_UP(start.bi_size, PAGE_SIZE) > nr_pages);

	pages = nr_pages > ARRAY_SIZE(stack_pages)
		? kmalloc_array(nr_pages, sizeof(struct page *), GFP_NOFS)
		: stack_pages;
	if (!pages)
		goto bounce;

	nr_pages = 0;
	__bio_for_each_segment(bv, bio, iter, start)
		pages[nr_pages++] = bv.bv_page;

	data = vmap(pages, nr_pages, VM_MAP, PAGE_KERNEL);
	if (pages != stack_pages)
		kfree(pages);

	if (data)
		return (struct bbuf) {
			.b = data + bio_iter_offset(bio, start),
			.type = BB_VMAP, .rw = rw
		};
bounce:
	ret = __bounce_alloc(c, start.bi_size, rw);

	if (rw == READ)
		memcpy_from_bio(ret.b, bio, start);

	return ret;
}

static struct bbuf bio_map_or_bounce(struct bch_fs *c, struct bio *bio, int rw)
{
	return __bio_map_or_bounce(c, bio, bio->bi_iter, rw);
}

static void bio_unmap_or_unbounce(struct bch_fs *c, struct bbuf buf)
{
	switch (buf.type) {
	case BB_NONE:
		break;
	case BB_VMAP:
		vunmap((void *) ((unsigned long) buf.b & PAGE_MASK));
		break;
	case BB_KMALLOC:
		kfree(buf.b);
		break;
	case BB_MEMPOOL:
		mempool_free(buf.b, &c->compression_bounce[buf.rw]);
		break;
	}
}

static inline void zlib_set_workspace(z_stream *strm, void *workspace)
{
#ifdef __KERNEL__
	strm->workspace = workspace;
#endif
}

static int __bio_uncompress(struct bch_fs *c, struct bio *src,
			    void *dst_data, struct bch_extent_crc_unpacked crc)
{
	struct bbuf src_data = { NULL };
	size_t src_len = src->bi_iter.bi_size;
	size_t dst_len = crc.uncompressed_size << 9;
	void *workspace;
	int ret = 0, ret2;

	enum bch_compression_opts opt = bch2_compression_type_to_opt(crc.compression_type);
	mempool_t *workspace_pool = &c->compress_workspace[opt];
	if (unlikely(!mempool_initialized(workspace_pool))) {
		if (fsck_err(c, compression_type_not_marked_in_sb,
			     "compression type %s set but not marked in superblock",
			     __bch2_compression_types[crc.compression_type]))
			ret = bch2_check_set_has_compressed_data(c, opt);
		else
			ret = -BCH_ERR_compression_workspace_not_initialized;
		if (ret)
			goto err;
	}

	src_data = bio_map_or_bounce(c, src, READ);

	switch (crc.compression_type) {
	case BCH_COMPRESSION_TYPE_lz4_old:
	case BCH_COMPRESSION_TYPE_lz4:
		ret2 = LZ4_decompress_safe_partial(src_data.b, dst_data,
						   src_len, dst_len, dst_len);
		if (ret2 != dst_len)
			ret = -BCH_ERR_decompress_lz4;
		break;
	case BCH_COMPRESSION_TYPE_gzip: {
		z_stream strm = {
			.next_in	= src_data.b,
			.avail_in	= src_len,
			.next_out	= dst_data,
			.avail_out	= dst_len,
		};

		workspace = mempool_alloc(workspace_pool, GFP_NOFS);

		zlib_set_workspace(&strm, workspace);
		zlib_inflateInit2(&strm, -MAX_WBITS);
		ret2 = zlib_inflate(&strm, Z_FINISH);

		mempool_free(workspace, workspace_pool);

		if (ret2 != Z_STREAM_END)
			ret = -BCH_ERR_decompress_gzip;
		break;
	}
	case BCH_COMPRESSION_TYPE_zstd: {
		ZSTD_DCtx *ctx;
		size_t real_src_len = le32_to_cpup(src_data.b);

		if (real_src_len > src_len - 4) {
			ret = -BCH_ERR_decompress_zstd_src_len_bad;
			goto err;
		}

		workspace = mempool_alloc(workspace_pool, GFP_NOFS);
		ctx = zstd_init_dctx(workspace, zstd_dctx_workspace_bound());

		ret2 = zstd_decompress_dctx(ctx,
				dst_data,	dst_len,
				src_data.b + 4, real_src_len);

		mempool_free(workspace, workspace_pool);

		if (ret2 != dst_len)
			ret = -BCH_ERR_decompress_zstd;
		break;
	}
	default:
		BUG();
	}
err:
fsck_err:
	bio_unmap_or_unbounce(c, src_data);
	return ret;
}

int bch2_bio_uncompress_inplace(struct bch_write_op *op,
				struct bio *bio)
{
	struct bch_fs *c = op->c;
	struct bch_extent_crc_unpacked *crc = &op->crc;
	struct bbuf data = { NULL };
	size_t dst_len = crc->uncompressed_size << 9;
	int ret = 0;

	/* bio must own its pages: */
	BUG_ON(!bio->bi_vcnt);
	BUG_ON(DIV_ROUND_UP(crc->live_size, PAGE_SECTORS) > bio->bi_max_vecs);

<<<<<<< HEAD
	if (crc->uncompressed_size << 9	> c->opts.encoded_extent_max ||
	    crc->compressed_size << 9	> c->opts.encoded_extent_max) {
		struct printbuf buf = PRINTBUF;
		bch2_write_op_error(&buf, op);
		prt_printf(&buf, "error rewriting existing data: extent too big");
		bch_err_ratelimited(c, "%s", buf.buf);
		printbuf_exit(&buf);
		return -EIO;
=======
	if (crc->uncompressed_size << 9	> c->opts.encoded_extent_max) {
		bch2_write_op_error(op, op->pos.offset,
				    "extent too big to decompress (%u > %u)",
				    crc->uncompressed_size << 9, c->opts.encoded_extent_max);
		return -BCH_ERR_decompress_exceeded_max_encoded_extent;
>>>>>>> e8a457b7
	}

	data = __bounce_alloc(c, dst_len, WRITE);

<<<<<<< HEAD
	if (__bio_uncompress(c, bio, data.b, *crc)) {
		if (!c->opts.no_data_io) {
			struct printbuf buf = PRINTBUF;
			bch2_write_op_error(&buf, op);
			prt_printf(&buf, "error rewriting existing data: decompression error");
			bch_err_ratelimited(c, "%s", buf.buf);
			printbuf_exit(&buf);
		}
		ret = -EIO;
=======
	ret = __bio_uncompress(c, bio, data.b, *crc);

	if (c->opts.no_data_io)
		ret = 0;

	if (ret) {
		bch2_write_op_error(op, op->pos.offset, "%s", bch2_err_str(ret));
>>>>>>> e8a457b7
		goto err;
	}

	/*
	 * XXX: don't have a good way to assert that the bio was allocated with
	 * enough space, we depend on bch2_move_extent doing the right thing
	 */
	bio->bi_iter.bi_size = crc->live_size << 9;

	memcpy_to_bio(bio, bio->bi_iter, data.b + (crc->offset << 9));

	crc->csum_type		= 0;
	crc->compression_type	= 0;
	crc->compressed_size	= crc->live_size;
	crc->uncompressed_size	= crc->live_size;
	crc->offset		= 0;
	crc->csum		= (struct bch_csum) { 0, 0 };
err:
	bio_unmap_or_unbounce(c, data);
	return ret;
}

int bch2_bio_uncompress(struct bch_fs *c, struct bio *src,
		       struct bio *dst, struct bvec_iter dst_iter,
		       struct bch_extent_crc_unpacked crc)
{
	struct bbuf dst_data = { NULL };
	size_t dst_len = crc.uncompressed_size << 9;
	int ret;

	if (crc.uncompressed_size << 9	> c->opts.encoded_extent_max ||
	    crc.compressed_size << 9	> c->opts.encoded_extent_max)
		return -BCH_ERR_decompress_exceeded_max_encoded_extent;

	dst_data = dst_len == dst_iter.bi_size
		? __bio_map_or_bounce(c, dst, dst_iter, WRITE)
		: __bounce_alloc(c, dst_len, WRITE);

	ret = __bio_uncompress(c, src, dst_data.b, crc);
	if (ret)
		goto err;

	if (dst_data.type != BB_NONE &&
	    dst_data.type != BB_VMAP)
		memcpy_to_bio(dst, dst_iter, dst_data.b + (crc.offset << 9));
err:
	bio_unmap_or_unbounce(c, dst_data);
	return ret;
}

static int attempt_compress(struct bch_fs *c,
			    void *workspace,
			    void *dst, size_t dst_len,
			    void *src, size_t src_len,
			    struct bch_compression_opt compression)
{
	enum bch_compression_type compression_type =
		__bch2_compression_opt_to_type[compression.type];

	switch (compression_type) {
	case BCH_COMPRESSION_TYPE_lz4:
		if (compression.level < LZ4HC_MIN_CLEVEL) {
			int len = src_len;
			int ret = LZ4_compress_destSize(
					src,		dst,
					&len,		dst_len,
					workspace);
			if (len < src_len)
				return -len;

			return ret;
		} else {
			int ret = LZ4_compress_HC(
					src,		dst,
					src_len,	dst_len,
					compression.level,
					workspace);

			return ret ?: -1;
		}
	case BCH_COMPRESSION_TYPE_gzip: {
		z_stream strm = {
			.next_in	= src,
			.avail_in	= src_len,
			.next_out	= dst,
			.avail_out	= dst_len,
		};

		zlib_set_workspace(&strm, workspace);
		zlib_deflateInit2(&strm,
				  compression.level
				  ? clamp_t(unsigned, compression.level,
					    Z_BEST_SPEED, Z_BEST_COMPRESSION)
				  : Z_DEFAULT_COMPRESSION,
				  Z_DEFLATED, -MAX_WBITS, DEF_MEM_LEVEL,
				  Z_DEFAULT_STRATEGY);

		if (zlib_deflate(&strm, Z_FINISH) != Z_STREAM_END)
			return 0;

		if (zlib_deflateEnd(&strm) != Z_OK)
			return 0;

		return strm.total_out;
	}
	case BCH_COMPRESSION_TYPE_zstd: {
		/*
		 * rescale:
		 * zstd max compression level is 22, our max level is 15
		 */
		unsigned level = min((compression.level * 3) / 2, zstd_max_clevel());
		ZSTD_parameters params = zstd_get_params(level, c->opts.encoded_extent_max);
		ZSTD_CCtx *ctx = zstd_init_cctx(workspace, c->zstd_workspace_size);

		/*
		 * ZSTD requires that when we decompress we pass in the exact
		 * compressed size - rounding it up to the nearest sector
		 * doesn't work, so we use the first 4 bytes of the buffer for
		 * that.
		 *
		 * Additionally, the ZSTD code seems to have a bug where it will
		 * write just past the end of the buffer - so subtract a fudge
		 * factor (7 bytes) from the dst buffer size to account for
		 * that.
		 */
		size_t len = zstd_compress_cctx(ctx,
				dst + 4,	dst_len - 4 - 7,
				src,		src_len,
				&params);
		if (zstd_is_error(len))
			return 0;

		*((__le32 *) dst) = cpu_to_le32(len);
		return len + 4;
	}
	default:
		BUG();
	}
}

static unsigned __bio_compress(struct bch_fs *c,
			       struct bio *dst, size_t *dst_len,
			       struct bio *src, size_t *src_len,
			       struct bch_compression_opt compression)
{
	struct bbuf src_data = { NULL }, dst_data = { NULL };
	void *workspace;
	enum bch_compression_type compression_type =
		__bch2_compression_opt_to_type[compression.type];
	unsigned pad;
	int ret = 0;

	/* bch2_compression_decode catches unknown compression types: */
	BUG_ON(compression.type >= BCH_COMPRESSION_OPT_NR);

	mempool_t *workspace_pool = &c->compress_workspace[compression.type];
	if (unlikely(!mempool_initialized(workspace_pool))) {
		if (fsck_err(c, compression_opt_not_marked_in_sb,
			     "compression opt %s set but not marked in superblock",
			     bch2_compression_opts[compression.type])) {
			ret = bch2_check_set_has_compressed_data(c, compression.type);
			if (ret) /* memory allocation failure, don't compress */
				return 0;
		} else {
			return 0;
		}
	}

	/* If it's only one block, don't bother trying to compress: */
	if (src->bi_iter.bi_size <= c->opts.block_size)
		return BCH_COMPRESSION_TYPE_incompressible;

	dst_data = bio_map_or_bounce(c, dst, WRITE);
	src_data = bio_map_or_bounce(c, src, READ);

	workspace = mempool_alloc(workspace_pool, GFP_NOFS);

	*src_len = src->bi_iter.bi_size;
	*dst_len = dst->bi_iter.bi_size;

	/*
	 * XXX: this algorithm sucks when the compression code doesn't tell us
	 * how much would fit, like LZ4 does:
	 */
	while (1) {
		if (*src_len <= block_bytes(c)) {
			ret = -1;
			break;
		}

		ret = attempt_compress(c, workspace,
				       dst_data.b,	*dst_len,
				       src_data.b,	*src_len,
				       compression);
		if (ret > 0) {
			*dst_len = ret;
			ret = 0;
			break;
		}

		/* Didn't fit: should we retry with a smaller amount?  */
		if (*src_len <= *dst_len) {
			ret = -1;
			break;
		}

		/*
		 * If ret is negative, it's a hint as to how much data would fit
		 */
		BUG_ON(-ret >= *src_len);

		if (ret < 0)
			*src_len = -ret;
		else
			*src_len -= (*src_len - *dst_len) / 2;
		*src_len = round_down(*src_len, block_bytes(c));
	}

	mempool_free(workspace, workspace_pool);

	if (ret)
		goto err;

	/* Didn't get smaller: */
	if (round_up(*dst_len, block_bytes(c)) >= *src_len)
		goto err;

	pad = round_up(*dst_len, block_bytes(c)) - *dst_len;

	memset(dst_data.b + *dst_len, 0, pad);
	*dst_len += pad;

	if (dst_data.type != BB_NONE &&
	    dst_data.type != BB_VMAP)
		memcpy_to_bio(dst, dst->bi_iter, dst_data.b);

	BUG_ON(!*dst_len || *dst_len > dst->bi_iter.bi_size);
	BUG_ON(!*src_len || *src_len > src->bi_iter.bi_size);
	BUG_ON(*dst_len & (block_bytes(c) - 1));
	BUG_ON(*src_len & (block_bytes(c) - 1));
	ret = compression_type;
out:
	bio_unmap_or_unbounce(c, src_data);
	bio_unmap_or_unbounce(c, dst_data);
	return ret;
err:
	ret = BCH_COMPRESSION_TYPE_incompressible;
	goto out;
fsck_err:
	ret = 0;
	goto out;
}

unsigned bch2_bio_compress(struct bch_fs *c,
			   struct bio *dst, size_t *dst_len,
			   struct bio *src, size_t *src_len,
			   unsigned compression_opt)
{
	unsigned orig_dst = dst->bi_iter.bi_size;
	unsigned orig_src = src->bi_iter.bi_size;
	unsigned compression_type;

	/* Don't consume more than BCH_ENCODED_EXTENT_MAX from @src: */
	src->bi_iter.bi_size = min_t(unsigned, src->bi_iter.bi_size,
				     c->opts.encoded_extent_max);
	/* Don't generate a bigger output than input: */
	dst->bi_iter.bi_size = min(dst->bi_iter.bi_size, src->bi_iter.bi_size);

	compression_type =
		__bio_compress(c, dst, dst_len, src, src_len,
			       bch2_compression_decode(compression_opt));

	dst->bi_iter.bi_size = orig_dst;
	src->bi_iter.bi_size = orig_src;
	return compression_type;
}

static int __bch2_fs_compress_init(struct bch_fs *, u64);

#define BCH_FEATURE_none	0

static const unsigned bch2_compression_opt_to_feature[] = {
#define x(t, n) [BCH_COMPRESSION_OPT_##t] = BCH_FEATURE_##t,
	BCH_COMPRESSION_OPTS()
#undef x
};

#undef BCH_FEATURE_none

static int __bch2_check_set_has_compressed_data(struct bch_fs *c, u64 f)
{
	int ret = 0;

	if ((c->sb.features & f) == f)
		return 0;

	mutex_lock(&c->sb_lock);

	if ((c->sb.features & f) == f) {
		mutex_unlock(&c->sb_lock);
		return 0;
	}

	ret = __bch2_fs_compress_init(c, c->sb.features|f);
	if (ret) {
		mutex_unlock(&c->sb_lock);
		return ret;
	}

	c->disk_sb.sb->features[0] |= cpu_to_le64(f);
	bch2_write_super(c);
	mutex_unlock(&c->sb_lock);

	return 0;
}

int bch2_check_set_has_compressed_data(struct bch_fs *c,
				       unsigned compression_opt)
{
	unsigned compression_type = bch2_compression_decode(compression_opt).type;

	BUG_ON(compression_type >= ARRAY_SIZE(bch2_compression_opt_to_feature));

	return compression_type
		? __bch2_check_set_has_compressed_data(c,
				1ULL << bch2_compression_opt_to_feature[compression_type])
		: 0;
}

void bch2_fs_compress_exit(struct bch_fs *c)
{
	unsigned i;

	for (i = 0; i < ARRAY_SIZE(c->compress_workspace); i++)
		mempool_exit(&c->compress_workspace[i]);
	mempool_exit(&c->compression_bounce[WRITE]);
	mempool_exit(&c->compression_bounce[READ]);
}

static int __bch2_fs_compress_init(struct bch_fs *c, u64 features)
{
	ZSTD_parameters params = zstd_get_params(zstd_max_clevel(),
						 c->opts.encoded_extent_max);

	c->zstd_workspace_size = zstd_cctx_workspace_bound(&params.cParams);

	struct {
		unsigned			feature;
		enum bch_compression_opts	type;
		size_t				compress_workspace;
	} compression_types[] = {
		{ BCH_FEATURE_lz4, BCH_COMPRESSION_OPT_lz4,
			max_t(size_t, LZ4_MEM_COMPRESS, LZ4HC_MEM_COMPRESS) },
		{ BCH_FEATURE_gzip, BCH_COMPRESSION_OPT_gzip,
			max(zlib_deflate_workspacesize(MAX_WBITS, DEF_MEM_LEVEL),
			    zlib_inflate_workspacesize()) },
		{ BCH_FEATURE_zstd, BCH_COMPRESSION_OPT_zstd,
			max(c->zstd_workspace_size,
			    zstd_dctx_workspace_bound()) },
	}, *i;
	bool have_compressed = false;

	for (i = compression_types;
	     i < compression_types + ARRAY_SIZE(compression_types);
	     i++)
		have_compressed |= (features & (1 << i->feature)) != 0;

	if (!have_compressed)
		return 0;

	if (!mempool_initialized(&c->compression_bounce[READ]) &&
	    mempool_init_kvmalloc_pool(&c->compression_bounce[READ],
				       1, c->opts.encoded_extent_max))
		return -BCH_ERR_ENOMEM_compression_bounce_read_init;

	if (!mempool_initialized(&c->compression_bounce[WRITE]) &&
	    mempool_init_kvmalloc_pool(&c->compression_bounce[WRITE],
				       1, c->opts.encoded_extent_max))
		return -BCH_ERR_ENOMEM_compression_bounce_write_init;

	for (i = compression_types;
	     i < compression_types + ARRAY_SIZE(compression_types);
	     i++) {
		if (!(features & (1 << i->feature)))
			continue;

		if (mempool_initialized(&c->compress_workspace[i->type]))
			continue;

		if (mempool_init_kvmalloc_pool(
				&c->compress_workspace[i->type],
				1, i->compress_workspace))
			return -BCH_ERR_ENOMEM_compression_workspace_init;
	}

	return 0;
}

static u64 compression_opt_to_feature(unsigned v)
{
	unsigned type = bch2_compression_decode(v).type;

	return BIT_ULL(bch2_compression_opt_to_feature[type]);
}

int bch2_fs_compress_init(struct bch_fs *c)
{
	u64 f = c->sb.features;

	f |= compression_opt_to_feature(c->opts.compression);
	f |= compression_opt_to_feature(c->opts.background_compression);

	return __bch2_fs_compress_init(c, f);
}

int bch2_opt_compression_parse(struct bch_fs *c, const char *_val, u64 *res,
			       struct printbuf *err)
{
	char *val = kstrdup(_val, GFP_KERNEL);
	char *p = val, *type_str, *level_str;
	struct bch_compression_opt opt = { 0 };
	int ret;

	if (!val)
		return -ENOMEM;

	type_str = strsep(&p, ":");
	level_str = p;

	ret = match_string(bch2_compression_opts, -1, type_str);
	if (ret < 0 && err)
		prt_str(err, "invalid compression type");
	if (ret < 0)
		goto err;

	opt.type = ret;

	if (level_str) {
		unsigned level;

		ret = kstrtouint(level_str, 10, &level);
		if (!ret && !opt.type && level)
			ret = -EINVAL;
		if (!ret && level > 15)
			ret = -EINVAL;
		if (ret < 0 && err)
			prt_str(err, "invalid compression level");
		if (ret < 0)
			goto err;

		opt.level = level;
	}

	*res = bch2_compression_encode(opt);
err:
	kfree(val);
	return ret;
}

void bch2_compression_opt_to_text(struct printbuf *out, u64 v)
{
	struct bch_compression_opt opt = bch2_compression_decode(v);

	if (opt.type < BCH_COMPRESSION_OPT_NR)
		prt_str(out, bch2_compression_opts[opt.type]);
	else
		prt_printf(out, "(unknown compression opt %u)", opt.type);
	if (opt.level)
		prt_printf(out, ":%u", opt.level);
}

void bch2_opt_compression_to_text(struct printbuf *out,
				  struct bch_fs *c,
				  struct bch_sb *sb,
				  u64 v)
{
	return bch2_compression_opt_to_text(out, v);
}

int bch2_opt_compression_validate(u64 v, struct printbuf *err)
{
	if (!bch2_compression_opt_valid(v)) {
		prt_printf(err, "invalid compression opt %llu", v);
		return -BCH_ERR_invalid_sb_opt_compression;
	}

	return 0;
}<|MERGE_RESOLUTION|>--- conflicted
+++ resolved
@@ -266,37 +266,15 @@
 	BUG_ON(!bio->bi_vcnt);
 	BUG_ON(DIV_ROUND_UP(crc->live_size, PAGE_SECTORS) > bio->bi_max_vecs);
 
-<<<<<<< HEAD
-	if (crc->uncompressed_size << 9	> c->opts.encoded_extent_max ||
-	    crc->compressed_size << 9	> c->opts.encoded_extent_max) {
-		struct printbuf buf = PRINTBUF;
-		bch2_write_op_error(&buf, op);
-		prt_printf(&buf, "error rewriting existing data: extent too big");
-		bch_err_ratelimited(c, "%s", buf.buf);
-		printbuf_exit(&buf);
-		return -EIO;
-=======
 	if (crc->uncompressed_size << 9	> c->opts.encoded_extent_max) {
 		bch2_write_op_error(op, op->pos.offset,
 				    "extent too big to decompress (%u > %u)",
 				    crc->uncompressed_size << 9, c->opts.encoded_extent_max);
 		return -BCH_ERR_decompress_exceeded_max_encoded_extent;
->>>>>>> e8a457b7
 	}
 
 	data = __bounce_alloc(c, dst_len, WRITE);
 
-<<<<<<< HEAD
-	if (__bio_uncompress(c, bio, data.b, *crc)) {
-		if (!c->opts.no_data_io) {
-			struct printbuf buf = PRINTBUF;
-			bch2_write_op_error(&buf, op);
-			prt_printf(&buf, "error rewriting existing data: decompression error");
-			bch_err_ratelimited(c, "%s", buf.buf);
-			printbuf_exit(&buf);
-		}
-		ret = -EIO;
-=======
 	ret = __bio_uncompress(c, bio, data.b, *crc);
 
 	if (c->opts.no_data_io)
@@ -304,7 +282,6 @@
 
 	if (ret) {
 		bch2_write_op_error(op, op->pos.offset, "%s", bch2_err_str(ret));
->>>>>>> e8a457b7
 		goto err;
 	}
 
