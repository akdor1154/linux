// SPDX-License-Identifier: GPL-2.0
/*
 * Copyright 2010, 2011 Kent Overstreet <kent.overstreet@gmail.com>
 * Copyright 2012 Google, Inc.
 */

#include "bcachefs.h"
#include "alloc_foreground.h"
#include "bkey_buf.h"
#include "bset.h"
#include "btree_update.h"
#include "buckets.h"
#include "checksum.h"
#include "clock.h"
#include "compress.h"
#include "debug.h"
#include "ec.h"
#include "error.h"
#include "extent_update.h"
#include "inode.h"
#include "io_write.h"
#include "journal.h"
#include "keylist.h"
#include "move.h"
#include "nocow_locking.h"
#include "rebalance.h"
#include "subvolume.h"
#include "super.h"
#include "super-io.h"
#include "trace.h"

#include <linux/blkdev.h>
#include <linux/prefetch.h>
#include <linux/random.h>
#include <linux/sched/mm.h>

#ifdef CONFIG_BCACHEFS_DEBUG
static unsigned bch2_write_corrupt_ratio;
module_param_named(write_corrupt_ratio, bch2_write_corrupt_ratio, uint, 0644);
MODULE_PARM_DESC(write_corrupt_ratio, "");
#endif

#ifndef CONFIG_BCACHEFS_NO_LATENCY_ACCT

static inline void bch2_congested_acct(struct bch_dev *ca, u64 io_latency,
				       u64 now, int rw)
{
	u64 latency_capable =
		ca->io_latency[rw].quantiles.entries[QUANTILE_IDX(1)].m;
	/* ideally we'd be taking into account the device's variance here: */
	u64 latency_threshold = latency_capable << (rw == READ ? 2 : 3);
	s64 latency_over = io_latency - latency_threshold;

	if (latency_threshold && latency_over > 0) {
		/*
		 * bump up congested by approximately latency_over * 4 /
		 * latency_threshold - we don't need much accuracy here so don't
		 * bother with the divide:
		 */
		if (atomic_read(&ca->congested) < CONGESTED_MAX)
			atomic_add(latency_over >>
				   max_t(int, ilog2(latency_threshold) - 2, 0),
				   &ca->congested);

		ca->congested_last = now;
	} else if (atomic_read(&ca->congested) > 0) {
		atomic_dec(&ca->congested);
	}
}

void bch2_latency_acct(struct bch_dev *ca, u64 submit_time, int rw)
{
	atomic64_t *latency = &ca->cur_latency[rw];
	u64 now = local_clock();
	u64 io_latency = time_after64(now, submit_time)
		? now - submit_time
		: 0;
	u64 old, new;

	old = atomic64_read(latency);
	do {
		/*
		 * If the io latency was reasonably close to the current
		 * latency, skip doing the update and atomic operation - most of
		 * the time:
		 */
		if (abs((int) (old - io_latency)) < (old >> 1) &&
		    now & ~(~0U << 5))
			break;

		new = ewma_add(old, io_latency, 5);
	} while (!atomic64_try_cmpxchg(latency, &old, new));

	bch2_congested_acct(ca, io_latency, now, rw);

	__bch2_time_stats_update(&ca->io_latency[rw].stats, submit_time, now);
}

#endif

/* Allocate, free from mempool: */

void bch2_bio_free_pages_pool(struct bch_fs *c, struct bio *bio)
{
	struct bvec_iter_all iter;
	struct bio_vec *bv;

	bio_for_each_segment_all(bv, bio, iter)
		if (bv->bv_page != ZERO_PAGE(0))
			mempool_free(bv->bv_page, &c->bio_bounce_pages);
	bio->bi_vcnt = 0;
}

static struct page *__bio_alloc_page_pool(struct bch_fs *c, bool *using_mempool)
{
	struct page *page;

	if (likely(!*using_mempool)) {
		page = alloc_page(GFP_NOFS);
		if (unlikely(!page)) {
			mutex_lock(&c->bio_bounce_pages_lock);
			*using_mempool = true;
			goto pool_alloc;

		}
	} else {
pool_alloc:
		page = mempool_alloc(&c->bio_bounce_pages, GFP_NOFS);
	}

	return page;
}

void bch2_bio_alloc_pages_pool(struct bch_fs *c, struct bio *bio,
			       size_t size)
{
	bool using_mempool = false;

	while (size) {
		struct page *page = __bio_alloc_page_pool(c, &using_mempool);
		unsigned len = min_t(size_t, PAGE_SIZE, size);

		BUG_ON(!bio_add_page(bio, page, len, 0));
		size -= len;
	}

	if (using_mempool)
		mutex_unlock(&c->bio_bounce_pages_lock);
}

/* Extent update path: */

int bch2_sum_sector_overwrites(struct btree_trans *trans,
			       struct btree_iter *extent_iter,
			       struct bkey_i *new,
			       bool *usage_increasing,
			       s64 *i_sectors_delta,
			       s64 *disk_sectors_delta)
{
	struct bch_fs *c = trans->c;
	struct btree_iter iter;
	struct bkey_s_c old;
	unsigned new_replicas = bch2_bkey_replicas(c, bkey_i_to_s_c(new));
	bool new_compressed = bch2_bkey_sectors_compressed(bkey_i_to_s_c(new));
	int ret = 0;

	*usage_increasing	= false;
	*i_sectors_delta	= 0;
	*disk_sectors_delta	= 0;

	bch2_trans_copy_iter(&iter, extent_iter);

	for_each_btree_key_max_continue_norestart(iter,
				new->k.p, BTREE_ITER_slots, old, ret) {
		s64 sectors = min(new->k.p.offset, old.k->p.offset) -
			max(bkey_start_offset(&new->k),
			    bkey_start_offset(old.k));

		*i_sectors_delta += sectors *
			(bkey_extent_is_allocation(&new->k) -
			 bkey_extent_is_allocation(old.k));

		*disk_sectors_delta += sectors * bch2_bkey_nr_ptrs_allocated(bkey_i_to_s_c(new));
		*disk_sectors_delta -= new->k.p.snapshot == old.k->p.snapshot
			? sectors * bch2_bkey_nr_ptrs_fully_allocated(old)
			: 0;

		if (!*usage_increasing &&
		    (new->k.p.snapshot != old.k->p.snapshot ||
		     new_replicas > bch2_bkey_replicas(c, old) ||
		     (!new_compressed && bch2_bkey_sectors_compressed(old))))
			*usage_increasing = true;

		if (bkey_ge(old.k->p, new->k.p))
			break;
	}

	bch2_trans_iter_exit(trans, &iter);
	return ret;
}

static inline int bch2_extent_update_i_size_sectors(struct btree_trans *trans,
						    struct btree_iter *extent_iter,
						    u64 new_i_size,
						    s64 i_sectors_delta)
{
	/*
	 * Crazy performance optimization:
	 * Every extent update needs to also update the inode: the inode trigger
	 * will set bi->journal_seq to the journal sequence number of this
	 * transaction - for fsync.
	 *
	 * But if that's the only reason we're updating the inode (we're not
	 * updating bi_size or bi_sectors), then we don't need the inode update
	 * to be journalled - if we crash, the bi_journal_seq update will be
	 * lost, but that's fine.
	 */
	unsigned inode_update_flags = BTREE_UPDATE_nojournal;

	struct btree_iter iter;
	struct bkey_s_c k = bch2_bkey_get_iter(trans, &iter, BTREE_ID_inodes,
			      SPOS(0,
				   extent_iter->pos.inode,
				   extent_iter->snapshot),
			      BTREE_ITER_intent|
			      BTREE_ITER_cached);
	int ret = bkey_err(k);
	if (unlikely(ret))
		return ret;

	/*
	 * varint_decode_fast(), in the inode .invalid method, reads up to 7
	 * bytes past the end of the buffer:
	 */
	struct bkey_i *k_mut = bch2_trans_kmalloc_nomemzero(trans, bkey_bytes(k.k) + 8);
	ret = PTR_ERR_OR_ZERO(k_mut);
	if (unlikely(ret))
		goto err;

	bkey_reassemble(k_mut, k);

	if (unlikely(k_mut->k.type != KEY_TYPE_inode_v3)) {
		k_mut = bch2_inode_to_v3(trans, k_mut);
		ret = PTR_ERR_OR_ZERO(k_mut);
		if (unlikely(ret))
			goto err;
	}

	struct bkey_i_inode_v3 *inode = bkey_i_to_inode_v3(k_mut);

	if (!(le64_to_cpu(inode->v.bi_flags) & BCH_INODE_i_size_dirty) &&
	    new_i_size > le64_to_cpu(inode->v.bi_size)) {
		inode->v.bi_size = cpu_to_le64(new_i_size);
		inode_update_flags = 0;
	}

	if (i_sectors_delta) {
		le64_add_cpu(&inode->v.bi_sectors, i_sectors_delta);
		inode_update_flags = 0;
	}

	if (inode->k.p.snapshot != iter.snapshot) {
		inode->k.p.snapshot = iter.snapshot;
		inode_update_flags = 0;
	}

	ret = bch2_trans_update(trans, &iter, &inode->k_i,
				BTREE_UPDATE_internal_snapshot_node|
				inode_update_flags);
err:
	bch2_trans_iter_exit(trans, &iter);
	return ret;
}

int bch2_extent_update(struct btree_trans *trans,
		       subvol_inum inum,
		       struct btree_iter *iter,
		       struct bkey_i *k,
		       struct disk_reservation *disk_res,
		       u64 new_i_size,
		       s64 *i_sectors_delta_total,
		       bool check_enospc)
{
	struct bpos next_pos;
	bool usage_increasing;
	s64 i_sectors_delta = 0, disk_sectors_delta = 0;
	int ret;

	/*
	 * This traverses us the iterator without changing iter->path->pos to
	 * search_key() (which is pos + 1 for extents): we want there to be a
	 * path already traversed at iter->pos because
	 * bch2_trans_extent_update() will use it to attempt extent merging
	 */
	ret = __bch2_btree_iter_traverse(iter);
	if (ret)
		return ret;

	ret = bch2_extent_trim_atomic(trans, iter, k);
	if (ret)
		return ret;

	next_pos = k->k.p;

	ret = bch2_sum_sector_overwrites(trans, iter, k,
			&usage_increasing,
			&i_sectors_delta,
			&disk_sectors_delta);
	if (ret)
		return ret;

	if (disk_res &&
	    disk_sectors_delta > (s64) disk_res->sectors) {
		ret = bch2_disk_reservation_add(trans->c, disk_res,
					disk_sectors_delta - disk_res->sectors,
					!check_enospc || !usage_increasing
					? BCH_DISK_RESERVATION_NOFAIL : 0);
		if (ret)
			return ret;
	}

	/*
	 * Note:
	 * We always have to do an inode update - even when i_size/i_sectors
	 * aren't changing - for fsync to work properly; fsync relies on
	 * inode->bi_journal_seq which is updated by the trigger code:
	 */
	ret =   bch2_extent_update_i_size_sectors(trans, iter,
						  min(k->k.p.offset << 9, new_i_size),
						  i_sectors_delta) ?:
		bch2_trans_update(trans, iter, k, 0) ?:
		bch2_trans_commit(trans, disk_res, NULL,
				BCH_TRANS_COMMIT_no_check_rw|
				BCH_TRANS_COMMIT_no_enospc);
	if (unlikely(ret))
		return ret;

	if (i_sectors_delta_total)
		*i_sectors_delta_total += i_sectors_delta;
	bch2_btree_iter_set_pos(iter, next_pos);
	return 0;
}

static int bch2_write_index_default(struct bch_write_op *op)
{
	struct bch_fs *c = op->c;
	struct bkey_buf sk;
	struct keylist *keys = &op->insert_keys;
	struct bkey_i *k = bch2_keylist_front(keys);
	struct btree_trans *trans = bch2_trans_get(c);
	struct btree_iter iter;
	subvol_inum inum = {
		.subvol = op->subvol,
		.inum	= k->k.p.inode,
	};
	int ret;

	BUG_ON(!inum.subvol);

	bch2_bkey_buf_init(&sk);

	do {
		bch2_trans_begin(trans);

		k = bch2_keylist_front(keys);
		bch2_bkey_buf_copy(&sk, c, k);

		ret = bch2_subvolume_get_snapshot(trans, inum.subvol,
						  &sk.k->k.p.snapshot);
		if (bch2_err_matches(ret, BCH_ERR_transaction_restart))
			continue;
		if (ret)
			break;

		bch2_trans_iter_init(trans, &iter, BTREE_ID_extents,
				     bkey_start_pos(&sk.k->k),
				     BTREE_ITER_slots|BTREE_ITER_intent);

		ret =   bch2_bkey_set_needs_rebalance(c, &op->opts, sk.k) ?:
			bch2_extent_update(trans, inum, &iter, sk.k,
					&op->res,
					op->new_i_size, &op->i_sectors_delta,
					op->flags & BCH_WRITE_check_enospc);
		bch2_trans_iter_exit(trans, &iter);

		if (bch2_err_matches(ret, BCH_ERR_transaction_restart))
			continue;
		if (ret)
			break;

		if (bkey_ge(iter.pos, k->k.p))
			bch2_keylist_pop_front(&op->insert_keys);
		else
			bch2_cut_front(iter.pos, k);
	} while (!bch2_keylist_empty(keys));

	bch2_trans_put(trans);
	bch2_bkey_buf_exit(&sk, c);

	return ret;
}

/* Writes */

void bch2_write_op_error(struct bch_write_op *op, u64 offset, const char *fmt, ...)
{
	struct printbuf buf = PRINTBUF;

	if (op->subvol) {
		bch2_inum_offset_err_msg(op->c, &buf,
					 (subvol_inum) { op->subvol, op->pos.inode, },
					 offset << 9);
	} else {
		struct bpos pos = op->pos;
		pos.offset = offset;
		bch2_inum_snap_offset_err_msg(op->c, &buf, pos);
	}

	prt_str(&buf, "write error: ");

	va_list args;
	va_start(args, fmt);
	prt_vprintf(&buf, fmt, args);
	va_end(args);

	if (op->flags & BCH_WRITE_move) {
		struct data_update *u = container_of(op, struct data_update, op);

		prt_printf(&buf, "\n  from internal move ");
		bch2_bkey_val_to_text(&buf, op->c, bkey_i_to_s_c(u->k.k));
	}

	bch_err_ratelimited(op->c, "%s", buf.buf);
	printbuf_exit(&buf);
}

<<<<<<< HEAD
void bch2_write_op_error(struct printbuf *out, struct bch_write_op *op)
=======
static void bch2_write_csum_err_msg(struct bch_write_op *op)
>>>>>>> e8a457b7
{
	bch2_write_op_error(op, op->pos.offset,
			    "error verifying existing checksum while rewriting existing data (memory corruption?)");
}

void bch2_submit_wbio_replicas(struct bch_write_bio *wbio, struct bch_fs *c,
			       enum bch_data_type type,
			       const struct bkey_i *k,
			       bool nocow)
{
	struct bkey_ptrs_c ptrs = bch2_bkey_ptrs_c(bkey_i_to_s_c(k));
	struct bch_write_bio *n;

	BUG_ON(c->opts.nochanges);

	bkey_for_each_ptr(ptrs, ptr) {
		struct bch_dev *ca = nocow
			? bch2_dev_have_ref(c, ptr->dev)
			: bch2_dev_get_ioref(c, ptr->dev, type == BCH_DATA_btree ? READ : WRITE);

		if (to_entry(ptr + 1) < ptrs.end) {
			n = to_wbio(bio_alloc_clone(NULL, &wbio->bio, GFP_NOFS, &c->replica_set));

			n->bio.bi_end_io	= wbio->bio.bi_end_io;
			n->bio.bi_private	= wbio->bio.bi_private;
			n->parent		= wbio;
			n->split		= true;
			n->bounce		= false;
			n->put_bio		= true;
			n->bio.bi_opf		= wbio->bio.bi_opf;
			bio_inc_remaining(&wbio->bio);
		} else {
			n = wbio;
			n->split		= false;
		}

		n->c			= c;
		n->dev			= ptr->dev;
		n->have_ioref		= ca != NULL;
		n->nocow		= nocow;
		n->submit_time		= local_clock();
		n->inode_offset		= bkey_start_offset(&k->k);
		if (nocow)
			n->nocow_bucket	= PTR_BUCKET_NR(ca, ptr);
		n->bio.bi_iter.bi_sector = ptr->offset;

		if (likely(n->have_ioref)) {
			this_cpu_add(ca->io_done->sectors[WRITE][type],
				     bio_sectors(&n->bio));

			bio_set_dev(&n->bio, ca->disk_sb.bdev);

			if (type != BCH_DATA_btree && unlikely(c->opts.no_data_io)) {
				bio_endio(&n->bio);
				continue;
			}

			submit_bio(&n->bio);
		} else {
			n->bio.bi_status	= BLK_STS_REMOVED;
			bio_endio(&n->bio);
		}
	}
}

static void __bch2_write(struct bch_write_op *);

static void bch2_write_done(struct closure *cl)
{
	struct bch_write_op *op = container_of(cl, struct bch_write_op, cl);
	struct bch_fs *c = op->c;

	EBUG_ON(op->open_buckets.nr);

	bch2_time_stats_update(&c->times[BCH_TIME_data_write], op->start_time);
	bch2_disk_reservation_put(c, &op->res);

	if (!(op->flags & BCH_WRITE_move))
		bch2_write_ref_put(c, BCH_WRITE_REF_write);
	bch2_keylist_free(&op->insert_keys, op->inline_keys);

	EBUG_ON(cl->parent);
	closure_debug_destroy(cl);
	if (op->end_io)
		op->end_io(op);
}

static noinline int bch2_write_drop_io_error_ptrs(struct bch_write_op *op)
{
	struct keylist *keys = &op->insert_keys;
	struct bkey_i *src, *dst = keys->keys, *n;

	for (src = keys->keys; src != keys->top; src = n) {
		n = bkey_next(src);

		if (bkey_extent_is_direct_data(&src->k)) {
			bch2_bkey_drop_ptrs(bkey_i_to_s(src), ptr,
					    test_bit(ptr->dev, op->failed.d));

			if (!bch2_bkey_nr_ptrs(bkey_i_to_s_c(src)))
				return -BCH_ERR_data_write_io;
		}

		if (dst != src)
			memmove_u64s_down(dst, src, src->k.u64s);
		dst = bkey_next(dst);
	}

	keys->top = dst;
	return 0;
}

/**
 * __bch2_write_index - after a write, update index to point to new data
 * @op:		bch_write_op to process
 */
static void __bch2_write_index(struct bch_write_op *op)
{
	struct bch_fs *c = op->c;
	struct keylist *keys = &op->insert_keys;
	unsigned dev;
	int ret = 0;

	if (unlikely(op->flags & BCH_WRITE_io_error)) {
		ret = bch2_write_drop_io_error_ptrs(op);
		if (ret)
			goto err;
	}

	if (!bch2_keylist_empty(keys)) {
		u64 sectors_start = keylist_sectors(keys);

		ret = !(op->flags & BCH_WRITE_move)
			? bch2_write_index_default(op)
			: bch2_data_update_index_update(op);

		BUG_ON(bch2_err_matches(ret, BCH_ERR_transaction_restart));
		BUG_ON(keylist_sectors(keys) && !ret);

		op->written += sectors_start - keylist_sectors(keys);

		if (unlikely(ret && !bch2_err_matches(ret, EROFS))) {
			struct bkey_i *insert = bch2_keylist_front(&op->insert_keys);

			bch2_write_op_error(op, bkey_start_offset(&insert->k),
					    "btree update error: %s", bch2_err_str(ret));
		}

		if (ret)
			goto err;
	}
out:
	/* If some a bucket wasn't written, we can't erasure code it: */
	for_each_set_bit(dev, op->failed.d, BCH_SB_MEMBERS_MAX)
		bch2_open_bucket_write_error(c, &op->open_buckets, dev, -BCH_ERR_data_write_io);

	bch2_open_buckets_put(c, &op->open_buckets);
	return;
err:
	keys->top = keys->keys;
	op->error = ret;
	op->flags |= BCH_WRITE_submitted;
	goto out;
}

static inline void __wp_update_state(struct write_point *wp, enum write_point_state state)
{
	if (state != wp->state) {
		struct task_struct *p = current;
		u64 now = ktime_get_ns();
		u64 runtime = p->se.sum_exec_runtime +
			(now - p->se.exec_start);

		if (state == WRITE_POINT_runnable)
			wp->last_runtime = runtime;
		else if (wp->state == WRITE_POINT_runnable)
			wp->time[WRITE_POINT_running] += runtime - wp->last_runtime;

		if (wp->last_state_change &&
		    time_after64(now, wp->last_state_change))
			wp->time[wp->state] += now - wp->last_state_change;
		wp->state = state;
		wp->last_state_change = now;
	}
}

static inline void wp_update_state(struct write_point *wp, bool running)
{
	enum write_point_state state;

	state = running			 ? WRITE_POINT_runnable:
		!list_empty(&wp->writes) ? WRITE_POINT_waiting_io
					 : WRITE_POINT_stopped;

	__wp_update_state(wp, state);
}

static CLOSURE_CALLBACK(bch2_write_index)
{
	closure_type(op, struct bch_write_op, cl);
	struct write_point *wp = op->wp;
	struct workqueue_struct *wq = index_update_wq(op);
	unsigned long flags;

	if ((op->flags & BCH_WRITE_submitted) &&
	    (op->flags & BCH_WRITE_move))
		bch2_bio_free_pages_pool(op->c, &op->wbio.bio);

	spin_lock_irqsave(&wp->writes_lock, flags);
	if (wp->state == WRITE_POINT_waiting_io)
		__wp_update_state(wp, WRITE_POINT_waiting_work);
	list_add_tail(&op->wp_list, &wp->writes);
	spin_unlock_irqrestore (&wp->writes_lock, flags);

	queue_work(wq, &wp->index_update_work);
}

static inline void bch2_write_queue(struct bch_write_op *op, struct write_point *wp)
{
	op->wp = wp;

	if (wp->state == WRITE_POINT_stopped) {
		spin_lock_irq(&wp->writes_lock);
		__wp_update_state(wp, WRITE_POINT_waiting_io);
		spin_unlock_irq(&wp->writes_lock);
	}
}

void bch2_write_point_do_index_updates(struct work_struct *work)
{
	struct write_point *wp =
		container_of(work, struct write_point, index_update_work);
	struct bch_write_op *op;

	while (1) {
		spin_lock_irq(&wp->writes_lock);
		op = list_pop_entry(&wp->writes, struct bch_write_op, wp_list);
		wp_update_state(wp, op != NULL);
		spin_unlock_irq(&wp->writes_lock);

		if (!op)
			break;

		op->flags |= BCH_WRITE_in_worker;

		__bch2_write_index(op);

		if (!(op->flags & BCH_WRITE_submitted))
			__bch2_write(op);
		else
			bch2_write_done(&op->cl);
	}
}

static void bch2_write_endio(struct bio *bio)
{
	struct closure *cl		= bio->bi_private;
	struct bch_write_op *op		= container_of(cl, struct bch_write_op, cl);
	struct bch_write_bio *wbio	= to_wbio(bio);
	struct bch_write_bio *parent	= wbio->split ? wbio->parent : NULL;
	struct bch_fs *c		= wbio->c;
	struct bch_dev *ca		= wbio->have_ioref
		? bch2_dev_have_ref(c, wbio->dev)
		: NULL;

	bch2_account_io_completion(ca, BCH_MEMBER_ERROR_write,
				   wbio->submit_time, !bio->bi_status);

	if (bio->bi_status) {
		bch_err_inum_offset_ratelimited(ca,
				    op->pos.inode,
				    wbio->inode_offset << 9,
				    "data write error: %s",
				    bch2_blk_status_to_str(bio->bi_status));
		set_bit(wbio->dev, op->failed.d);
		op->flags |= BCH_WRITE_io_error;
	}

	if (wbio->nocow) {
		bch2_bucket_nocow_unlock(&c->nocow_locks,
					 POS(ca->dev_idx, wbio->nocow_bucket),
					 BUCKET_NOCOW_LOCK_UPDATE);
		set_bit(wbio->dev, op->devs_need_flush->d);
	}

	if (wbio->have_ioref)
		percpu_ref_put(&ca->io_ref);

	if (wbio->bounce)
		bch2_bio_free_pages_pool(c, bio);

	if (wbio->put_bio)
		bio_put(bio);

	if (parent)
		bio_endio(&parent->bio);
	else
		closure_put(cl);
}

static void init_append_extent(struct bch_write_op *op,
			       struct write_point *wp,
			       struct bversion version,
			       struct bch_extent_crc_unpacked crc)
{
	struct bkey_i_extent *e;

	op->pos.offset += crc.uncompressed_size;

	e = bkey_extent_init(op->insert_keys.top);
	e->k.p		= op->pos;
	e->k.size	= crc.uncompressed_size;
	e->k.bversion	= version;

	if (crc.csum_type ||
	    crc.compression_type ||
	    crc.nonce)
		bch2_extent_crc_append(&e->k_i, crc);

	bch2_alloc_sectors_append_ptrs_inlined(op->c, wp, &e->k_i, crc.compressed_size,
				       op->flags & BCH_WRITE_cached);

	bch2_keylist_push(&op->insert_keys);
}

static struct bio *bch2_write_bio_alloc(struct bch_fs *c,
					struct write_point *wp,
					struct bio *src,
					bool *page_alloc_failed,
					void *buf)
{
	struct bch_write_bio *wbio;
	struct bio *bio;
	unsigned output_available =
		min(wp->sectors_free << 9, src->bi_iter.bi_size);
	unsigned pages = DIV_ROUND_UP(output_available +
				      (buf
				       ? ((unsigned long) buf & (PAGE_SIZE - 1))
				       : 0), PAGE_SIZE);

	pages = min(pages, BIO_MAX_VECS);

	bio = bio_alloc_bioset(NULL, pages, 0,
			       GFP_NOFS, &c->bio_write);
	wbio			= wbio_init(bio);
	wbio->put_bio		= true;
	/* copy WRITE_SYNC flag */
	wbio->bio.bi_opf	= src->bi_opf;

	if (buf) {
		bch2_bio_map(bio, buf, output_available);
		return bio;
	}

	wbio->bounce		= true;

	/*
	 * We can't use mempool for more than c->sb.encoded_extent_max
	 * worth of pages, but we'd like to allocate more if we can:
	 */
	bch2_bio_alloc_pages_pool(c, bio,
				  min_t(unsigned, output_available,
					c->opts.encoded_extent_max));

	if (bio->bi_iter.bi_size < output_available)
		*page_alloc_failed =
			bch2_bio_alloc_pages(bio,
					     output_available -
					     bio->bi_iter.bi_size,
					     GFP_NOFS) != 0;

	return bio;
}

static int bch2_write_rechecksum(struct bch_fs *c,
				 struct bch_write_op *op,
				 unsigned new_csum_type)
{
	struct bio *bio = &op->wbio.bio;
	struct bch_extent_crc_unpacked new_crc;

	/* bch2_rechecksum_bio() can't encrypt or decrypt data: */

	if (bch2_csum_type_is_encryption(op->crc.csum_type) !=
	    bch2_csum_type_is_encryption(new_csum_type))
		new_csum_type = op->crc.csum_type;

	int ret = bch2_rechecksum_bio(c, bio, op->version, op->crc,
				      NULL, &new_crc,
				      op->crc.offset, op->crc.live_size,
				      new_csum_type);
	if (ret)
		return ret;

	bio_advance(bio, op->crc.offset << 9);
	bio->bi_iter.bi_size = op->crc.live_size << 9;
	op->crc = new_crc;
	return 0;
}

static noinline int bch2_write_prep_encoded_data(struct bch_write_op *op, struct write_point *wp)
{
	struct bch_fs *c = op->c;
	struct bio *bio = &op->wbio.bio;
	struct nonce nonce = extent_nonce(op->version, op->crc);
	int ret = 0;

	BUG_ON(bio_sectors(bio) != op->crc.compressed_size);

	/* Can we just write the entire extent as is? */
	if (op->crc.uncompressed_size == op->crc.live_size &&
	    op->crc.uncompressed_size <= c->opts.encoded_extent_max >> 9 &&
	    op->crc.compressed_size <= wp->sectors_free &&
	    (op->crc.compression_type == bch2_compression_opt_to_type(op->compression_opt) ||
	     op->incompressible)) {
		if (!crc_is_compressed(op->crc) &&
		    op->csum_type != op->crc.csum_type) {
			ret = bch2_write_rechecksum(c, op, op->csum_type);
			if (ret)
				return ret;
		}

		return 1;
	}

	/*
	 * If the data is compressed and we couldn't write the entire extent as
	 * is, we have to decompress it:
	 */
	if (crc_is_compressed(op->crc)) {
		/* Last point we can still verify checksum: */
		struct bch_csum csum = bch2_checksum_bio(c, op->crc.csum_type, nonce, bio);
		if (bch2_crc_cmp(op->crc.csum, csum) && !c->opts.no_data_io)
			goto csum_err;

<<<<<<< HEAD
		if (bch2_bio_uncompress_inplace(op, bio))
			return PREP_ENCODED_ERR;
=======
		if (bch2_csum_type_is_encryption(op->crc.csum_type)) {
			ret = bch2_encrypt_bio(c, op->crc.csum_type, nonce, bio);
			if (ret)
				return ret;

			op->crc.csum_type = 0;
			op->crc.csum = (struct bch_csum) { 0, 0 };
		}

		ret = bch2_bio_uncompress_inplace(op, bio);
		if (ret)
			return ret;
>>>>>>> e8a457b7
	}

	/*
	 * No longer have compressed data after this point - data might be
	 * encrypted:
	 */

	/*
	 * If the data is checksummed and we're only writing a subset,
	 * rechecksum and adjust bio to point to currently live data:
	 */
	if (op->crc.live_size != op->crc.uncompressed_size ||
	    op->crc.csum_type != op->csum_type) {
		ret = bch2_write_rechecksum(c, op, op->csum_type);
		if (ret)
			return ret;
	}

	/*
	 * If we want to compress the data, it has to be decrypted:
	 */
	if (bch2_csum_type_is_encryption(op->crc.csum_type) &&
	    (op->compression_opt || op->crc.csum_type != op->csum_type)) {
		struct bch_csum csum = bch2_checksum_bio(c, op->crc.csum_type, nonce, bio);
		if (bch2_crc_cmp(op->crc.csum, csum) && !c->opts.no_data_io)
			goto csum_err;

		ret = bch2_encrypt_bio(c, op->crc.csum_type, nonce, bio);
		if (ret)
			return ret;

		op->crc.csum_type = 0;
		op->crc.csum = (struct bch_csum) { 0, 0 };
	}

	return 0;
csum_err:
	bch2_write_csum_err_msg(op);
	return -BCH_ERR_data_write_csum;
}

static int bch2_write_extent(struct bch_write_op *op, struct write_point *wp,
			     struct bio **_dst)
{
	struct bch_fs *c = op->c;
	struct bio *src = &op->wbio.bio, *dst = src;
	struct bvec_iter saved_iter;
	void *ec_buf;
	unsigned total_output = 0, total_input = 0;
	bool bounce = false;
	bool page_alloc_failed = false;
	int ret, more = 0;

	BUG_ON(!bio_sectors(src));

	ec_buf = bch2_writepoint_ec_buf(c, wp);

	if (unlikely(op->flags & BCH_WRITE_data_encoded)) {
		ret = bch2_write_prep_encoded_data(op, wp);
		if (ret < 0)
			goto err;
		if (ret) {
			if (ec_buf) {
				dst = bch2_write_bio_alloc(c, wp, src,
							   &page_alloc_failed,
							   ec_buf);
				bio_copy_data(dst, src);
				bounce = true;
			}
			init_append_extent(op, wp, op->version, op->crc);
			goto do_write;
		}
	}

	if (ec_buf ||
	    op->compression_opt ||
	    (op->csum_type &&
	     !(op->flags & BCH_WRITE_pages_stable)) ||
	    (bch2_csum_type_is_encryption(op->csum_type) &&
	     !(op->flags & BCH_WRITE_pages_owned))) {
		dst = bch2_write_bio_alloc(c, wp, src,
					   &page_alloc_failed,
					   ec_buf);
		bounce = true;
	}

#ifdef CONFIG_BCACHEFS_DEBUG
	unsigned write_corrupt_ratio = READ_ONCE(bch2_write_corrupt_ratio);
	if (!bounce && write_corrupt_ratio) {
		dst = bch2_write_bio_alloc(c, wp, src,
					   &page_alloc_failed,
					   ec_buf);
		bounce = true;
	}
#endif
	saved_iter = dst->bi_iter;

	do {
		struct bch_extent_crc_unpacked crc = { 0 };
		struct bversion version = op->version;
		size_t dst_len = 0, src_len = 0;

		if (page_alloc_failed &&
		    dst->bi_iter.bi_size  < (wp->sectors_free << 9) &&
		    dst->bi_iter.bi_size < c->opts.encoded_extent_max)
			break;

		BUG_ON(op->compression_opt &&
		       (op->flags & BCH_WRITE_data_encoded) &&
		       bch2_csum_type_is_encryption(op->crc.csum_type));
		BUG_ON(op->compression_opt && !bounce);

		crc.compression_type = op->incompressible
			? BCH_COMPRESSION_TYPE_incompressible
			: op->compression_opt
			? bch2_bio_compress(c, dst, &dst_len, src, &src_len,
					    op->compression_opt)
			: 0;
		if (!crc_is_compressed(crc)) {
			dst_len = min(dst->bi_iter.bi_size, src->bi_iter.bi_size);
			dst_len = min_t(unsigned, dst_len, wp->sectors_free << 9);

			if (op->csum_type)
				dst_len = min_t(unsigned, dst_len,
						c->opts.encoded_extent_max);

			if (bounce) {
				swap(dst->bi_iter.bi_size, dst_len);
				bio_copy_data(dst, src);
				swap(dst->bi_iter.bi_size, dst_len);
			}

			src_len = dst_len;
		}

		BUG_ON(!src_len || !dst_len);

		if (bch2_csum_type_is_encryption(op->csum_type)) {
			if (bversion_zero(version)) {
				version.lo = atomic64_inc_return(&c->key_version);
			} else {
				crc.nonce = op->nonce;
				op->nonce += src_len >> 9;
			}
		}

		if ((op->flags & BCH_WRITE_data_encoded) &&
		    !crc_is_compressed(crc) &&
		    bch2_csum_type_is_encryption(op->crc.csum_type) ==
		    bch2_csum_type_is_encryption(op->csum_type)) {
			u8 compression_type = crc.compression_type;
			u16 nonce = crc.nonce;
			/*
			 * Note: when we're using rechecksum(), we need to be
			 * checksumming @src because it has all the data our
			 * existing checksum covers - if we bounced (because we
			 * were trying to compress), @dst will only have the
			 * part of the data the new checksum will cover.
			 *
			 * But normally we want to be checksumming post bounce,
			 * because part of the reason for bouncing is so the
			 * data can't be modified (by userspace) while it's in
			 * flight.
			 */
			if (bch2_rechecksum_bio(c, src, version, op->crc,
					&crc, &op->crc,
					src_len >> 9,
					bio_sectors(src) - (src_len >> 9),
					op->csum_type))
				goto csum_err;
			/*
			 * rchecksum_bio sets compression_type on crc from op->crc,
			 * this isn't always correct as sometimes we're changing
			 * an extent from uncompressed to incompressible.
			 */
			crc.compression_type = compression_type;
			crc.nonce = nonce;
		} else {
			if ((op->flags & BCH_WRITE_data_encoded) &&
			    bch2_rechecksum_bio(c, src, version, op->crc,
					NULL, &op->crc,
					src_len >> 9,
					bio_sectors(src) - (src_len >> 9),
					op->crc.csum_type))
				goto csum_err;

			crc.compressed_size	= dst_len >> 9;
			crc.uncompressed_size	= src_len >> 9;
			crc.live_size		= src_len >> 9;

			swap(dst->bi_iter.bi_size, dst_len);
			ret = bch2_encrypt_bio(c, op->csum_type,
					       extent_nonce(version, crc), dst);
			if (ret)
				goto err;

			crc.csum = bch2_checksum_bio(c, op->csum_type,
					 extent_nonce(version, crc), dst);
			crc.csum_type = op->csum_type;
			swap(dst->bi_iter.bi_size, dst_len);
		}

		init_append_extent(op, wp, version, crc);

#ifdef CONFIG_BCACHEFS_DEBUG
		if (write_corrupt_ratio) {
			swap(dst->bi_iter.bi_size, dst_len);
			bch2_maybe_corrupt_bio(dst, write_corrupt_ratio);
			swap(dst->bi_iter.bi_size, dst_len);
		}
#endif

		if (dst != src)
			bio_advance(dst, dst_len);
		bio_advance(src, src_len);
		total_output	+= dst_len;
		total_input	+= src_len;
	} while (dst->bi_iter.bi_size &&
		 src->bi_iter.bi_size &&
		 wp->sectors_free &&
		 !bch2_keylist_realloc(&op->insert_keys,
				      op->inline_keys,
				      ARRAY_SIZE(op->inline_keys),
				      BKEY_EXTENT_U64s_MAX));

	more = src->bi_iter.bi_size != 0;

	dst->bi_iter = saved_iter;

	if (dst == src && more) {
		BUG_ON(total_output != total_input);

		dst = bio_split(src, total_input >> 9,
				GFP_NOFS, &c->bio_write);
		wbio_init(dst)->put_bio	= true;
		/* copy WRITE_SYNC flag */
		dst->bi_opf		= src->bi_opf;
	}

	dst->bi_iter.bi_size = total_output;
do_write:
	*_dst = dst;
	return more;
csum_err:
	bch2_write_csum_err_msg(op);
	ret = -BCH_ERR_data_write_csum;
err:
	if (to_wbio(dst)->bounce)
		bch2_bio_free_pages_pool(c, dst);
	if (to_wbio(dst)->put_bio)
		bio_put(dst);

	return ret;
}

static bool bch2_extent_is_writeable(struct bch_write_op *op,
				     struct bkey_s_c k)
{
	struct bch_fs *c = op->c;
	struct bkey_s_c_extent e;
	struct extent_ptr_decoded p;
	const union bch_extent_entry *entry;
	unsigned replicas = 0;

	if (k.k->type != KEY_TYPE_extent)
		return false;

	e = bkey_s_c_to_extent(k);

	rcu_read_lock();
	extent_for_each_ptr_decode(e, p, entry) {
		if (crc_is_encoded(p.crc) || p.has_ec) {
			rcu_read_unlock();
			return false;
		}

		replicas += bch2_extent_ptr_durability(c, &p);
	}
	rcu_read_unlock();

	return replicas >= op->opts.data_replicas;
}

static int bch2_nocow_write_convert_one_unwritten(struct btree_trans *trans,
						  struct btree_iter *iter,
						  struct bkey_i *orig,
						  struct bkey_s_c k,
						  u64 new_i_size)
{
	if (!bch2_extents_match(bkey_i_to_s_c(orig), k)) {
		/* trace this */
		return 0;
	}

	struct bkey_i *new = bch2_bkey_make_mut_noupdate(trans, k);
	int ret = PTR_ERR_OR_ZERO(new);
	if (ret)
		return ret;

	bch2_cut_front(bkey_start_pos(&orig->k), new);
	bch2_cut_back(orig->k.p, new);

	struct bkey_ptrs ptrs = bch2_bkey_ptrs(bkey_i_to_s(new));
	bkey_for_each_ptr(ptrs, ptr)
		ptr->unwritten = 0;

	/*
	 * Note that we're not calling bch2_subvol_get_snapshot() in this path -
	 * that was done when we kicked off the write, and here it's important
	 * that we update the extent that we wrote to - even if a snapshot has
	 * since been created. The write is still outstanding, so we're ok
	 * w.r.t. snapshot atomicity:
	 */
	return  bch2_extent_update_i_size_sectors(trans, iter,
					min(new->k.p.offset << 9, new_i_size), 0) ?:
		bch2_trans_update(trans, iter, new,
				  BTREE_UPDATE_internal_snapshot_node);
}

static void bch2_nocow_write_convert_unwritten(struct bch_write_op *op)
{
	struct bch_fs *c = op->c;
	struct btree_trans *trans = bch2_trans_get(c);
	int ret = 0;

	for_each_keylist_key(&op->insert_keys, orig) {
		ret = for_each_btree_key_max_commit(trans, iter, BTREE_ID_extents,
				     bkey_start_pos(&orig->k), orig->k.p,
				     BTREE_ITER_intent, k,
				     NULL, NULL, BCH_TRANS_COMMIT_no_enospc, ({
			bch2_nocow_write_convert_one_unwritten(trans, &iter, orig, k, op->new_i_size);
		}));
		if (ret)
			break;
	}

	bch2_trans_put(trans);

	if (ret && !bch2_err_matches(ret, EROFS)) {
		struct bkey_i *insert = bch2_keylist_front(&op->insert_keys);
		bch2_write_op_error(op, bkey_start_offset(&insert->k),
				    "btree update error: %s", bch2_err_str(ret));
	}

	if (ret)
		op->error = ret;
}

static void __bch2_nocow_write_done(struct bch_write_op *op)
{
	if (unlikely(op->flags & BCH_WRITE_io_error)) {
		op->error = -BCH_ERR_data_write_io;
	} else if (unlikely(op->flags & BCH_WRITE_convert_unwritten))
		bch2_nocow_write_convert_unwritten(op);
}

static CLOSURE_CALLBACK(bch2_nocow_write_done)
{
	closure_type(op, struct bch_write_op, cl);

	__bch2_nocow_write_done(op);
	bch2_write_done(cl);
}

struct bucket_to_lock {
	struct bpos		b;
	unsigned		gen;
	struct nocow_lock_bucket *l;
};

static void bch2_nocow_write(struct bch_write_op *op)
{
	struct bch_fs *c = op->c;
	struct btree_trans *trans;
	struct btree_iter iter;
	struct bkey_s_c k;
	DARRAY_PREALLOCATED(struct bucket_to_lock, 3) buckets;
	u32 snapshot;
	struct bucket_to_lock *stale_at;
	int stale, ret;

	if (op->flags & BCH_WRITE_move)
		return;

	darray_init(&buckets);
	trans = bch2_trans_get(c);
retry:
	bch2_trans_begin(trans);

	ret = bch2_subvolume_get_snapshot(trans, op->subvol, &snapshot);
	if (unlikely(ret))
		goto err;

	bch2_trans_iter_init(trans, &iter, BTREE_ID_extents,
			     SPOS(op->pos.inode, op->pos.offset, snapshot),
			     BTREE_ITER_slots);
	while (1) {
		struct bio *bio = &op->wbio.bio;

		buckets.nr = 0;

		ret = bch2_trans_relock(trans);
		if (ret)
			break;

		k = bch2_btree_iter_peek_slot(&iter);
		ret = bkey_err(k);
		if (ret)
			break;

		/* fall back to normal cow write path? */
		if (unlikely(k.k->p.snapshot != snapshot ||
			     !bch2_extent_is_writeable(op, k)))
			break;

		if (bch2_keylist_realloc(&op->insert_keys,
					 op->inline_keys,
					 ARRAY_SIZE(op->inline_keys),
					 k.k->u64s))
			break;

		/* Get iorefs before dropping btree locks: */
		struct bkey_ptrs_c ptrs = bch2_bkey_ptrs_c(k);
		bkey_for_each_ptr(ptrs, ptr) {
			struct bch_dev *ca = bch2_dev_get_ioref(c, ptr->dev, WRITE);
			if (unlikely(!ca))
				goto err_get_ioref;

			struct bpos b = PTR_BUCKET_POS(ca, ptr);
			struct nocow_lock_bucket *l =
				bucket_nocow_lock(&c->nocow_locks, bucket_to_u64(b));
			prefetch(l);

			/* XXX allocating memory with btree locks held - rare */
			darray_push_gfp(&buckets, ((struct bucket_to_lock) {
						   .b = b, .gen = ptr->gen, .l = l,
						   }), GFP_KERNEL|__GFP_NOFAIL);

			if (ptr->unwritten)
				op->flags |= BCH_WRITE_convert_unwritten;
		}

		/* Unlock before taking nocow locks, doing IO: */
		bkey_reassemble(op->insert_keys.top, k);
		bch2_trans_unlock(trans);

		bch2_cut_front(op->pos, op->insert_keys.top);
		if (op->flags & BCH_WRITE_convert_unwritten)
			bch2_cut_back(POS(op->pos.inode, op->pos.offset + bio_sectors(bio)), op->insert_keys.top);

		darray_for_each(buckets, i) {
			struct bch_dev *ca = bch2_dev_have_ref(c, i->b.inode);

			__bch2_bucket_nocow_lock(&c->nocow_locks, i->l,
						 bucket_to_u64(i->b),
						 BUCKET_NOCOW_LOCK_UPDATE);

			int gen = bucket_gen_get(ca, i->b.offset);
			stale = gen < 0 ? gen : gen_after(gen, i->gen);
			if (unlikely(stale)) {
				stale_at = i;
				goto err_bucket_stale;
			}
		}

		bio = &op->wbio.bio;
		if (k.k->p.offset < op->pos.offset + bio_sectors(bio)) {
			bio = bio_split(bio, k.k->p.offset - op->pos.offset,
					GFP_KERNEL, &c->bio_write);
			wbio_init(bio)->put_bio = true;
			bio->bi_opf = op->wbio.bio.bi_opf;
		} else {
			op->flags |= BCH_WRITE_submitted;
		}

		op->pos.offset += bio_sectors(bio);
		op->written += bio_sectors(bio);

		bio->bi_end_io	= bch2_write_endio;
		bio->bi_private	= &op->cl;
		bio->bi_opf |= REQ_OP_WRITE;
		closure_get(&op->cl);

		bch2_submit_wbio_replicas(to_wbio(bio), c, BCH_DATA_user,
					  op->insert_keys.top, true);

		bch2_keylist_push(&op->insert_keys);
		if (op->flags & BCH_WRITE_submitted)
			break;
		bch2_btree_iter_advance(&iter);
	}
out:
	bch2_trans_iter_exit(trans, &iter);
err:
	if (bch2_err_matches(ret, BCH_ERR_transaction_restart))
		goto retry;

	bch2_trans_put(trans);
	darray_exit(&buckets);

	if (ret) {
		bch2_write_op_error(op, op->pos.offset,
				    "%s(): btree lookup error: %s", __func__, bch2_err_str(ret));
		op->error = ret;
		op->flags |= BCH_WRITE_submitted;
	}

	/* fallback to cow write path? */
	if (!(op->flags & BCH_WRITE_submitted)) {
		closure_sync(&op->cl);
		__bch2_nocow_write_done(op);
		op->insert_keys.top = op->insert_keys.keys;
	} else if (op->flags & BCH_WRITE_sync) {
		closure_sync(&op->cl);
		bch2_nocow_write_done(&op->cl.work);
	} else {
		/*
		 * XXX
		 * needs to run out of process context because ei_quota_lock is
		 * a mutex
		 */
		continue_at(&op->cl, bch2_nocow_write_done, index_update_wq(op));
	}
	return;
err_get_ioref:
	darray_for_each(buckets, i)
		percpu_ref_put(&bch2_dev_have_ref(c, i->b.inode)->io_ref);

	/* Fall back to COW path: */
	goto out;
err_bucket_stale:
	darray_for_each(buckets, i) {
		bch2_bucket_nocow_unlock(&c->nocow_locks, i->b, BUCKET_NOCOW_LOCK_UPDATE);
		if (i == stale_at)
			break;
	}

	struct printbuf buf = PRINTBUF;
	if (bch2_fs_inconsistent_on(stale < 0, c,
				    "pointer to invalid bucket in nocow path on device %llu\n  %s",
				    stale_at->b.inode,
				    (bch2_bkey_val_to_text(&buf, c, k), buf.buf))) {
		ret = -BCH_ERR_data_write_invalid_ptr;
	} else {
		/* We can retry this: */
		ret = -BCH_ERR_transaction_restart;
	}
	printbuf_exit(&buf);

	goto err_get_ioref;
}

static void __bch2_write(struct bch_write_op *op)
{
	struct bch_fs *c = op->c;
	struct write_point *wp = NULL;
	struct bio *bio = NULL;
	unsigned nofs_flags;
	int ret;

	nofs_flags = memalloc_nofs_save();

	if (unlikely(op->opts.nocow && c->opts.nocow_enabled)) {
		bch2_nocow_write(op);
		if (op->flags & BCH_WRITE_submitted)
			goto out_nofs_restore;
	}
again:
	memset(&op->failed, 0, sizeof(op->failed));

	do {
		struct bkey_i *key_to_write;
		unsigned key_to_write_offset = op->insert_keys.top_p -
			op->insert_keys.keys_p;

		/* +1 for possible cache device: */
		if (op->open_buckets.nr + op->nr_replicas + 1 >
		    ARRAY_SIZE(op->open_buckets.v))
			break;

		if (bch2_keylist_realloc(&op->insert_keys,
					op->inline_keys,
					ARRAY_SIZE(op->inline_keys),
					BKEY_EXTENT_U64s_MAX))
			break;

		/*
		 * The copygc thread is now global, which means it's no longer
		 * freeing up space on specific disks, which means that
		 * allocations for specific disks may hang arbitrarily long:
		 */
		ret = bch2_trans_run(c, lockrestart_do(trans,
			bch2_alloc_sectors_start_trans(trans,
				op->target,
				op->opts.erasure_code && !(op->flags & BCH_WRITE_cached),
				op->write_point,
				&op->devs_have,
				op->nr_replicas,
				op->nr_replicas_required,
				op->watermark,
				op->flags,
				&op->cl, &wp)));
		if (unlikely(ret)) {
			if (bch2_err_matches(ret, BCH_ERR_operation_blocked))
				break;

			goto err;
		}

		EBUG_ON(!wp);

		bch2_open_bucket_get(c, wp, &op->open_buckets);
		ret = bch2_write_extent(op, wp, &bio);

		bch2_alloc_sectors_done_inlined(c, wp);
err:
		if (ret <= 0) {
			op->flags |= BCH_WRITE_submitted;

			if (unlikely(ret < 0)) {
				if (!(op->flags & BCH_WRITE_alloc_nowait))
					bch2_write_op_error(op, op->pos.offset,
							    "%s(): %s", __func__, bch2_err_str(ret));
				op->error = ret;
				break;
			}
		}

		bio->bi_end_io	= bch2_write_endio;
		bio->bi_private	= &op->cl;
		bio->bi_opf |= REQ_OP_WRITE;

		closure_get(bio->bi_private);

		key_to_write = (void *) (op->insert_keys.keys_p +
					 key_to_write_offset);

		bch2_submit_wbio_replicas(to_wbio(bio), c, BCH_DATA_user,
					  key_to_write, false);
	} while (ret);

	/*
	 * Sync or no?
	 *
	 * If we're running asynchronously, wne may still want to block
	 * synchronously here if we weren't able to submit all of the IO at
	 * once, as that signals backpressure to the caller.
	 */
	if ((op->flags & BCH_WRITE_sync) ||
	    (!(op->flags & BCH_WRITE_submitted) &&
	     !(op->flags & BCH_WRITE_in_worker))) {
		bch2_wait_on_allocator(c, &op->cl);

		__bch2_write_index(op);

		if (!(op->flags & BCH_WRITE_submitted))
			goto again;
		bch2_write_done(&op->cl);
	} else {
		bch2_write_queue(op, wp);
		continue_at(&op->cl, bch2_write_index, NULL);
	}
out_nofs_restore:
	memalloc_nofs_restore(nofs_flags);
}

static void bch2_write_data_inline(struct bch_write_op *op, unsigned data_len)
{
	struct bio *bio = &op->wbio.bio;
	struct bvec_iter iter;
	struct bkey_i_inline_data *id;
	unsigned sectors;
	int ret;

	memset(&op->failed, 0, sizeof(op->failed));

	op->flags |= BCH_WRITE_wrote_data_inline;
	op->flags |= BCH_WRITE_submitted;

	bch2_check_set_feature(op->c, BCH_FEATURE_inline_data);

	ret = bch2_keylist_realloc(&op->insert_keys, op->inline_keys,
				   ARRAY_SIZE(op->inline_keys),
				   BKEY_U64s + DIV_ROUND_UP(data_len, 8));
	if (ret) {
		op->error = ret;
		goto err;
	}

	sectors = bio_sectors(bio);
	op->pos.offset += sectors;

	id = bkey_inline_data_init(op->insert_keys.top);
	id->k.p		= op->pos;
	id->k.bversion	= op->version;
	id->k.size	= sectors;

	iter = bio->bi_iter;
	iter.bi_size = data_len;
	memcpy_from_bio(id->v.data, bio, iter);

	while (data_len & 7)
		id->v.data[data_len++] = '\0';
	set_bkey_val_bytes(&id->k, data_len);
	bch2_keylist_push(&op->insert_keys);

	__bch2_write_index(op);
err:
	bch2_write_done(&op->cl);
}

/**
 * bch2_write() - handle a write to a cache device or flash only volume
 * @cl:		&bch_write_op->cl
 *
 * This is the starting point for any data to end up in a cache device; it could
 * be from a normal write, or a writeback write, or a write to a flash only
 * volume - it's also used by the moving garbage collector to compact data in
 * mostly empty buckets.
 *
 * It first writes the data to the cache, creating a list of keys to be inserted
 * (if the data won't fit in a single open bucket, there will be multiple keys);
 * after the data is written it calls bch_journal, and after the keys have been
 * added to the next journal write they're inserted into the btree.
 *
 * If op->discard is true, instead of inserting the data it invalidates the
 * region of the cache represented by op->bio and op->inode.
 */
CLOSURE_CALLBACK(bch2_write)
{
	closure_type(op, struct bch_write_op, cl);
	struct bio *bio = &op->wbio.bio;
	struct bch_fs *c = op->c;
	unsigned data_len;

	EBUG_ON(op->cl.parent);
	BUG_ON(!op->nr_replicas);
	BUG_ON(!op->write_point.v);
	BUG_ON(bkey_eq(op->pos, POS_MAX));

	if (op->flags & BCH_WRITE_only_specified_devs)
		op->flags |= BCH_WRITE_alloc_nowait;

	op->nr_replicas_required = min_t(unsigned, op->nr_replicas_required, op->nr_replicas);
	op->start_time = local_clock();
	bch2_keylist_init(&op->insert_keys, op->inline_keys);
	wbio_init(bio)->put_bio = false;

	if (unlikely(bio->bi_iter.bi_size & (c->opts.block_size - 1))) {
		bch2_write_op_error(op, op->pos.offset, "misaligned write");
		op->error = -BCH_ERR_data_write_misaligned;
		goto err;
	}

	if (c->opts.nochanges) {
		op->error = -BCH_ERR_erofs_no_writes;
		goto err;
	}

	if (!(op->flags & BCH_WRITE_move) &&
	    !bch2_write_ref_tryget(c, BCH_WRITE_REF_write)) {
		op->error = -BCH_ERR_erofs_no_writes;
		goto err;
	}

	if (!(op->flags & BCH_WRITE_move))
		this_cpu_add(c->counters[BCH_COUNTER_io_write], bio_sectors(bio));
	bch2_increment_clock(c, bio_sectors(bio), WRITE);

	data_len = min_t(u64, bio->bi_iter.bi_size,
			 op->new_i_size - (op->pos.offset << 9));

	if (c->opts.inline_data &&
	    data_len <= min(block_bytes(c) / 2, 1024U)) {
		bch2_write_data_inline(op, data_len);
		return;
	}

	__bch2_write(op);
	return;
err:
	bch2_disk_reservation_put(c, &op->res);

	closure_debug_destroy(&op->cl);
	if (op->end_io)
		op->end_io(op);
}

static const char * const bch2_write_flags[] = {
#define x(f)	#f,
	BCH_WRITE_FLAGS()
#undef x
	NULL
};

void bch2_write_op_to_text(struct printbuf *out, struct bch_write_op *op)
{
	if (!out->nr_tabstops)
		printbuf_tabstop_push(out, 32);

	prt_printf(out, "pos:\t");
	bch2_bpos_to_text(out, op->pos);
	prt_newline(out);
	printbuf_indent_add(out, 2);

	prt_printf(out, "started:\t");
	bch2_pr_time_units(out, local_clock() - op->start_time);
	prt_newline(out);

	prt_printf(out, "flags:\t");
	prt_bitflags(out, bch2_write_flags, op->flags);
	prt_newline(out);

	prt_printf(out, "nr_replicas:\t%u\n", op->nr_replicas);
	prt_printf(out, "nr_replicas_required:\t%u\n", op->nr_replicas_required);

	prt_printf(out, "ref:\t%u\n", closure_nr_remaining(&op->cl));

	printbuf_indent_sub(out, 2);
}

void bch2_fs_io_write_exit(struct bch_fs *c)
{
	mempool_exit(&c->bio_bounce_pages);
	bioset_exit(&c->replica_set);
	bioset_exit(&c->bio_write);
}

int bch2_fs_io_write_init(struct bch_fs *c)
{
	if (bioset_init(&c->bio_write,   1, offsetof(struct bch_write_bio, bio), BIOSET_NEED_BVECS) ||
	    bioset_init(&c->replica_set, 4, offsetof(struct bch_write_bio, bio), 0))
		return -BCH_ERR_ENOMEM_bio_write_init;

	if (mempool_init_page_pool(&c->bio_bounce_pages,
				   max_t(unsigned,
					 c->opts.btree_node_size,
					 c->opts.encoded_extent_max) /
				   PAGE_SIZE, 0))
		return -BCH_ERR_ENOMEM_bio_bounce_pages_init;

	return 0;
}<|MERGE_RESOLUTION|>--- conflicted
+++ resolved
@@ -434,11 +434,7 @@
 	printbuf_exit(&buf);
 }
 
-<<<<<<< HEAD
-void bch2_write_op_error(struct printbuf *out, struct bch_write_op *op)
-=======
 static void bch2_write_csum_err_msg(struct bch_write_op *op)
->>>>>>> e8a457b7
 {
 	bch2_write_op_error(op, op->pos.offset,
 			    "error verifying existing checksum while rewriting existing data (memory corruption?)");
@@ -874,10 +870,6 @@
 		if (bch2_crc_cmp(op->crc.csum, csum) && !c->opts.no_data_io)
 			goto csum_err;
 
-<<<<<<< HEAD
-		if (bch2_bio_uncompress_inplace(op, bio))
-			return PREP_ENCODED_ERR;
-=======
 		if (bch2_csum_type_is_encryption(op->crc.csum_type)) {
 			ret = bch2_encrypt_bio(c, op->crc.csum_type, nonce, bio);
 			if (ret)
@@ -890,7 +882,6 @@
 		ret = bch2_bio_uncompress_inplace(op, bio);
 		if (ret)
 			return ret;
->>>>>>> e8a457b7
 	}
 
 	/*
