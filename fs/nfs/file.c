--- conflicted
+++ resolved
@@ -323,11 +323,7 @@
 	have_error |= test_bit(NFS_CONTEXT_ERROR_WRITE, &ctx->flags);
 	if (have_error)
 		ret = xchg(&ctx->error, 0);
-<<<<<<< HEAD
-	if (!ret)
-=======
 	if (!ret && status < 0)
->>>>>>> 053d8f66
 		ret = status;
 	return ret;
 }
