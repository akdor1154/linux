// SPDX-License-Identifier: GPL-2.0-or-later
/*
 *   Copyright (C) 2016 Namjae Jeon <linkinjeon@kernel.org>
 *   Copyright (C) 2018 Samsung Electronics Co., Ltd.
 */

#include <linux/inetdevice.h>
#include <net/addrconf.h>
#include <linux/syscalls.h>
#include <linux/namei.h>
#include <linux/statfs.h>
#include <linux/ethtool.h>
#include <linux/falloc.h>
#include <linux/mount.h>
#include <linux/filelock.h>

#include "glob.h"
#include "smbfsctl.h"
#include "oplock.h"
#include "smbacl.h"

#include "auth.h"
#include "asn1.h"
#include "connection.h"
#include "transport_ipc.h"
#include "transport_rdma.h"
#include "vfs.h"
#include "vfs_cache.h"
#include "misc.h"

#include "server.h"
#include "smb_common.h"
#include "smbstatus.h"
#include "ksmbd_work.h"
#include "mgmt/user_config.h"
#include "mgmt/share_config.h"
#include "mgmt/tree_connect.h"
#include "mgmt/user_session.h"
#include "mgmt/ksmbd_ida.h"
#include "ndr.h"

static void __wbuf(struct ksmbd_work *work, void **req, void **rsp)
{
	if (work->next_smb2_rcv_hdr_off) {
		*req = ksmbd_req_buf_next(work);
		*rsp = ksmbd_resp_buf_next(work);
	} else {
		*req = smb2_get_msg(work->request_buf);
		*rsp = smb2_get_msg(work->response_buf);
	}
}

#define WORK_BUFFERS(w, rq, rs)	__wbuf((w), (void **)&(rq), (void **)&(rs))

/**
 * check_session_id() - check for valid session id in smb header
 * @conn:	connection instance
 * @id:		session id from smb header
 *
 * Return:      1 if valid session id, otherwise 0
 */
static inline bool check_session_id(struct ksmbd_conn *conn, u64 id)
{
	struct ksmbd_session *sess;

	if (id == 0 || id == -1)
		return false;

	sess = ksmbd_session_lookup_all(conn, id);
	if (sess)
		return true;
	pr_err("Invalid user session id: %llu\n", id);
	return false;
}

struct channel *lookup_chann_list(struct ksmbd_session *sess, struct ksmbd_conn *conn)
{
	return xa_load(&sess->ksmbd_chann_list, (long)conn);
}

/**
 * smb2_get_ksmbd_tcon() - get tree connection information using a tree id.
 * @work:	smb work
 *
 * Return:	0 if there is a tree connection matched or these are
 *		skipable commands, otherwise error
 */
int smb2_get_ksmbd_tcon(struct ksmbd_work *work)
{
	struct smb2_hdr *req_hdr = ksmbd_req_buf_next(work);
	unsigned int cmd = le16_to_cpu(req_hdr->Command);
	unsigned int tree_id;

	if (cmd == SMB2_TREE_CONNECT_HE ||
	    cmd ==  SMB2_CANCEL_HE ||
	    cmd ==  SMB2_LOGOFF_HE) {
		ksmbd_debug(SMB, "skip to check tree connect request\n");
		return 0;
	}

	if (xa_empty(&work->sess->tree_conns)) {
		ksmbd_debug(SMB, "NO tree connected\n");
		return -ENOENT;
	}

	tree_id = le32_to_cpu(req_hdr->Id.SyncId.TreeId);

	/*
	 * If request is not the first in Compound request,
	 * Just validate tree id in header with work->tcon->id.
	 */
	if (work->next_smb2_rcv_hdr_off) {
		if (!work->tcon) {
			pr_err("The first operation in the compound does not have tcon\n");
			return -EINVAL;
		}
		if (tree_id != UINT_MAX && work->tcon->id != tree_id) {
			pr_err("tree id(%u) is different with id(%u) in first operation\n",
					tree_id, work->tcon->id);
			return -EINVAL;
		}
		return 1;
	}

	work->tcon = ksmbd_tree_conn_lookup(work->sess, tree_id);
	if (!work->tcon) {
		pr_err("Invalid tid %d\n", tree_id);
		return -ENOENT;
	}

	return 1;
}

/**
 * smb2_set_err_rsp() - set error response code on smb response
 * @work:	smb work containing response buffer
 */
void smb2_set_err_rsp(struct ksmbd_work *work)
{
	struct smb2_err_rsp *err_rsp;

	if (work->next_smb2_rcv_hdr_off)
		err_rsp = ksmbd_resp_buf_next(work);
	else
		err_rsp = smb2_get_msg(work->response_buf);

	if (err_rsp->hdr.Status != STATUS_STOPPED_ON_SYMLINK) {
		int err;

		err_rsp->StructureSize = SMB2_ERROR_STRUCTURE_SIZE2_LE;
		err_rsp->ErrorContextCount = 0;
		err_rsp->Reserved = 0;
		err_rsp->ByteCount = 0;
		err_rsp->ErrorData[0] = 0;
		err = ksmbd_iov_pin_rsp(work, (void *)err_rsp,
					__SMB2_HEADER_STRUCTURE_SIZE +
						SMB2_ERROR_STRUCTURE_SIZE2);
		if (err)
			work->send_no_response = 1;
	}
}

/**
 * is_smb2_neg_cmd() - is it smb2 negotiation command
 * @work:	smb work containing smb header
 *
 * Return:      true if smb2 negotiation command, otherwise false
 */
bool is_smb2_neg_cmd(struct ksmbd_work *work)
{
	struct smb2_hdr *hdr = smb2_get_msg(work->request_buf);

	/* is it SMB2 header ? */
	if (hdr->ProtocolId != SMB2_PROTO_NUMBER)
		return false;

	/* make sure it is request not response message */
	if (hdr->Flags & SMB2_FLAGS_SERVER_TO_REDIR)
		return false;

	if (hdr->Command != SMB2_NEGOTIATE)
		return false;

	return true;
}

/**
 * is_smb2_rsp() - is it smb2 response
 * @work:	smb work containing smb response buffer
 *
 * Return:      true if smb2 response, otherwise false
 */
bool is_smb2_rsp(struct ksmbd_work *work)
{
	struct smb2_hdr *hdr = smb2_get_msg(work->response_buf);

	/* is it SMB2 header ? */
	if (hdr->ProtocolId != SMB2_PROTO_NUMBER)
		return false;

	/* make sure it is response not request message */
	if (!(hdr->Flags & SMB2_FLAGS_SERVER_TO_REDIR))
		return false;

	return true;
}

/**
 * get_smb2_cmd_val() - get smb command code from smb header
 * @work:	smb work containing smb request buffer
 *
 * Return:      smb2 request command value
 */
u16 get_smb2_cmd_val(struct ksmbd_work *work)
{
	struct smb2_hdr *rcv_hdr;

	if (work->next_smb2_rcv_hdr_off)
		rcv_hdr = ksmbd_req_buf_next(work);
	else
		rcv_hdr = smb2_get_msg(work->request_buf);
	return le16_to_cpu(rcv_hdr->Command);
}

/**
 * set_smb2_rsp_status() - set error response code on smb2 header
 * @work:	smb work containing response buffer
 * @err:	error response code
 */
void set_smb2_rsp_status(struct ksmbd_work *work, __le32 err)
{
	struct smb2_hdr *rsp_hdr;

	rsp_hdr = smb2_get_msg(work->response_buf);
	rsp_hdr->Status = err;

	work->iov_idx = 0;
	work->iov_cnt = 0;
	work->next_smb2_rcv_hdr_off = 0;
	smb2_set_err_rsp(work);
}

/**
 * init_smb2_neg_rsp() - initialize smb2 response for negotiate command
 * @work:	smb work containing smb request buffer
 *
 * smb2 negotiate response is sent in reply of smb1 negotiate command for
 * dialect auto-negotiation.
 */
int init_smb2_neg_rsp(struct ksmbd_work *work)
{
	struct smb2_hdr *rsp_hdr;
	struct smb2_negotiate_rsp *rsp;
	struct ksmbd_conn *conn = work->conn;
	int err;

	rsp_hdr = smb2_get_msg(work->response_buf);
	memset(rsp_hdr, 0, sizeof(struct smb2_hdr) + 2);
	rsp_hdr->ProtocolId = SMB2_PROTO_NUMBER;
	rsp_hdr->StructureSize = SMB2_HEADER_STRUCTURE_SIZE;
	rsp_hdr->CreditRequest = cpu_to_le16(2);
	rsp_hdr->Command = SMB2_NEGOTIATE;
	rsp_hdr->Flags = (SMB2_FLAGS_SERVER_TO_REDIR);
	rsp_hdr->NextCommand = 0;
	rsp_hdr->MessageId = 0;
	rsp_hdr->Id.SyncId.ProcessId = 0;
	rsp_hdr->Id.SyncId.TreeId = 0;
	rsp_hdr->SessionId = 0;
	memset(rsp_hdr->Signature, 0, 16);

	rsp = smb2_get_msg(work->response_buf);

	WARN_ON(ksmbd_conn_good(conn));

	rsp->StructureSize = cpu_to_le16(65);
	ksmbd_debug(SMB, "conn->dialect 0x%x\n", conn->dialect);
	rsp->DialectRevision = cpu_to_le16(conn->dialect);
	/* Not setting conn guid rsp->ServerGUID, as it
	 * not used by client for identifying connection
	 */
	rsp->Capabilities = cpu_to_le32(conn->vals->capabilities);
	/* Default Max Message Size till SMB2.0, 64K*/
	rsp->MaxTransactSize = cpu_to_le32(conn->vals->max_trans_size);
	rsp->MaxReadSize = cpu_to_le32(conn->vals->max_read_size);
	rsp->MaxWriteSize = cpu_to_le32(conn->vals->max_write_size);

	rsp->SystemTime = cpu_to_le64(ksmbd_systime());
	rsp->ServerStartTime = 0;

	rsp->SecurityBufferOffset = cpu_to_le16(128);
	rsp->SecurityBufferLength = cpu_to_le16(AUTH_GSS_LENGTH);
	ksmbd_copy_gss_neg_header((char *)(&rsp->hdr) +
		le16_to_cpu(rsp->SecurityBufferOffset));
	rsp->SecurityMode = SMB2_NEGOTIATE_SIGNING_ENABLED_LE;
	if (server_conf.signing == KSMBD_CONFIG_OPT_MANDATORY)
		rsp->SecurityMode |= SMB2_NEGOTIATE_SIGNING_REQUIRED_LE;
	err = ksmbd_iov_pin_rsp(work, rsp,
				sizeof(struct smb2_negotiate_rsp) + AUTH_GSS_LENGTH);
	if (err)
		return err;
	conn->use_spnego = true;

	ksmbd_conn_set_need_negotiate(conn);
	return 0;
}

/**
 * smb2_set_rsp_credits() - set number of credits in response buffer
 * @work:	smb work containing smb response buffer
 */
int smb2_set_rsp_credits(struct ksmbd_work *work)
{
	struct smb2_hdr *req_hdr = ksmbd_req_buf_next(work);
	struct smb2_hdr *hdr = ksmbd_resp_buf_next(work);
	struct ksmbd_conn *conn = work->conn;
	unsigned short credits_requested, aux_max;
	unsigned short credit_charge, credits_granted = 0;

	if (work->send_no_response)
		return 0;

	hdr->CreditCharge = req_hdr->CreditCharge;

	if (conn->total_credits > conn->vals->max_credits) {
		hdr->CreditRequest = 0;
		pr_err("Total credits overflow: %d\n", conn->total_credits);
		return -EINVAL;
	}

	credit_charge = max_t(unsigned short,
			      le16_to_cpu(req_hdr->CreditCharge), 1);
	if (credit_charge > conn->total_credits) {
		ksmbd_debug(SMB, "Insufficient credits granted, given: %u, granted: %u\n",
			    credit_charge, conn->total_credits);
		return -EINVAL;
	}

	conn->total_credits -= credit_charge;
	conn->outstanding_credits -= credit_charge;
	credits_requested = max_t(unsigned short,
				  le16_to_cpu(req_hdr->CreditRequest), 1);

	/* according to smb2.credits smbtorture, Windows server
	 * 2016 or later grant up to 8192 credits at once.
	 *
	 * TODO: Need to adjuct CreditRequest value according to
	 * current cpu load
	 */
	if (hdr->Command == SMB2_NEGOTIATE)
		aux_max = 1;
	else
		aux_max = conn->vals->max_credits - conn->total_credits;
	credits_granted = min_t(unsigned short, credits_requested, aux_max);

	conn->total_credits += credits_granted;
	work->credits_granted += credits_granted;

	if (!req_hdr->NextCommand) {
		/* Update CreditRequest in last request */
		hdr->CreditRequest = cpu_to_le16(work->credits_granted);
	}
	ksmbd_debug(SMB,
		    "credits: requested[%d] granted[%d] total_granted[%d]\n",
		    credits_requested, credits_granted,
		    conn->total_credits);
	return 0;
}

/**
 * init_chained_smb2_rsp() - initialize smb2 chained response
 * @work:	smb work containing smb response buffer
 */
static void init_chained_smb2_rsp(struct ksmbd_work *work)
{
	struct smb2_hdr *req = ksmbd_req_buf_next(work);
	struct smb2_hdr *rsp = ksmbd_resp_buf_next(work);
	struct smb2_hdr *rsp_hdr;
	struct smb2_hdr *rcv_hdr;
	int next_hdr_offset = 0;
	int len, new_len;

	/* Len of this response = updated RFC len - offset of previous cmd
	 * in the compound rsp
	 */

	/* Storing the current local FID which may be needed by subsequent
	 * command in the compound request
	 */
	if (req->Command == SMB2_CREATE && rsp->Status == STATUS_SUCCESS) {
		work->compound_fid = ((struct smb2_create_rsp *)rsp)->VolatileFileId;
		work->compound_pfid = ((struct smb2_create_rsp *)rsp)->PersistentFileId;
		work->compound_sid = le64_to_cpu(rsp->SessionId);
	}

	len = get_rfc1002_len(work->response_buf) - work->next_smb2_rsp_hdr_off;
	next_hdr_offset = le32_to_cpu(req->NextCommand);

	new_len = ALIGN(len, 8);
	work->iov[work->iov_idx].iov_len += (new_len - len);
	inc_rfc1001_len(work->response_buf, new_len - len);
	rsp->NextCommand = cpu_to_le32(new_len);

	work->next_smb2_rcv_hdr_off += next_hdr_offset;
	work->curr_smb2_rsp_hdr_off = work->next_smb2_rsp_hdr_off;
	work->next_smb2_rsp_hdr_off += new_len;
	ksmbd_debug(SMB,
		    "Compound req new_len = %d rcv off = %d rsp off = %d\n",
		    new_len, work->next_smb2_rcv_hdr_off,
		    work->next_smb2_rsp_hdr_off);

	rsp_hdr = ksmbd_resp_buf_next(work);
	rcv_hdr = ksmbd_req_buf_next(work);

	if (!(rcv_hdr->Flags & SMB2_FLAGS_RELATED_OPERATIONS)) {
		ksmbd_debug(SMB, "related flag should be set\n");
		work->compound_fid = KSMBD_NO_FID;
		work->compound_pfid = KSMBD_NO_FID;
	}
	memset((char *)rsp_hdr, 0, sizeof(struct smb2_hdr) + 2);
	rsp_hdr->ProtocolId = SMB2_PROTO_NUMBER;
	rsp_hdr->StructureSize = SMB2_HEADER_STRUCTURE_SIZE;
	rsp_hdr->Command = rcv_hdr->Command;

	/*
	 * Message is response. We don't grant oplock yet.
	 */
	rsp_hdr->Flags = (SMB2_FLAGS_SERVER_TO_REDIR |
				SMB2_FLAGS_RELATED_OPERATIONS);
	rsp_hdr->NextCommand = 0;
	rsp_hdr->MessageId = rcv_hdr->MessageId;
	rsp_hdr->Id.SyncId.ProcessId = rcv_hdr->Id.SyncId.ProcessId;
	rsp_hdr->Id.SyncId.TreeId = rcv_hdr->Id.SyncId.TreeId;
	rsp_hdr->SessionId = rcv_hdr->SessionId;
	memcpy(rsp_hdr->Signature, rcv_hdr->Signature, 16);
}

/**
 * is_chained_smb2_message() - check for chained command
 * @work:	smb work containing smb request buffer
 *
 * Return:      true if chained request, otherwise false
 */
bool is_chained_smb2_message(struct ksmbd_work *work)
{
	struct smb2_hdr *hdr = smb2_get_msg(work->request_buf);
	unsigned int len, next_cmd;

	if (hdr->ProtocolId != SMB2_PROTO_NUMBER)
		return false;

	hdr = ksmbd_req_buf_next(work);
	next_cmd = le32_to_cpu(hdr->NextCommand);
	if (next_cmd > 0) {
		if ((u64)work->next_smb2_rcv_hdr_off + next_cmd +
			__SMB2_HEADER_STRUCTURE_SIZE >
		    get_rfc1002_len(work->request_buf)) {
			pr_err("next command(%u) offset exceeds smb msg size\n",
			       next_cmd);
			return false;
		}

		if ((u64)get_rfc1002_len(work->response_buf) + MAX_CIFS_SMALL_BUFFER_SIZE >
		    work->response_sz) {
			pr_err("next response offset exceeds response buffer size\n");
			return false;
		}

		ksmbd_debug(SMB, "got SMB2 chained command\n");
		init_chained_smb2_rsp(work);
		return true;
	} else if (work->next_smb2_rcv_hdr_off) {
		/*
		 * This is last request in chained command,
		 * align response to 8 byte
		 */
		len = ALIGN(get_rfc1002_len(work->response_buf), 8);
		len = len - get_rfc1002_len(work->response_buf);
		if (len) {
			ksmbd_debug(SMB, "padding len %u\n", len);
			work->iov[work->iov_idx].iov_len += len;
			inc_rfc1001_len(work->response_buf, len);
		}
		work->curr_smb2_rsp_hdr_off = work->next_smb2_rsp_hdr_off;
	}
	return false;
}

/**
 * init_smb2_rsp_hdr() - initialize smb2 response
 * @work:	smb work containing smb request buffer
 *
 * Return:      0
 */
int init_smb2_rsp_hdr(struct ksmbd_work *work)
{
	struct smb2_hdr *rsp_hdr = smb2_get_msg(work->response_buf);
	struct smb2_hdr *rcv_hdr = smb2_get_msg(work->request_buf);

	memset(rsp_hdr, 0, sizeof(struct smb2_hdr) + 2);
	rsp_hdr->ProtocolId = rcv_hdr->ProtocolId;
	rsp_hdr->StructureSize = SMB2_HEADER_STRUCTURE_SIZE;
	rsp_hdr->Command = rcv_hdr->Command;

	/*
	 * Message is response. We don't grant oplock yet.
	 */
	rsp_hdr->Flags = (SMB2_FLAGS_SERVER_TO_REDIR);
	rsp_hdr->NextCommand = 0;
	rsp_hdr->MessageId = rcv_hdr->MessageId;
	rsp_hdr->Id.SyncId.ProcessId = rcv_hdr->Id.SyncId.ProcessId;
	rsp_hdr->Id.SyncId.TreeId = rcv_hdr->Id.SyncId.TreeId;
	rsp_hdr->SessionId = rcv_hdr->SessionId;
	memcpy(rsp_hdr->Signature, rcv_hdr->Signature, 16);

	return 0;
}

/**
 * smb2_allocate_rsp_buf() - allocate smb2 response buffer
 * @work:	smb work containing smb request buffer
 *
 * Return:      0 on success, otherwise -ENOMEM
 */
int smb2_allocate_rsp_buf(struct ksmbd_work *work)
{
	struct smb2_hdr *hdr = smb2_get_msg(work->request_buf);
	size_t small_sz = MAX_CIFS_SMALL_BUFFER_SIZE;
	size_t large_sz = small_sz + work->conn->vals->max_trans_size;
	size_t sz = small_sz;
	int cmd = le16_to_cpu(hdr->Command);

	if (cmd == SMB2_IOCTL_HE || cmd == SMB2_QUERY_DIRECTORY_HE)
		sz = large_sz;

	if (cmd == SMB2_QUERY_INFO_HE) {
		struct smb2_query_info_req *req;

		if (get_rfc1002_len(work->request_buf) <
		    offsetof(struct smb2_query_info_req, OutputBufferLength))
			return -EINVAL;

		req = smb2_get_msg(work->request_buf);
		if ((req->InfoType == SMB2_O_INFO_FILE &&
		     (req->FileInfoClass == FILE_FULL_EA_INFORMATION ||
		     req->FileInfoClass == FILE_ALL_INFORMATION)) ||
		    req->InfoType == SMB2_O_INFO_SECURITY)
			sz = large_sz;
	}

	/* allocate large response buf for chained commands */
	if (le32_to_cpu(hdr->NextCommand) > 0)
		sz = large_sz;

	work->response_buf = kvzalloc(sz, GFP_KERNEL);
	if (!work->response_buf)
		return -ENOMEM;

	work->response_sz = sz;
	return 0;
}

/**
 * smb2_check_user_session() - check for valid session for a user
 * @work:	smb work containing smb request buffer
 *
 * Return:      0 on success, otherwise error
 */
int smb2_check_user_session(struct ksmbd_work *work)
{
	struct smb2_hdr *req_hdr = ksmbd_req_buf_next(work);
	struct ksmbd_conn *conn = work->conn;
	unsigned int cmd = le16_to_cpu(req_hdr->Command);
	unsigned long long sess_id;

	/*
	 * SMB2_ECHO, SMB2_NEGOTIATE, SMB2_SESSION_SETUP command do not
	 * require a session id, so no need to validate user session's for
	 * these commands.
	 */
	if (cmd == SMB2_ECHO_HE || cmd == SMB2_NEGOTIATE_HE ||
	    cmd == SMB2_SESSION_SETUP_HE)
		return 0;

	if (!ksmbd_conn_good(conn))
		return -EIO;

	sess_id = le64_to_cpu(req_hdr->SessionId);

	/*
	 * If request is not the first in Compound request,
	 * Just validate session id in header with work->sess->id.
	 */
	if (work->next_smb2_rcv_hdr_off) {
		if (!work->sess) {
			pr_err("The first operation in the compound does not have sess\n");
			return -EINVAL;
		}
		if (sess_id != ULLONG_MAX && work->sess->id != sess_id) {
			pr_err("session id(%llu) is different with the first operation(%lld)\n",
					sess_id, work->sess->id);
			return -EINVAL;
		}
		return 1;
	}

	/* Check for validity of user session */
	work->sess = ksmbd_session_lookup_all(conn, sess_id);
	if (work->sess)
		return 1;
	ksmbd_debug(SMB, "Invalid user session, Uid %llu\n", sess_id);
	return -ENOENT;
}

/**
 * smb2_get_name() - get filename string from on the wire smb format
 * @src:	source buffer
 * @maxlen:	maxlen of source string
 * @local_nls:	nls_table pointer
 *
 * Return:      matching converted filename on success, otherwise error ptr
 */
static char *
smb2_get_name(const char *src, const int maxlen, struct nls_table *local_nls)
{
	char *name;

	name = smb_strndup_from_utf16(src, maxlen, 1, local_nls);
	if (IS_ERR(name)) {
		pr_err("failed to get name %ld\n", PTR_ERR(name));
		return name;
	}

	if (*name == '\\') {
		pr_err("not allow directory name included leading slash\n");
		kfree(name);
		return ERR_PTR(-EINVAL);
	}

	ksmbd_conv_path_to_unix(name);
	ksmbd_strip_last_slash(name);
	return name;
}

int setup_async_work(struct ksmbd_work *work, void (*fn)(void **), void **arg)
{
	struct ksmbd_conn *conn = work->conn;
	int id;

	id = ksmbd_acquire_async_msg_id(&conn->async_ida);
	if (id < 0) {
		pr_err("Failed to alloc async message id\n");
		return id;
	}
	work->asynchronous = true;
	work->async_id = id;

	ksmbd_debug(SMB,
		    "Send interim Response to inform async request id : %d\n",
		    work->async_id);

	work->cancel_fn = fn;
	work->cancel_argv = arg;

	if (list_empty(&work->async_request_entry)) {
		spin_lock(&conn->request_lock);
		list_add_tail(&work->async_request_entry, &conn->async_requests);
		spin_unlock(&conn->request_lock);
	}

	return 0;
}

void release_async_work(struct ksmbd_work *work)
{
	struct ksmbd_conn *conn = work->conn;

	spin_lock(&conn->request_lock);
	list_del_init(&work->async_request_entry);
	spin_unlock(&conn->request_lock);

	work->asynchronous = 0;
	work->cancel_fn = NULL;
	kfree(work->cancel_argv);
	work->cancel_argv = NULL;
	if (work->async_id) {
		ksmbd_release_id(&conn->async_ida, work->async_id);
		work->async_id = 0;
	}
}

void smb2_send_interim_resp(struct ksmbd_work *work, __le32 status)
{
	struct smb2_hdr *rsp_hdr;
	struct ksmbd_work *in_work = ksmbd_alloc_work_struct();

	if (allocate_interim_rsp_buf(in_work)) {
		pr_err("smb_allocate_rsp_buf failed!\n");
		ksmbd_free_work_struct(in_work);
		return;
	}

	in_work->conn = work->conn;
	memcpy(smb2_get_msg(in_work->response_buf), ksmbd_resp_buf_next(work),
	       __SMB2_HEADER_STRUCTURE_SIZE);

	rsp_hdr = smb2_get_msg(in_work->response_buf);
	rsp_hdr->Flags |= SMB2_FLAGS_ASYNC_COMMAND;
	rsp_hdr->Id.AsyncId = cpu_to_le64(work->async_id);
	smb2_set_err_rsp(in_work);
	rsp_hdr->Status = status;

	ksmbd_conn_write(in_work);
	ksmbd_free_work_struct(in_work);
}

static __le32 smb2_get_reparse_tag_special_file(umode_t mode)
{
	if (S_ISDIR(mode) || S_ISREG(mode))
		return 0;

	if (S_ISLNK(mode))
		return IO_REPARSE_TAG_LX_SYMLINK_LE;
	else if (S_ISFIFO(mode))
		return IO_REPARSE_TAG_LX_FIFO_LE;
	else if (S_ISSOCK(mode))
		return IO_REPARSE_TAG_AF_UNIX_LE;
	else if (S_ISCHR(mode))
		return IO_REPARSE_TAG_LX_CHR_LE;
	else if (S_ISBLK(mode))
		return IO_REPARSE_TAG_LX_BLK_LE;

	return 0;
}

/**
 * smb2_get_dos_mode() - get file mode in dos format from unix mode
 * @stat:	kstat containing file mode
 * @attribute:	attribute flags
 *
 * Return:      converted dos mode
 */
static int smb2_get_dos_mode(struct kstat *stat, int attribute)
{
	int attr = 0;

	if (S_ISDIR(stat->mode)) {
		attr = FILE_ATTRIBUTE_DIRECTORY |
			(attribute & (FILE_ATTRIBUTE_HIDDEN | FILE_ATTRIBUTE_SYSTEM));
	} else {
		attr = (attribute & 0x00005137) | FILE_ATTRIBUTE_ARCHIVE;
		attr &= ~(FILE_ATTRIBUTE_DIRECTORY);
		if (S_ISREG(stat->mode) && (server_conf.share_fake_fscaps &
				FILE_SUPPORTS_SPARSE_FILES))
			attr |= FILE_ATTRIBUTE_SPARSE_FILE;

		if (smb2_get_reparse_tag_special_file(stat->mode))
			attr |= FILE_ATTRIBUTE_REPARSE_POINT;
	}

	return attr;
}

static void build_preauth_ctxt(struct smb2_preauth_neg_context *pneg_ctxt,
			       __le16 hash_id)
{
	pneg_ctxt->ContextType = SMB2_PREAUTH_INTEGRITY_CAPABILITIES;
	pneg_ctxt->DataLength = cpu_to_le16(38);
	pneg_ctxt->HashAlgorithmCount = cpu_to_le16(1);
	pneg_ctxt->Reserved = cpu_to_le32(0);
	pneg_ctxt->SaltLength = cpu_to_le16(SMB311_SALT_SIZE);
	get_random_bytes(pneg_ctxt->Salt, SMB311_SALT_SIZE);
	pneg_ctxt->HashAlgorithms = hash_id;
}

static void build_encrypt_ctxt(struct smb2_encryption_neg_context *pneg_ctxt,
			       __le16 cipher_type)
{
	pneg_ctxt->ContextType = SMB2_ENCRYPTION_CAPABILITIES;
	pneg_ctxt->DataLength = cpu_to_le16(4);
	pneg_ctxt->Reserved = cpu_to_le32(0);
	pneg_ctxt->CipherCount = cpu_to_le16(1);
	pneg_ctxt->Ciphers[0] = cipher_type;
}

static void build_sign_cap_ctxt(struct smb2_signing_capabilities *pneg_ctxt,
				__le16 sign_algo)
{
	pneg_ctxt->ContextType = SMB2_SIGNING_CAPABILITIES;
	pneg_ctxt->DataLength =
		cpu_to_le16((sizeof(struct smb2_signing_capabilities) + 2)
			- sizeof(struct smb2_neg_context));
	pneg_ctxt->Reserved = cpu_to_le32(0);
	pneg_ctxt->SigningAlgorithmCount = cpu_to_le16(1);
	pneg_ctxt->SigningAlgorithms[0] = sign_algo;
}

static void build_posix_ctxt(struct smb2_posix_neg_context *pneg_ctxt)
{
	pneg_ctxt->ContextType = SMB2_POSIX_EXTENSIONS_AVAILABLE;
	pneg_ctxt->DataLength = cpu_to_le16(POSIX_CTXT_DATA_LEN);
	/* SMB2_CREATE_TAG_POSIX is "0x93AD25509CB411E7B42383DE968BCD7C" */
	pneg_ctxt->Name[0] = 0x93;
	pneg_ctxt->Name[1] = 0xAD;
	pneg_ctxt->Name[2] = 0x25;
	pneg_ctxt->Name[3] = 0x50;
	pneg_ctxt->Name[4] = 0x9C;
	pneg_ctxt->Name[5] = 0xB4;
	pneg_ctxt->Name[6] = 0x11;
	pneg_ctxt->Name[7] = 0xE7;
	pneg_ctxt->Name[8] = 0xB4;
	pneg_ctxt->Name[9] = 0x23;
	pneg_ctxt->Name[10] = 0x83;
	pneg_ctxt->Name[11] = 0xDE;
	pneg_ctxt->Name[12] = 0x96;
	pneg_ctxt->Name[13] = 0x8B;
	pneg_ctxt->Name[14] = 0xCD;
	pneg_ctxt->Name[15] = 0x7C;
}

static unsigned int assemble_neg_contexts(struct ksmbd_conn *conn,
				  struct smb2_negotiate_rsp *rsp)
{
	char * const pneg_ctxt = (char *)rsp +
			le32_to_cpu(rsp->NegotiateContextOffset);
	int neg_ctxt_cnt = 1;
	int ctxt_size;

	ksmbd_debug(SMB,
		    "assemble SMB2_PREAUTH_INTEGRITY_CAPABILITIES context\n");
	build_preauth_ctxt((struct smb2_preauth_neg_context *)pneg_ctxt,
			   conn->preauth_info->Preauth_HashId);
	ctxt_size = sizeof(struct smb2_preauth_neg_context);

	if (conn->cipher_type) {
		/* Round to 8 byte boundary */
		ctxt_size = round_up(ctxt_size, 8);
		ksmbd_debug(SMB,
			    "assemble SMB2_ENCRYPTION_CAPABILITIES context\n");
		build_encrypt_ctxt((struct smb2_encryption_neg_context *)
				   (pneg_ctxt + ctxt_size),
				   conn->cipher_type);
		neg_ctxt_cnt++;
		ctxt_size += sizeof(struct smb2_encryption_neg_context) + 2;
	}

	/* compression context not yet supported */
	WARN_ON(conn->compress_algorithm != SMB3_COMPRESS_NONE);

	if (conn->posix_ext_supported) {
		ctxt_size = round_up(ctxt_size, 8);
		ksmbd_debug(SMB,
			    "assemble SMB2_POSIX_EXTENSIONS_AVAILABLE context\n");
		build_posix_ctxt((struct smb2_posix_neg_context *)
				 (pneg_ctxt + ctxt_size));
		neg_ctxt_cnt++;
		ctxt_size += sizeof(struct smb2_posix_neg_context);
	}

	if (conn->signing_negotiated) {
		ctxt_size = round_up(ctxt_size, 8);
		ksmbd_debug(SMB,
			    "assemble SMB2_SIGNING_CAPABILITIES context\n");
		build_sign_cap_ctxt((struct smb2_signing_capabilities *)
				    (pneg_ctxt + ctxt_size),
				    conn->signing_algorithm);
		neg_ctxt_cnt++;
		ctxt_size += sizeof(struct smb2_signing_capabilities) + 2;
	}

	rsp->NegotiateContextCount = cpu_to_le16(neg_ctxt_cnt);
	return ctxt_size + AUTH_GSS_PADDING;
}

static __le32 decode_preauth_ctxt(struct ksmbd_conn *conn,
				  struct smb2_preauth_neg_context *pneg_ctxt,
				  int ctxt_len)
{
	/*
	 * sizeof(smb2_preauth_neg_context) assumes SMB311_SALT_SIZE Salt,
	 * which may not be present. Only check for used HashAlgorithms[1].
	 */
	if (ctxt_len <
	    sizeof(struct smb2_neg_context) + MIN_PREAUTH_CTXT_DATA_LEN)
		return STATUS_INVALID_PARAMETER;

	if (pneg_ctxt->HashAlgorithms != SMB2_PREAUTH_INTEGRITY_SHA512)
		return STATUS_NO_PREAUTH_INTEGRITY_HASH_OVERLAP;

	conn->preauth_info->Preauth_HashId = SMB2_PREAUTH_INTEGRITY_SHA512;
	return STATUS_SUCCESS;
}

static void decode_encrypt_ctxt(struct ksmbd_conn *conn,
				struct smb2_encryption_neg_context *pneg_ctxt,
				int ctxt_len)
{
	int cph_cnt;
	int i, cphs_size;

	if (sizeof(struct smb2_encryption_neg_context) > ctxt_len) {
		pr_err("Invalid SMB2_ENCRYPTION_CAPABILITIES context size\n");
		return;
	}

	conn->cipher_type = 0;

	cph_cnt = le16_to_cpu(pneg_ctxt->CipherCount);
	cphs_size = cph_cnt * sizeof(__le16);

	if (sizeof(struct smb2_encryption_neg_context) + cphs_size >
	    ctxt_len) {
		pr_err("Invalid cipher count(%d)\n", cph_cnt);
		return;
	}

	if (server_conf.flags & KSMBD_GLOBAL_FLAG_SMB2_ENCRYPTION_OFF)
		return;

	for (i = 0; i < cph_cnt; i++) {
		if (pneg_ctxt->Ciphers[i] == SMB2_ENCRYPTION_AES128_GCM ||
		    pneg_ctxt->Ciphers[i] == SMB2_ENCRYPTION_AES128_CCM ||
		    pneg_ctxt->Ciphers[i] == SMB2_ENCRYPTION_AES256_CCM ||
		    pneg_ctxt->Ciphers[i] == SMB2_ENCRYPTION_AES256_GCM) {
			ksmbd_debug(SMB, "Cipher ID = 0x%x\n",
				    pneg_ctxt->Ciphers[i]);
			conn->cipher_type = pneg_ctxt->Ciphers[i];
			break;
		}
	}
}

/**
 * smb3_encryption_negotiated() - checks if server and client agreed on enabling encryption
 * @conn:	smb connection
 *
 * Return:	true if connection should be encrypted, else false
 */
bool smb3_encryption_negotiated(struct ksmbd_conn *conn)
{
	if (!conn->ops->generate_encryptionkey)
		return false;

	/*
	 * SMB 3.0 and 3.0.2 dialects use the SMB2_GLOBAL_CAP_ENCRYPTION flag.
	 * SMB 3.1.1 uses the cipher_type field.
	 */
	return (conn->vals->capabilities & SMB2_GLOBAL_CAP_ENCRYPTION) ||
	    conn->cipher_type;
}

static void decode_compress_ctxt(struct ksmbd_conn *conn,
				 struct smb2_compression_capabilities_context *pneg_ctxt)
{
	conn->compress_algorithm = SMB3_COMPRESS_NONE;
}

static void decode_sign_cap_ctxt(struct ksmbd_conn *conn,
				 struct smb2_signing_capabilities *pneg_ctxt,
				 int ctxt_len)
{
	int sign_algo_cnt;
	int i, sign_alos_size;

	if (sizeof(struct smb2_signing_capabilities) > ctxt_len) {
		pr_err("Invalid SMB2_SIGNING_CAPABILITIES context length\n");
		return;
	}

	conn->signing_negotiated = false;
	sign_algo_cnt = le16_to_cpu(pneg_ctxt->SigningAlgorithmCount);
	sign_alos_size = sign_algo_cnt * sizeof(__le16);

	if (sizeof(struct smb2_signing_capabilities) + sign_alos_size >
	    ctxt_len) {
		pr_err("Invalid signing algorithm count(%d)\n", sign_algo_cnt);
		return;
	}

	for (i = 0; i < sign_algo_cnt; i++) {
		if (pneg_ctxt->SigningAlgorithms[i] == SIGNING_ALG_HMAC_SHA256_LE ||
		    pneg_ctxt->SigningAlgorithms[i] == SIGNING_ALG_AES_CMAC_LE) {
			ksmbd_debug(SMB, "Signing Algorithm ID = 0x%x\n",
				    pneg_ctxt->SigningAlgorithms[i]);
			conn->signing_negotiated = true;
			conn->signing_algorithm =
				pneg_ctxt->SigningAlgorithms[i];
			break;
		}
	}
}

static __le32 deassemble_neg_contexts(struct ksmbd_conn *conn,
				      struct smb2_negotiate_req *req,
				      unsigned int len_of_smb)
{
	/* +4 is to account for the RFC1001 len field */
	struct smb2_neg_context *pctx = (struct smb2_neg_context *)req;
	int i = 0, len_of_ctxts;
	unsigned int offset = le32_to_cpu(req->NegotiateContextOffset);
	unsigned int neg_ctxt_cnt = le16_to_cpu(req->NegotiateContextCount);
	__le32 status = STATUS_INVALID_PARAMETER;

	ksmbd_debug(SMB, "decoding %d negotiate contexts\n", neg_ctxt_cnt);
	if (len_of_smb <= offset) {
		ksmbd_debug(SMB, "Invalid response: negotiate context offset\n");
		return status;
	}

	len_of_ctxts = len_of_smb - offset;

	while (i++ < neg_ctxt_cnt) {
		int clen, ctxt_len;

		if (len_of_ctxts < (int)sizeof(struct smb2_neg_context))
			break;

		pctx = (struct smb2_neg_context *)((char *)pctx + offset);
		clen = le16_to_cpu(pctx->DataLength);
		ctxt_len = clen + sizeof(struct smb2_neg_context);

		if (ctxt_len > len_of_ctxts)
			break;

		if (pctx->ContextType == SMB2_PREAUTH_INTEGRITY_CAPABILITIES) {
			ksmbd_debug(SMB,
				    "deassemble SMB2_PREAUTH_INTEGRITY_CAPABILITIES context\n");
			if (conn->preauth_info->Preauth_HashId)
				break;

			status = decode_preauth_ctxt(conn,
						     (struct smb2_preauth_neg_context *)pctx,
						     ctxt_len);
			if (status != STATUS_SUCCESS)
				break;
		} else if (pctx->ContextType == SMB2_ENCRYPTION_CAPABILITIES) {
			ksmbd_debug(SMB,
				    "deassemble SMB2_ENCRYPTION_CAPABILITIES context\n");
			if (conn->cipher_type)
				break;

			decode_encrypt_ctxt(conn,
					    (struct smb2_encryption_neg_context *)pctx,
					    ctxt_len);
		} else if (pctx->ContextType == SMB2_COMPRESSION_CAPABILITIES) {
			ksmbd_debug(SMB,
				    "deassemble SMB2_COMPRESSION_CAPABILITIES context\n");
			if (conn->compress_algorithm)
				break;

			decode_compress_ctxt(conn,
					     (struct smb2_compression_capabilities_context *)pctx);
		} else if (pctx->ContextType == SMB2_NETNAME_NEGOTIATE_CONTEXT_ID) {
			ksmbd_debug(SMB,
				    "deassemble SMB2_NETNAME_NEGOTIATE_CONTEXT_ID context\n");
		} else if (pctx->ContextType == SMB2_POSIX_EXTENSIONS_AVAILABLE) {
			ksmbd_debug(SMB,
				    "deassemble SMB2_POSIX_EXTENSIONS_AVAILABLE context\n");
			conn->posix_ext_supported = true;
		} else if (pctx->ContextType == SMB2_SIGNING_CAPABILITIES) {
			ksmbd_debug(SMB,
				    "deassemble SMB2_SIGNING_CAPABILITIES context\n");

			decode_sign_cap_ctxt(conn,
					     (struct smb2_signing_capabilities *)pctx,
					     ctxt_len);
		}

		/* offsets must be 8 byte aligned */
		offset = (ctxt_len + 7) & ~0x7;
		len_of_ctxts -= offset;
	}
	return status;
}

/**
 * smb2_handle_negotiate() - handler for smb2 negotiate command
 * @work:	smb work containing smb request buffer
 *
 * Return:      0
 */
int smb2_handle_negotiate(struct ksmbd_work *work)
{
	struct ksmbd_conn *conn = work->conn;
	struct smb2_negotiate_req *req = smb2_get_msg(work->request_buf);
	struct smb2_negotiate_rsp *rsp = smb2_get_msg(work->response_buf);
	int rc = 0;
	unsigned int smb2_buf_len, smb2_neg_size, neg_ctxt_len = 0;
	__le32 status;

	ksmbd_debug(SMB, "Received negotiate request\n");
	conn->need_neg = false;
	if (ksmbd_conn_good(conn)) {
		pr_err("conn->tcp_status is already in CifsGood State\n");
		work->send_no_response = 1;
		return rc;
	}

	smb2_buf_len = get_rfc1002_len(work->request_buf);
	smb2_neg_size = offsetof(struct smb2_negotiate_req, Dialects);
	if (smb2_neg_size > smb2_buf_len) {
		rsp->hdr.Status = STATUS_INVALID_PARAMETER;
		rc = -EINVAL;
		goto err_out;
	}

	if (req->DialectCount == 0) {
		pr_err("malformed packet\n");
		rsp->hdr.Status = STATUS_INVALID_PARAMETER;
		rc = -EINVAL;
		goto err_out;
	}

	if (conn->dialect == SMB311_PROT_ID) {
		unsigned int nego_ctxt_off = le32_to_cpu(req->NegotiateContextOffset);

		if (smb2_buf_len < nego_ctxt_off) {
			rsp->hdr.Status = STATUS_INVALID_PARAMETER;
			rc = -EINVAL;
			goto err_out;
		}

		if (smb2_neg_size > nego_ctxt_off) {
			rsp->hdr.Status = STATUS_INVALID_PARAMETER;
			rc = -EINVAL;
			goto err_out;
		}

		if (smb2_neg_size + le16_to_cpu(req->DialectCount) * sizeof(__le16) >
		    nego_ctxt_off) {
			rsp->hdr.Status = STATUS_INVALID_PARAMETER;
			rc = -EINVAL;
			goto err_out;
		}
	} else {
		if (smb2_neg_size + le16_to_cpu(req->DialectCount) * sizeof(__le16) >
		    smb2_buf_len) {
			rsp->hdr.Status = STATUS_INVALID_PARAMETER;
			rc = -EINVAL;
			goto err_out;
		}
	}

	conn->cli_cap = le32_to_cpu(req->Capabilities);
	switch (conn->dialect) {
	case SMB311_PROT_ID:
		conn->preauth_info =
			kzalloc(sizeof(struct preauth_integrity_info),
				GFP_KERNEL);
		if (!conn->preauth_info) {
			rc = -ENOMEM;
			rsp->hdr.Status = STATUS_INVALID_PARAMETER;
			goto err_out;
		}

		status = deassemble_neg_contexts(conn, req,
						 get_rfc1002_len(work->request_buf));
		if (status != STATUS_SUCCESS) {
			pr_err("deassemble_neg_contexts error(0x%x)\n",
			       status);
			rsp->hdr.Status = status;
			rc = -EINVAL;
			kfree(conn->preauth_info);
			conn->preauth_info = NULL;
			goto err_out;
		}

		rc = init_smb3_11_server(conn);
		if (rc < 0) {
			rsp->hdr.Status = STATUS_INVALID_PARAMETER;
			kfree(conn->preauth_info);
			conn->preauth_info = NULL;
			goto err_out;
		}

		ksmbd_gen_preauth_integrity_hash(conn,
						 work->request_buf,
						 conn->preauth_info->Preauth_HashValue);
		rsp->NegotiateContextOffset =
				cpu_to_le32(OFFSET_OF_NEG_CONTEXT);
		neg_ctxt_len = assemble_neg_contexts(conn, rsp);
		break;
	case SMB302_PROT_ID:
		init_smb3_02_server(conn);
		break;
	case SMB30_PROT_ID:
		init_smb3_0_server(conn);
		break;
	case SMB21_PROT_ID:
		init_smb2_1_server(conn);
		break;
	case SMB2X_PROT_ID:
	case BAD_PROT_ID:
	default:
		ksmbd_debug(SMB, "Server dialect :0x%x not supported\n",
			    conn->dialect);
		rsp->hdr.Status = STATUS_NOT_SUPPORTED;
		rc = -EINVAL;
		goto err_out;
	}
	rsp->Capabilities = cpu_to_le32(conn->vals->capabilities);

	/* For stats */
	conn->connection_type = conn->dialect;

	rsp->MaxTransactSize = cpu_to_le32(conn->vals->max_trans_size);
	rsp->MaxReadSize = cpu_to_le32(conn->vals->max_read_size);
	rsp->MaxWriteSize = cpu_to_le32(conn->vals->max_write_size);

	memcpy(conn->ClientGUID, req->ClientGUID,
			SMB2_CLIENT_GUID_SIZE);
	conn->cli_sec_mode = le16_to_cpu(req->SecurityMode);

	rsp->StructureSize = cpu_to_le16(65);
	rsp->DialectRevision = cpu_to_le16(conn->dialect);
	/* Not setting conn guid rsp->ServerGUID, as it
	 * not used by client for identifying server
	 */
	memset(rsp->ServerGUID, 0, SMB2_CLIENT_GUID_SIZE);

	rsp->SystemTime = cpu_to_le64(ksmbd_systime());
	rsp->ServerStartTime = 0;
	ksmbd_debug(SMB, "negotiate context offset %d, count %d\n",
		    le32_to_cpu(rsp->NegotiateContextOffset),
		    le16_to_cpu(rsp->NegotiateContextCount));

	rsp->SecurityBufferOffset = cpu_to_le16(128);
	rsp->SecurityBufferLength = cpu_to_le16(AUTH_GSS_LENGTH);
	ksmbd_copy_gss_neg_header((char *)(&rsp->hdr) +
				  le16_to_cpu(rsp->SecurityBufferOffset));

	rsp->SecurityMode = SMB2_NEGOTIATE_SIGNING_ENABLED_LE;
	conn->use_spnego = true;

	if ((server_conf.signing == KSMBD_CONFIG_OPT_AUTO ||
	     server_conf.signing == KSMBD_CONFIG_OPT_DISABLED) &&
	    req->SecurityMode & SMB2_NEGOTIATE_SIGNING_REQUIRED_LE)
		conn->sign = true;
	else if (server_conf.signing == KSMBD_CONFIG_OPT_MANDATORY) {
		server_conf.enforced_signing = true;
		rsp->SecurityMode |= SMB2_NEGOTIATE_SIGNING_REQUIRED_LE;
		conn->sign = true;
	}

	conn->srv_sec_mode = le16_to_cpu(rsp->SecurityMode);
	ksmbd_conn_set_need_negotiate(conn);

err_out:
	if (rc)
		rsp->hdr.Status = STATUS_INSUFFICIENT_RESOURCES;

	if (!rc)
		rc = ksmbd_iov_pin_rsp(work, rsp,
				       sizeof(struct smb2_negotiate_rsp) +
					AUTH_GSS_LENGTH + neg_ctxt_len);
	if (rc < 0)
		smb2_set_err_rsp(work);
	return rc;
}

static int alloc_preauth_hash(struct ksmbd_session *sess,
			      struct ksmbd_conn *conn)
{
	if (sess->Preauth_HashValue)
		return 0;

	sess->Preauth_HashValue = kmemdup(conn->preauth_info->Preauth_HashValue,
					  PREAUTH_HASHVALUE_SIZE, GFP_KERNEL);
	if (!sess->Preauth_HashValue)
		return -ENOMEM;

	return 0;
}

static int generate_preauth_hash(struct ksmbd_work *work)
{
	struct ksmbd_conn *conn = work->conn;
	struct ksmbd_session *sess = work->sess;
	u8 *preauth_hash;

	if (conn->dialect != SMB311_PROT_ID)
		return 0;

	if (conn->binding) {
		struct preauth_session *preauth_sess;

		preauth_sess = ksmbd_preauth_session_lookup(conn, sess->id);
		if (!preauth_sess) {
			preauth_sess = ksmbd_preauth_session_alloc(conn, sess->id);
			if (!preauth_sess)
				return -ENOMEM;
		}

		preauth_hash = preauth_sess->Preauth_HashValue;
	} else {
		if (!sess->Preauth_HashValue)
			if (alloc_preauth_hash(sess, conn))
				return -ENOMEM;
		preauth_hash = sess->Preauth_HashValue;
	}

	ksmbd_gen_preauth_integrity_hash(conn, work->request_buf, preauth_hash);
	return 0;
}

static int decode_negotiation_token(struct ksmbd_conn *conn,
				    struct negotiate_message *negblob,
				    size_t sz)
{
	if (!conn->use_spnego)
		return -EINVAL;

	if (ksmbd_decode_negTokenInit((char *)negblob, sz, conn)) {
		if (ksmbd_decode_negTokenTarg((char *)negblob, sz, conn)) {
			conn->auth_mechs |= KSMBD_AUTH_NTLMSSP;
			conn->preferred_auth_mech = KSMBD_AUTH_NTLMSSP;
			conn->use_spnego = false;
		}
	}
	return 0;
}

static int ntlm_negotiate(struct ksmbd_work *work,
			  struct negotiate_message *negblob,
			  size_t negblob_len, struct smb2_sess_setup_rsp *rsp)
{
	struct challenge_message *chgblob;
	unsigned char *spnego_blob = NULL;
	u16 spnego_blob_len;
	char *neg_blob;
	int sz, rc;

	ksmbd_debug(SMB, "negotiate phase\n");
	rc = ksmbd_decode_ntlmssp_neg_blob(negblob, negblob_len, work->conn);
	if (rc)
		return rc;

	sz = le16_to_cpu(rsp->SecurityBufferOffset);
	chgblob =
		(struct challenge_message *)((char *)&rsp->hdr.ProtocolId + sz);
	memset(chgblob, 0, sizeof(struct challenge_message));

	if (!work->conn->use_spnego) {
		sz = ksmbd_build_ntlmssp_challenge_blob(chgblob, work->conn);
		if (sz < 0)
			return -ENOMEM;

		rsp->SecurityBufferLength = cpu_to_le16(sz);
		return 0;
	}

	sz = sizeof(struct challenge_message);
	sz += (strlen(ksmbd_netbios_name()) * 2 + 1 + 4) * 6;

	neg_blob = kzalloc(sz, GFP_KERNEL);
	if (!neg_blob)
		return -ENOMEM;

	chgblob = (struct challenge_message *)neg_blob;
	sz = ksmbd_build_ntlmssp_challenge_blob(chgblob, work->conn);
	if (sz < 0) {
		rc = -ENOMEM;
		goto out;
	}

	rc = build_spnego_ntlmssp_neg_blob(&spnego_blob, &spnego_blob_len,
					   neg_blob, sz);
	if (rc) {
		rc = -ENOMEM;
		goto out;
	}

	sz = le16_to_cpu(rsp->SecurityBufferOffset);
	memcpy((char *)&rsp->hdr.ProtocolId + sz, spnego_blob, spnego_blob_len);
	rsp->SecurityBufferLength = cpu_to_le16(spnego_blob_len);

out:
	kfree(spnego_blob);
	kfree(neg_blob);
	return rc;
}

static struct authenticate_message *user_authblob(struct ksmbd_conn *conn,
						  struct smb2_sess_setup_req *req)
{
	int sz;

	if (conn->use_spnego && conn->mechToken)
		return (struct authenticate_message *)conn->mechToken;

	sz = le16_to_cpu(req->SecurityBufferOffset);
	return (struct authenticate_message *)((char *)&req->hdr.ProtocolId
					       + sz);
}

static struct ksmbd_user *session_user(struct ksmbd_conn *conn,
				       struct smb2_sess_setup_req *req)
{
	struct authenticate_message *authblob;
	struct ksmbd_user *user;
	char *name;
	unsigned int name_off, name_len, secbuf_len;

	if (conn->use_spnego && conn->mechToken)
		secbuf_len = conn->mechTokenLen;
	else
		secbuf_len = le16_to_cpu(req->SecurityBufferLength);
	if (secbuf_len < sizeof(struct authenticate_message)) {
		ksmbd_debug(SMB, "blob len %d too small\n", secbuf_len);
		return NULL;
	}
	authblob = user_authblob(conn, req);
	name_off = le32_to_cpu(authblob->UserName.BufferOffset);
	name_len = le16_to_cpu(authblob->UserName.Length);

	if (secbuf_len < (u64)name_off + name_len)
		return NULL;

	name = smb_strndup_from_utf16((const char *)authblob + name_off,
				      name_len,
				      true,
				      conn->local_nls);
	if (IS_ERR(name)) {
		pr_err("cannot allocate memory\n");
		return NULL;
	}

	ksmbd_debug(SMB, "session setup request for user %s\n", name);
	user = ksmbd_login_user(name);
	kfree(name);
	return user;
}

static int ntlm_authenticate(struct ksmbd_work *work,
			     struct smb2_sess_setup_req *req,
			     struct smb2_sess_setup_rsp *rsp)
{
	struct ksmbd_conn *conn = work->conn;
	struct ksmbd_session *sess = work->sess;
	struct channel *chann = NULL;
	struct ksmbd_user *user;
	u64 prev_id;
	int sz, rc;

	ksmbd_debug(SMB, "authenticate phase\n");
	if (conn->use_spnego) {
		unsigned char *spnego_blob;
		u16 spnego_blob_len;

		rc = build_spnego_ntlmssp_auth_blob(&spnego_blob,
						    &spnego_blob_len,
						    0);
		if (rc)
			return -ENOMEM;

		sz = le16_to_cpu(rsp->SecurityBufferOffset);
		memcpy((char *)&rsp->hdr.ProtocolId + sz, spnego_blob, spnego_blob_len);
		rsp->SecurityBufferLength = cpu_to_le16(spnego_blob_len);
		kfree(spnego_blob);
	}

	user = session_user(conn, req);
	if (!user) {
		ksmbd_debug(SMB, "Unknown user name or an error\n");
		return -EPERM;
	}

	/* Check for previous session */
	prev_id = le64_to_cpu(req->PreviousSessionId);
	if (prev_id && prev_id != sess->id)
		destroy_previous_session(conn, user, prev_id);

	if (sess->state == SMB2_SESSION_VALID) {
		/*
		 * Reuse session if anonymous try to connect
		 * on reauthetication.
		 */
		if (conn->binding == false && ksmbd_anonymous_user(user)) {
			ksmbd_free_user(user);
			return 0;
		}

		if (!ksmbd_compare_user(sess->user, user)) {
			ksmbd_free_user(user);
			return -EPERM;
		}
		ksmbd_free_user(user);
	} else {
		sess->user = user;
	}

	if (conn->binding == false && user_guest(sess->user)) {
		rsp->SessionFlags = SMB2_SESSION_FLAG_IS_GUEST_LE;
	} else {
		struct authenticate_message *authblob;

		authblob = user_authblob(conn, req);
		if (conn->use_spnego && conn->mechToken)
			sz = conn->mechTokenLen;
		else
			sz = le16_to_cpu(req->SecurityBufferLength);
		rc = ksmbd_decode_ntlmssp_auth_blob(authblob, sz, conn, sess);
		if (rc) {
			set_user_flag(sess->user, KSMBD_USER_FLAG_BAD_PASSWORD);
			ksmbd_debug(SMB, "authentication failed\n");
			return -EPERM;
		}
	}

	/*
	 * If session state is SMB2_SESSION_VALID, We can assume
	 * that it is reauthentication. And the user/password
	 * has been verified, so return it here.
	 */
	if (sess->state == SMB2_SESSION_VALID) {
		if (conn->binding)
			goto binding_session;
		return 0;
	}

	if ((rsp->SessionFlags != SMB2_SESSION_FLAG_IS_GUEST_LE &&
	     (conn->sign || server_conf.enforced_signing)) ||
	    (req->SecurityMode & SMB2_NEGOTIATE_SIGNING_REQUIRED))
		sess->sign = true;

	if (smb3_encryption_negotiated(conn) &&
			!(req->Flags & SMB2_SESSION_REQ_FLAG_BINDING)) {
		rc = conn->ops->generate_encryptionkey(conn, sess);
		if (rc) {
			ksmbd_debug(SMB,
					"SMB3 encryption key generation failed\n");
			return -EINVAL;
		}
		sess->enc = true;
		if (server_conf.flags & KSMBD_GLOBAL_FLAG_SMB2_ENCRYPTION)
			rsp->SessionFlags = SMB2_SESSION_FLAG_ENCRYPT_DATA_LE;
		/*
		 * signing is disable if encryption is enable
		 * on this session
		 */
		sess->sign = false;
	}

binding_session:
	if (conn->dialect >= SMB30_PROT_ID) {
		chann = lookup_chann_list(sess, conn);
		if (!chann) {
			chann = kmalloc(sizeof(struct channel), GFP_KERNEL);
			if (!chann)
				return -ENOMEM;

			chann->conn = conn;
			xa_store(&sess->ksmbd_chann_list, (long)conn, chann, GFP_KERNEL);
		}
	}

	if (conn->ops->generate_signingkey) {
		rc = conn->ops->generate_signingkey(sess, conn);
		if (rc) {
			ksmbd_debug(SMB, "SMB3 signing key generation failed\n");
			return -EINVAL;
		}
	}

	if (!ksmbd_conn_lookup_dialect(conn)) {
		pr_err("fail to verify the dialect\n");
		return -ENOENT;
	}
	return 0;
}

#ifdef CONFIG_SMB_SERVER_KERBEROS5
static int krb5_authenticate(struct ksmbd_work *work,
			     struct smb2_sess_setup_req *req,
			     struct smb2_sess_setup_rsp *rsp)
{
	struct ksmbd_conn *conn = work->conn;
	struct ksmbd_session *sess = work->sess;
	char *in_blob, *out_blob;
	struct channel *chann = NULL;
	u64 prev_sess_id;
	int in_len, out_len;
	int retval;

	in_blob = (char *)&req->hdr.ProtocolId +
		le16_to_cpu(req->SecurityBufferOffset);
	in_len = le16_to_cpu(req->SecurityBufferLength);
	out_blob = (char *)&rsp->hdr.ProtocolId +
		le16_to_cpu(rsp->SecurityBufferOffset);
	out_len = work->response_sz -
		(le16_to_cpu(rsp->SecurityBufferOffset) + 4);

	/* Check previous session */
	prev_sess_id = le64_to_cpu(req->PreviousSessionId);
	if (prev_sess_id && prev_sess_id != sess->id)
		destroy_previous_session(conn, sess->user, prev_sess_id);

	if (sess->state == SMB2_SESSION_VALID)
		ksmbd_free_user(sess->user);

	retval = ksmbd_krb5_authenticate(sess, in_blob, in_len,
					 out_blob, &out_len);
	if (retval) {
		ksmbd_debug(SMB, "krb5 authentication failed\n");
		return -EINVAL;
	}
	rsp->SecurityBufferLength = cpu_to_le16(out_len);

	if ((conn->sign || server_conf.enforced_signing) ||
	    (req->SecurityMode & SMB2_NEGOTIATE_SIGNING_REQUIRED))
		sess->sign = true;

	if (smb3_encryption_negotiated(conn)) {
		retval = conn->ops->generate_encryptionkey(conn, sess);
		if (retval) {
			ksmbd_debug(SMB,
				    "SMB3 encryption key generation failed\n");
			return -EINVAL;
		}
		sess->enc = true;
		if (server_conf.flags & KSMBD_GLOBAL_FLAG_SMB2_ENCRYPTION)
			rsp->SessionFlags = SMB2_SESSION_FLAG_ENCRYPT_DATA_LE;
		sess->sign = false;
	}

	if (conn->dialect >= SMB30_PROT_ID) {
		chann = lookup_chann_list(sess, conn);
		if (!chann) {
			chann = kmalloc(sizeof(struct channel), GFP_KERNEL);
			if (!chann)
				return -ENOMEM;

			chann->conn = conn;
			xa_store(&sess->ksmbd_chann_list, (long)conn, chann, GFP_KERNEL);
		}
	}

	if (conn->ops->generate_signingkey) {
		retval = conn->ops->generate_signingkey(sess, conn);
		if (retval) {
			ksmbd_debug(SMB, "SMB3 signing key generation failed\n");
			return -EINVAL;
		}
	}

	if (!ksmbd_conn_lookup_dialect(conn)) {
		pr_err("fail to verify the dialect\n");
		return -ENOENT;
	}
	return 0;
}
#else
static int krb5_authenticate(struct ksmbd_work *work,
			     struct smb2_sess_setup_req *req,
			     struct smb2_sess_setup_rsp *rsp)
{
	return -EOPNOTSUPP;
}
#endif

int smb2_sess_setup(struct ksmbd_work *work)
{
	struct ksmbd_conn *conn = work->conn;
	struct smb2_sess_setup_req *req;
	struct smb2_sess_setup_rsp *rsp;
	struct ksmbd_session *sess;
	struct negotiate_message *negblob;
	unsigned int negblob_len, negblob_off;
	int rc = 0;

	ksmbd_debug(SMB, "Received request for session setup\n");

	WORK_BUFFERS(work, req, rsp);

	rsp->StructureSize = cpu_to_le16(9);
	rsp->SessionFlags = 0;
	rsp->SecurityBufferOffset = cpu_to_le16(72);
	rsp->SecurityBufferLength = 0;

	ksmbd_conn_lock(conn);
	if (!req->hdr.SessionId) {
		sess = ksmbd_smb2_session_create();
		if (!sess) {
			rc = -ENOMEM;
			goto out_err;
		}
		rsp->hdr.SessionId = cpu_to_le64(sess->id);
		rc = ksmbd_session_register(conn, sess);
		if (rc)
			goto out_err;
	} else if (conn->dialect >= SMB30_PROT_ID &&
		   (server_conf.flags & KSMBD_GLOBAL_FLAG_SMB3_MULTICHANNEL) &&
		   req->Flags & SMB2_SESSION_REQ_FLAG_BINDING) {
		u64 sess_id = le64_to_cpu(req->hdr.SessionId);

		sess = ksmbd_session_lookup_slowpath(sess_id);
		if (!sess) {
			rc = -ENOENT;
			goto out_err;
		}

		if (conn->dialect != sess->dialect) {
			rc = -EINVAL;
			goto out_err;
		}

		if (!(req->hdr.Flags & SMB2_FLAGS_SIGNED)) {
			rc = -EINVAL;
			goto out_err;
		}

		if (strncmp(conn->ClientGUID, sess->ClientGUID,
			    SMB2_CLIENT_GUID_SIZE)) {
			rc = -ENOENT;
			goto out_err;
		}

		if (sess->state == SMB2_SESSION_IN_PROGRESS) {
			rc = -EACCES;
			goto out_err;
		}

		if (sess->state == SMB2_SESSION_EXPIRED) {
			rc = -EFAULT;
			goto out_err;
		}

		if (ksmbd_conn_need_reconnect(conn)) {
			rc = -EFAULT;
			sess = NULL;
			goto out_err;
		}

		if (ksmbd_session_lookup(conn, sess_id)) {
			rc = -EACCES;
			goto out_err;
		}

		if (user_guest(sess->user)) {
			rc = -EOPNOTSUPP;
			goto out_err;
		}

		conn->binding = true;
	} else if ((conn->dialect < SMB30_PROT_ID ||
		    server_conf.flags & KSMBD_GLOBAL_FLAG_SMB3_MULTICHANNEL) &&
		   (req->Flags & SMB2_SESSION_REQ_FLAG_BINDING)) {
		sess = NULL;
		rc = -EACCES;
		goto out_err;
	} else {
		sess = ksmbd_session_lookup(conn,
					    le64_to_cpu(req->hdr.SessionId));
		if (!sess) {
			rc = -ENOENT;
			goto out_err;
		}

		if (sess->state == SMB2_SESSION_EXPIRED) {
			rc = -EFAULT;
			goto out_err;
		}

		if (ksmbd_conn_need_reconnect(conn)) {
			rc = -EFAULT;
			sess = NULL;
			goto out_err;
		}
	}
	work->sess = sess;

	negblob_off = le16_to_cpu(req->SecurityBufferOffset);
	negblob_len = le16_to_cpu(req->SecurityBufferLength);
	if (negblob_off < offsetof(struct smb2_sess_setup_req, Buffer)) {
		rc = -EINVAL;
		goto out_err;
	}

	negblob = (struct negotiate_message *)((char *)&req->hdr.ProtocolId +
			negblob_off);

	if (decode_negotiation_token(conn, negblob, negblob_len) == 0) {
		if (conn->mechToken) {
			negblob = (struct negotiate_message *)conn->mechToken;
			negblob_len = conn->mechTokenLen;
		}
	}

	if (negblob_len < offsetof(struct negotiate_message, NegotiateFlags)) {
		rc = -EINVAL;
		goto out_err;
	}

	if (server_conf.auth_mechs & conn->auth_mechs) {
		rc = generate_preauth_hash(work);
		if (rc)
			goto out_err;

		if (conn->preferred_auth_mech &
				(KSMBD_AUTH_KRB5 | KSMBD_AUTH_MSKRB5)) {
			rc = krb5_authenticate(work, req, rsp);
			if (rc) {
				rc = -EINVAL;
				goto out_err;
			}

			if (!ksmbd_conn_need_reconnect(conn)) {
				ksmbd_conn_set_good(conn);
				sess->state = SMB2_SESSION_VALID;
			}
			kfree(sess->Preauth_HashValue);
			sess->Preauth_HashValue = NULL;
		} else if (conn->preferred_auth_mech == KSMBD_AUTH_NTLMSSP) {
			if (negblob->MessageType == NtLmNegotiate) {
				rc = ntlm_negotiate(work, negblob, negblob_len, rsp);
				if (rc)
					goto out_err;
				rsp->hdr.Status =
					STATUS_MORE_PROCESSING_REQUIRED;
			} else if (negblob->MessageType == NtLmAuthenticate) {
				rc = ntlm_authenticate(work, req, rsp);
				if (rc)
					goto out_err;

				if (!ksmbd_conn_need_reconnect(conn)) {
					ksmbd_conn_set_good(conn);
					sess->state = SMB2_SESSION_VALID;
				}
				if (conn->binding) {
					struct preauth_session *preauth_sess;

					preauth_sess =
						ksmbd_preauth_session_lookup(conn, sess->id);
					if (preauth_sess) {
						list_del(&preauth_sess->preauth_entry);
						kfree(preauth_sess);
					}
				}
				kfree(sess->Preauth_HashValue);
				sess->Preauth_HashValue = NULL;
			} else {
				pr_info_ratelimited("Unknown NTLMSSP message type : 0x%x\n",
						le32_to_cpu(negblob->MessageType));
				rc = -EINVAL;
			}
		} else {
			/* TODO: need one more negotiation */
			pr_err("Not support the preferred authentication\n");
			rc = -EINVAL;
		}
	} else {
		pr_err("Not support authentication\n");
		rc = -EINVAL;
	}

out_err:
	if (rc == -EINVAL)
		rsp->hdr.Status = STATUS_INVALID_PARAMETER;
	else if (rc == -ENOENT)
		rsp->hdr.Status = STATUS_USER_SESSION_DELETED;
	else if (rc == -EACCES)
		rsp->hdr.Status = STATUS_REQUEST_NOT_ACCEPTED;
	else if (rc == -EFAULT)
		rsp->hdr.Status = STATUS_NETWORK_SESSION_EXPIRED;
	else if (rc == -ENOMEM)
		rsp->hdr.Status = STATUS_INSUFFICIENT_RESOURCES;
	else if (rc == -EOPNOTSUPP)
		rsp->hdr.Status = STATUS_NOT_SUPPORTED;
	else if (rc)
		rsp->hdr.Status = STATUS_LOGON_FAILURE;

	if (conn->use_spnego && conn->mechToken) {
		kfree(conn->mechToken);
		conn->mechToken = NULL;
	}

	if (rc < 0) {
		/*
		 * SecurityBufferOffset should be set to zero
		 * in session setup error response.
		 */
		rsp->SecurityBufferOffset = 0;

		if (sess) {
			bool try_delay = false;

			/*
			 * To avoid dictionary attacks (repeated session setups rapidly sent) to
			 * connect to server, ksmbd make a delay of a 5 seconds on session setup
			 * failure to make it harder to send enough random connection requests
			 * to break into a server.
			 */
			if (sess->user && sess->user->flags & KSMBD_USER_FLAG_DELAY_SESSION)
				try_delay = true;

			sess->last_active = jiffies;
			sess->state = SMB2_SESSION_EXPIRED;
			if (try_delay) {
				ksmbd_conn_set_need_reconnect(conn);
				ssleep(5);
				ksmbd_conn_set_need_negotiate(conn);
			}
		}
		smb2_set_err_rsp(work);
	} else {
		unsigned int iov_len;

		if (rsp->SecurityBufferLength)
			iov_len = offsetof(struct smb2_sess_setup_rsp, Buffer) +
				le16_to_cpu(rsp->SecurityBufferLength);
		else
			iov_len = sizeof(struct smb2_sess_setup_rsp);
		rc = ksmbd_iov_pin_rsp(work, rsp, iov_len);
		if (rc)
			rsp->hdr.Status = STATUS_INSUFFICIENT_RESOURCES;
	}

	ksmbd_conn_unlock(conn);
	return rc;
}

/**
 * smb2_tree_connect() - handler for smb2 tree connect command
 * @work:	smb work containing smb request buffer
 *
 * Return:      0 on success, otherwise error
 */
int smb2_tree_connect(struct ksmbd_work *work)
{
	struct ksmbd_conn *conn = work->conn;
	struct smb2_tree_connect_req *req;
	struct smb2_tree_connect_rsp *rsp;
	struct ksmbd_session *sess = work->sess;
	char *treename = NULL, *name = NULL;
	struct ksmbd_tree_conn_status status;
	struct ksmbd_share_config *share = NULL;
	int rc = -EINVAL;

	WORK_BUFFERS(work, req, rsp);

	treename = smb_strndup_from_utf16((char *)req + le16_to_cpu(req->PathOffset),
					  le16_to_cpu(req->PathLength), true,
					  conn->local_nls);
	if (IS_ERR(treename)) {
		pr_err("treename is NULL\n");
		status.ret = KSMBD_TREE_CONN_STATUS_ERROR;
		goto out_err1;
	}

	name = ksmbd_extract_sharename(conn->um, treename);
	if (IS_ERR(name)) {
		status.ret = KSMBD_TREE_CONN_STATUS_ERROR;
		goto out_err1;
	}

	ksmbd_debug(SMB, "tree connect request for tree %s treename %s\n",
		    name, treename);

	status = ksmbd_tree_conn_connect(conn, sess, name);
	if (status.ret == KSMBD_TREE_CONN_STATUS_OK)
		rsp->hdr.Id.SyncId.TreeId = cpu_to_le32(status.tree_conn->id);
	else
		goto out_err1;

	share = status.tree_conn->share_conf;
	if (test_share_config_flag(share, KSMBD_SHARE_FLAG_PIPE)) {
		ksmbd_debug(SMB, "IPC share path request\n");
		rsp->ShareType = SMB2_SHARE_TYPE_PIPE;
		rsp->MaximalAccess = FILE_READ_DATA_LE | FILE_READ_EA_LE |
			FILE_EXECUTE_LE | FILE_READ_ATTRIBUTES_LE |
			FILE_DELETE_LE | FILE_READ_CONTROL_LE |
			FILE_WRITE_DAC_LE | FILE_WRITE_OWNER_LE |
			FILE_SYNCHRONIZE_LE;
	} else {
		rsp->ShareType = SMB2_SHARE_TYPE_DISK;
		rsp->MaximalAccess = FILE_READ_DATA_LE | FILE_READ_EA_LE |
			FILE_EXECUTE_LE | FILE_READ_ATTRIBUTES_LE;
		if (test_tree_conn_flag(status.tree_conn,
					KSMBD_TREE_CONN_FLAG_WRITABLE)) {
			rsp->MaximalAccess |= FILE_WRITE_DATA_LE |
				FILE_APPEND_DATA_LE | FILE_WRITE_EA_LE |
				FILE_DELETE_LE | FILE_WRITE_ATTRIBUTES_LE |
				FILE_DELETE_CHILD_LE | FILE_READ_CONTROL_LE |
				FILE_WRITE_DAC_LE | FILE_WRITE_OWNER_LE |
				FILE_SYNCHRONIZE_LE;
		}
	}

	status.tree_conn->maximal_access = le32_to_cpu(rsp->MaximalAccess);
	if (conn->posix_ext_supported)
		status.tree_conn->posix_extensions = true;

	write_lock(&sess->tree_conns_lock);
	status.tree_conn->t_state = TREE_CONNECTED;
	write_unlock(&sess->tree_conns_lock);
	rsp->StructureSize = cpu_to_le16(16);
out_err1:
	if (server_conf.flags & KSMBD_GLOBAL_FLAG_DURABLE_HANDLE && share &&
	    test_share_config_flag(share,
				   KSMBD_SHARE_FLAG_CONTINUOUS_AVAILABILITY))
		rsp->Capabilities = SMB2_SHARE_CAP_CONTINUOUS_AVAILABILITY;
	else
		rsp->Capabilities = 0;
	rsp->Reserved = 0;
	/* default manual caching */
	rsp->ShareFlags = SMB2_SHAREFLAG_MANUAL_CACHING;

	rc = ksmbd_iov_pin_rsp(work, rsp, sizeof(struct smb2_tree_connect_rsp));
	if (rc)
		status.ret = KSMBD_TREE_CONN_STATUS_NOMEM;

	if (!IS_ERR(treename))
		kfree(treename);
	if (!IS_ERR(name))
		kfree(name);

	switch (status.ret) {
	case KSMBD_TREE_CONN_STATUS_OK:
		rsp->hdr.Status = STATUS_SUCCESS;
		rc = 0;
		break;
	case -ESTALE:
	case -ENOENT:
	case KSMBD_TREE_CONN_STATUS_NO_SHARE:
		rsp->hdr.Status = STATUS_BAD_NETWORK_NAME;
		break;
	case -ENOMEM:
	case KSMBD_TREE_CONN_STATUS_NOMEM:
		rsp->hdr.Status = STATUS_NO_MEMORY;
		break;
	case KSMBD_TREE_CONN_STATUS_ERROR:
	case KSMBD_TREE_CONN_STATUS_TOO_MANY_CONNS:
	case KSMBD_TREE_CONN_STATUS_TOO_MANY_SESSIONS:
		rsp->hdr.Status = STATUS_ACCESS_DENIED;
		break;
	case -EINVAL:
		rsp->hdr.Status = STATUS_INVALID_PARAMETER;
		break;
	default:
		rsp->hdr.Status = STATUS_ACCESS_DENIED;
	}

	if (status.ret != KSMBD_TREE_CONN_STATUS_OK)
		smb2_set_err_rsp(work);

	return rc;
}

/**
 * smb2_create_open_flags() - convert smb open flags to unix open flags
 * @file_present:	is file already present
 * @access:		file access flags
 * @disposition:	file disposition flags
 * @may_flags:		set with MAY_ flags
 * @is_dir:		is creating open flags for directory
 *
 * Return:      file open flags
 */
static int smb2_create_open_flags(bool file_present, __le32 access,
				  __le32 disposition,
				  int *may_flags,
				  bool is_dir)
{
	int oflags = O_NONBLOCK | O_LARGEFILE;

	if (is_dir) {
		access &= ~FILE_WRITE_DESIRE_ACCESS_LE;
		ksmbd_debug(SMB, "Discard write access to a directory\n");
	}

	if (access & FILE_READ_DESIRED_ACCESS_LE &&
	    access & FILE_WRITE_DESIRE_ACCESS_LE) {
		oflags |= O_RDWR;
		*may_flags = MAY_OPEN | MAY_READ | MAY_WRITE;
	} else if (access & FILE_WRITE_DESIRE_ACCESS_LE) {
		oflags |= O_WRONLY;
		*may_flags = MAY_OPEN | MAY_WRITE;
	} else {
		oflags |= O_RDONLY;
		*may_flags = MAY_OPEN | MAY_READ;
	}

	if (access == FILE_READ_ATTRIBUTES_LE)
		oflags |= O_PATH;

	if (file_present) {
		switch (disposition & FILE_CREATE_MASK_LE) {
		case FILE_OPEN_LE:
		case FILE_CREATE_LE:
			break;
		case FILE_SUPERSEDE_LE:
		case FILE_OVERWRITE_LE:
		case FILE_OVERWRITE_IF_LE:
			oflags |= O_TRUNC;
			break;
		default:
			break;
		}
	} else {
		switch (disposition & FILE_CREATE_MASK_LE) {
		case FILE_SUPERSEDE_LE:
		case FILE_CREATE_LE:
		case FILE_OPEN_IF_LE:
		case FILE_OVERWRITE_IF_LE:
			oflags |= O_CREAT;
			break;
		case FILE_OPEN_LE:
		case FILE_OVERWRITE_LE:
			oflags &= ~O_CREAT;
			break;
		default:
			break;
		}
	}

	return oflags;
}

/**
 * smb2_tree_disconnect() - handler for smb tree connect request
 * @work:	smb work containing request buffer
 *
 * Return:      0
 */
int smb2_tree_disconnect(struct ksmbd_work *work)
{
	struct smb2_tree_disconnect_rsp *rsp;
	struct smb2_tree_disconnect_req *req;
	struct ksmbd_session *sess = work->sess;
	struct ksmbd_tree_connect *tcon = work->tcon;
	int err;

	WORK_BUFFERS(work, req, rsp);

	ksmbd_debug(SMB, "request\n");

	if (!tcon) {
		ksmbd_debug(SMB, "Invalid tid %d\n", req->hdr.Id.SyncId.TreeId);

		rsp->hdr.Status = STATUS_NETWORK_NAME_DELETED;
		err = -ENOENT;
		goto err_out;
	}

	ksmbd_close_tree_conn_fds(work);

	write_lock(&sess->tree_conns_lock);
	if (tcon->t_state == TREE_DISCONNECTED) {
		write_unlock(&sess->tree_conns_lock);
		rsp->hdr.Status = STATUS_NETWORK_NAME_DELETED;
		err = -ENOENT;
		goto err_out;
	}

	WARN_ON_ONCE(atomic_dec_and_test(&tcon->refcount));
	tcon->t_state = TREE_DISCONNECTED;
	write_unlock(&sess->tree_conns_lock);

	err = ksmbd_tree_conn_disconnect(sess, tcon);
	if (err) {
		rsp->hdr.Status = STATUS_NETWORK_NAME_DELETED;
		goto err_out;
	}

	work->tcon = NULL;

	rsp->StructureSize = cpu_to_le16(4);
	err = ksmbd_iov_pin_rsp(work, rsp,
				sizeof(struct smb2_tree_disconnect_rsp));
	if (err) {
		rsp->hdr.Status = STATUS_INSUFFICIENT_RESOURCES;
		goto err_out;
	}

	return 0;

err_out:
	smb2_set_err_rsp(work);
	return err;

}

/**
 * smb2_session_logoff() - handler for session log off request
 * @work:	smb work containing request buffer
 *
 * Return:      0
 */
int smb2_session_logoff(struct ksmbd_work *work)
{
	struct ksmbd_conn *conn = work->conn;
	struct smb2_logoff_req *req;
	struct smb2_logoff_rsp *rsp;
	struct ksmbd_session *sess;
	u64 sess_id;
	int err;

	WORK_BUFFERS(work, req, rsp);

	ksmbd_debug(SMB, "request\n");

	ksmbd_conn_lock(conn);
	if (!ksmbd_conn_good(conn)) {
		ksmbd_conn_unlock(conn);
		rsp->hdr.Status = STATUS_NETWORK_NAME_DELETED;
		smb2_set_err_rsp(work);
		return -ENOENT;
	}
	sess_id = le64_to_cpu(req->hdr.SessionId);
	ksmbd_all_conn_set_status(sess_id, KSMBD_SESS_NEED_RECONNECT);
	ksmbd_conn_unlock(conn);

	ksmbd_close_session_fds(work);
	ksmbd_conn_wait_idle(conn, sess_id);

	/*
	 * Re-lookup session to validate if session is deleted
	 * while waiting request complete
	 */
	sess = ksmbd_session_lookup_all(conn, sess_id);
	if (ksmbd_tree_conn_session_logoff(sess)) {
		ksmbd_debug(SMB, "Invalid tid %d\n", req->hdr.Id.SyncId.TreeId);
		rsp->hdr.Status = STATUS_NETWORK_NAME_DELETED;
		smb2_set_err_rsp(work);
		return -ENOENT;
	}

	ksmbd_destroy_file_table(&sess->file_table);
	sess->state = SMB2_SESSION_EXPIRED;

	ksmbd_free_user(sess->user);
	sess->user = NULL;
	ksmbd_all_conn_set_status(sess_id, KSMBD_SESS_NEED_NEGOTIATE);

	rsp->StructureSize = cpu_to_le16(4);
	err = ksmbd_iov_pin_rsp(work, rsp, sizeof(struct smb2_logoff_rsp));
	if (err) {
		rsp->hdr.Status = STATUS_INSUFFICIENT_RESOURCES;
		smb2_set_err_rsp(work);
		return err;
	}
	return 0;
}

/**
 * create_smb2_pipe() - create IPC pipe
 * @work:	smb work containing request buffer
 *
 * Return:      0 on success, otherwise error
 */
static noinline int create_smb2_pipe(struct ksmbd_work *work)
{
	struct smb2_create_rsp *rsp;
	struct smb2_create_req *req;
	int id;
	int err;
	char *name;

	WORK_BUFFERS(work, req, rsp);

	name = smb_strndup_from_utf16(req->Buffer, le16_to_cpu(req->NameLength),
				      1, work->conn->local_nls);
	if (IS_ERR(name)) {
		rsp->hdr.Status = STATUS_NO_MEMORY;
		err = PTR_ERR(name);
		goto out;
	}

	id = ksmbd_session_rpc_open(work->sess, name);
	if (id < 0) {
		pr_err("Unable to open RPC pipe: %d\n", id);
		err = id;
		goto out;
	}

	rsp->hdr.Status = STATUS_SUCCESS;
	rsp->StructureSize = cpu_to_le16(89);
	rsp->OplockLevel = SMB2_OPLOCK_LEVEL_NONE;
	rsp->Flags = 0;
	rsp->CreateAction = cpu_to_le32(FILE_OPENED);

	rsp->CreationTime = cpu_to_le64(0);
	rsp->LastAccessTime = cpu_to_le64(0);
	rsp->ChangeTime = cpu_to_le64(0);
	rsp->AllocationSize = cpu_to_le64(0);
	rsp->EndofFile = cpu_to_le64(0);
	rsp->FileAttributes = FILE_ATTRIBUTE_NORMAL_LE;
	rsp->Reserved2 = 0;
	rsp->VolatileFileId = id;
	rsp->PersistentFileId = 0;
	rsp->CreateContextsOffset = 0;
	rsp->CreateContextsLength = 0;

	err = ksmbd_iov_pin_rsp(work, rsp, offsetof(struct smb2_create_rsp, Buffer));
	if (err)
		goto out;

	kfree(name);
	return 0;

out:
	switch (err) {
	case -EINVAL:
		rsp->hdr.Status = STATUS_INVALID_PARAMETER;
		break;
	case -ENOSPC:
	case -ENOMEM:
		rsp->hdr.Status = STATUS_NO_MEMORY;
		break;
	}

	if (!IS_ERR(name))
		kfree(name);

	smb2_set_err_rsp(work);
	return err;
}

/**
 * smb2_set_ea() - handler for setting extended attributes using set
 *		info command
 * @eabuf:	set info command buffer
 * @buf_len:	set info command buffer length
 * @path:	dentry path for get ea
 * @get_write:	get write access to a mount
 *
 * Return:	0 on success, otherwise error
 */
static int smb2_set_ea(struct smb2_ea_info *eabuf, unsigned int buf_len,
		       const struct path *path, bool get_write)
{
	struct mnt_idmap *idmap = mnt_idmap(path->mnt);
	char *attr_name = NULL, *value;
	int rc = 0;
	unsigned int next = 0;

	if (buf_len < sizeof(struct smb2_ea_info) + eabuf->EaNameLength +
			le16_to_cpu(eabuf->EaValueLength))
		return -EINVAL;

	attr_name = kmalloc(XATTR_NAME_MAX + 1, GFP_KERNEL);
	if (!attr_name)
		return -ENOMEM;

	do {
		if (!eabuf->EaNameLength)
			goto next;

		ksmbd_debug(SMB,
			    "name : <%s>, name_len : %u, value_len : %u, next : %u\n",
			    eabuf->name, eabuf->EaNameLength,
			    le16_to_cpu(eabuf->EaValueLength),
			    le32_to_cpu(eabuf->NextEntryOffset));

		if (eabuf->EaNameLength >
		    (XATTR_NAME_MAX - XATTR_USER_PREFIX_LEN)) {
			rc = -EINVAL;
			break;
		}

		memcpy(attr_name, XATTR_USER_PREFIX, XATTR_USER_PREFIX_LEN);
		memcpy(&attr_name[XATTR_USER_PREFIX_LEN], eabuf->name,
		       eabuf->EaNameLength);
		attr_name[XATTR_USER_PREFIX_LEN + eabuf->EaNameLength] = '\0';
		value = (char *)&eabuf->name + eabuf->EaNameLength + 1;

		if (!eabuf->EaValueLength) {
			rc = ksmbd_vfs_casexattr_len(idmap,
						     path->dentry,
						     attr_name,
						     XATTR_USER_PREFIX_LEN +
						     eabuf->EaNameLength);

			/* delete the EA only when it exits */
			if (rc > 0) {
				rc = ksmbd_vfs_remove_xattr(idmap,
							    path,
							    attr_name,
							    get_write);

				if (rc < 0) {
					ksmbd_debug(SMB,
						    "remove xattr failed(%d)\n",
						    rc);
					break;
				}
			}

			/* if the EA doesn't exist, just do nothing. */
			rc = 0;
		} else {
			rc = ksmbd_vfs_setxattr(idmap, path, attr_name, value,
						le16_to_cpu(eabuf->EaValueLength),
<<<<<<< HEAD
						0, true);
=======
						0, get_write);
>>>>>>> 0c383648
			if (rc < 0) {
				ksmbd_debug(SMB,
					    "ksmbd_vfs_setxattr is failed(%d)\n",
					    rc);
				break;
			}
		}

next:
		next = le32_to_cpu(eabuf->NextEntryOffset);
		if (next == 0 || buf_len < next)
			break;
		buf_len -= next;
		eabuf = (struct smb2_ea_info *)((char *)eabuf + next);
		if (buf_len < sizeof(struct smb2_ea_info)) {
			rc = -EINVAL;
			break;
		}

		if (buf_len < sizeof(struct smb2_ea_info) + eabuf->EaNameLength +
				le16_to_cpu(eabuf->EaValueLength)) {
			rc = -EINVAL;
			break;
		}
	} while (next != 0);

	kfree(attr_name);
	return rc;
}

static noinline int smb2_set_stream_name_xattr(const struct path *path,
					       struct ksmbd_file *fp,
					       char *stream_name, int s_type)
{
	struct mnt_idmap *idmap = mnt_idmap(path->mnt);
	size_t xattr_stream_size;
	char *xattr_stream_name;
	int rc;

	rc = ksmbd_vfs_xattr_stream_name(stream_name,
					 &xattr_stream_name,
					 &xattr_stream_size,
					 s_type);
	if (rc)
		return rc;

	fp->stream.name = xattr_stream_name;
	fp->stream.size = xattr_stream_size;

	/* Check if there is stream prefix in xattr space */
	rc = ksmbd_vfs_casexattr_len(idmap,
				     path->dentry,
				     xattr_stream_name,
				     xattr_stream_size);
	if (rc >= 0)
		return 0;

	if (fp->cdoption == FILE_OPEN_LE) {
		ksmbd_debug(SMB, "XATTR stream name lookup failed: %d\n", rc);
		return -EBADF;
	}

	rc = ksmbd_vfs_setxattr(idmap, path, xattr_stream_name, NULL, 0, 0, false);
	if (rc < 0)
		pr_err("Failed to store XATTR stream name :%d\n", rc);
	return 0;
}

static int smb2_remove_smb_xattrs(const struct path *path)
{
	struct mnt_idmap *idmap = mnt_idmap(path->mnt);
	char *name, *xattr_list = NULL;
	ssize_t xattr_list_len;
	int err = 0;

	xattr_list_len = ksmbd_vfs_listxattr(path->dentry, &xattr_list);
	if (xattr_list_len < 0) {
		goto out;
	} else if (!xattr_list_len) {
		ksmbd_debug(SMB, "empty xattr in the file\n");
		goto out;
	}

	for (name = xattr_list; name - xattr_list < xattr_list_len;
			name += strlen(name) + 1) {
		ksmbd_debug(SMB, "%s, len %zd\n", name, strlen(name));

		if (!strncmp(name, XATTR_USER_PREFIX, XATTR_USER_PREFIX_LEN) &&
		    !strncmp(&name[XATTR_USER_PREFIX_LEN], STREAM_PREFIX,
			     STREAM_PREFIX_LEN)) {
			err = ksmbd_vfs_remove_xattr(idmap, path,
						     name, true);
			if (err)
				ksmbd_debug(SMB, "remove xattr failed : %s\n",
					    name);
		}
	}
out:
	kvfree(xattr_list);
	return err;
}

static int smb2_create_truncate(const struct path *path)
{
	int rc = vfs_truncate(path, 0);

	if (rc) {
		pr_err("vfs_truncate failed, rc %d\n", rc);
		return rc;
	}

	rc = smb2_remove_smb_xattrs(path);
	if (rc == -EOPNOTSUPP)
		rc = 0;
	if (rc)
		ksmbd_debug(SMB,
			    "ksmbd_truncate_stream_name_xattr failed, rc %d\n",
			    rc);
	return rc;
}

static void smb2_new_xattrs(struct ksmbd_tree_connect *tcon, const struct path *path,
			    struct ksmbd_file *fp)
{
	struct xattr_dos_attrib da = {0};
	int rc;

	if (!test_share_config_flag(tcon->share_conf,
				    KSMBD_SHARE_FLAG_STORE_DOS_ATTRS))
		return;

	da.version = 4;
	da.attr = le32_to_cpu(fp->f_ci->m_fattr);
	da.itime = da.create_time = fp->create_time;
	da.flags = XATTR_DOSINFO_ATTRIB | XATTR_DOSINFO_CREATE_TIME |
		XATTR_DOSINFO_ITIME;

	rc = ksmbd_vfs_set_dos_attrib_xattr(mnt_idmap(path->mnt), path, &da, true);
	if (rc)
		ksmbd_debug(SMB, "failed to store file attribute into xattr\n");
}

static void smb2_update_xattrs(struct ksmbd_tree_connect *tcon,
			       const struct path *path, struct ksmbd_file *fp)
{
	struct xattr_dos_attrib da;
	int rc;

	fp->f_ci->m_fattr &= ~(FILE_ATTRIBUTE_HIDDEN_LE | FILE_ATTRIBUTE_SYSTEM_LE);

	/* get FileAttributes from XATTR_NAME_DOS_ATTRIBUTE */
	if (!test_share_config_flag(tcon->share_conf,
				    KSMBD_SHARE_FLAG_STORE_DOS_ATTRS))
		return;

	rc = ksmbd_vfs_get_dos_attrib_xattr(mnt_idmap(path->mnt),
					    path->dentry, &da);
	if (rc > 0) {
		fp->f_ci->m_fattr = cpu_to_le32(da.attr);
		fp->create_time = da.create_time;
		fp->itime = da.itime;
	}
}

static int smb2_creat(struct ksmbd_work *work, struct path *parent_path,
		      struct path *path, char *name, int open_flags,
		      umode_t posix_mode, bool is_dir)
{
	struct ksmbd_tree_connect *tcon = work->tcon;
	struct ksmbd_share_config *share = tcon->share_conf;
	umode_t mode;
	int rc;

	if (!(open_flags & O_CREAT))
		return -EBADF;

	ksmbd_debug(SMB, "file does not exist, so creating\n");
	if (is_dir == true) {
		ksmbd_debug(SMB, "creating directory\n");

		mode = share_config_directory_mode(share, posix_mode);
		rc = ksmbd_vfs_mkdir(work, name, mode);
		if (rc)
			return rc;
	} else {
		ksmbd_debug(SMB, "creating regular file\n");

		mode = share_config_create_mode(share, posix_mode);
		rc = ksmbd_vfs_create(work, name, mode);
		if (rc)
			return rc;
	}

	rc = ksmbd_vfs_kern_path_locked(work, name, 0, parent_path, path, 0);
	if (rc) {
		pr_err("cannot get linux path (%s), err = %d\n",
		       name, rc);
		return rc;
	}
	return 0;
}

static int smb2_create_sd_buffer(struct ksmbd_work *work,
				 struct smb2_create_req *req,
				 const struct path *path)
{
	struct create_context *context;
	struct create_sd_buf_req *sd_buf;

	if (!req->CreateContextsOffset)
		return -ENOENT;

	/* Parse SD BUFFER create contexts */
	context = smb2_find_context_vals(req, SMB2_CREATE_SD_BUFFER, 4);
	if (!context)
		return -ENOENT;
	else if (IS_ERR(context))
		return PTR_ERR(context);

	ksmbd_debug(SMB,
		    "Set ACLs using SMB2_CREATE_SD_BUFFER context\n");
	sd_buf = (struct create_sd_buf_req *)context;
	if (le16_to_cpu(context->DataOffset) +
	    le32_to_cpu(context->DataLength) <
	    sizeof(struct create_sd_buf_req))
		return -EINVAL;
	return set_info_sec(work->conn, work->tcon, path, &sd_buf->ntsd,
			    le32_to_cpu(sd_buf->ccontext.DataLength), true, false);
}

static void ksmbd_acls_fattr(struct smb_fattr *fattr,
			     struct mnt_idmap *idmap,
			     struct inode *inode)
{
	vfsuid_t vfsuid = i_uid_into_vfsuid(idmap, inode);
	vfsgid_t vfsgid = i_gid_into_vfsgid(idmap, inode);

	fattr->cf_uid = vfsuid_into_kuid(vfsuid);
	fattr->cf_gid = vfsgid_into_kgid(vfsgid);
	fattr->cf_mode = inode->i_mode;
	fattr->cf_acls = NULL;
	fattr->cf_dacls = NULL;

	if (IS_ENABLED(CONFIG_FS_POSIX_ACL)) {
		fattr->cf_acls = get_inode_acl(inode, ACL_TYPE_ACCESS);
		if (S_ISDIR(inode->i_mode))
			fattr->cf_dacls = get_inode_acl(inode, ACL_TYPE_DEFAULT);
	}
}

enum {
	DURABLE_RECONN_V2 = 1,
	DURABLE_RECONN,
	DURABLE_REQ_V2,
	DURABLE_REQ,
};

struct durable_info {
	struct ksmbd_file *fp;
	unsigned short int type;
	bool persistent;
	bool reconnected;
	unsigned int timeout;
	char *CreateGuid;
};

static int parse_durable_handle_context(struct ksmbd_work *work,
					struct smb2_create_req *req,
					struct lease_ctx_info *lc,
					struct durable_info *dh_info)
{
	struct ksmbd_conn *conn = work->conn;
	struct create_context *context;
	int dh_idx, err = 0;
	u64 persistent_id = 0;
	int req_op_level;
	static const char * const durable_arr[] = {"DH2C", "DHnC", "DH2Q", "DHnQ"};

	req_op_level = req->RequestedOplockLevel;
	for (dh_idx = DURABLE_RECONN_V2; dh_idx <= ARRAY_SIZE(durable_arr);
	     dh_idx++) {
		context = smb2_find_context_vals(req, durable_arr[dh_idx - 1], 4);
		if (IS_ERR(context)) {
			err = PTR_ERR(context);
			goto out;
		}
		if (!context)
			continue;

		switch (dh_idx) {
		case DURABLE_RECONN_V2:
		{
			struct create_durable_reconn_v2_req *recon_v2;

			if (dh_info->type == DURABLE_RECONN ||
			    dh_info->type == DURABLE_REQ_V2) {
				err = -EINVAL;
				goto out;
			}

			recon_v2 = (struct create_durable_reconn_v2_req *)context;
			persistent_id = recon_v2->Fid.PersistentFileId;
			dh_info->fp = ksmbd_lookup_durable_fd(persistent_id);
			if (!dh_info->fp) {
				ksmbd_debug(SMB, "Failed to get durable handle state\n");
				err = -EBADF;
				goto out;
			}

			if (memcmp(dh_info->fp->create_guid, recon_v2->CreateGuid,
				   SMB2_CREATE_GUID_SIZE)) {
				err = -EBADF;
				ksmbd_put_durable_fd(dh_info->fp);
				goto out;
			}

			dh_info->type = dh_idx;
			dh_info->reconnected = true;
			ksmbd_debug(SMB,
				"reconnect v2 Persistent-id from reconnect = %llu\n",
					persistent_id);
			break;
		}
		case DURABLE_RECONN:
		{
			struct create_durable_reconn_req *recon;

			if (dh_info->type == DURABLE_RECONN_V2 ||
			    dh_info->type == DURABLE_REQ_V2) {
				err = -EINVAL;
				goto out;
			}

			recon = (struct create_durable_reconn_req *)context;
			persistent_id = recon->Data.Fid.PersistentFileId;
			dh_info->fp = ksmbd_lookup_durable_fd(persistent_id);
			if (!dh_info->fp) {
				ksmbd_debug(SMB, "Failed to get durable handle state\n");
				err = -EBADF;
				goto out;
			}

			dh_info->type = dh_idx;
			dh_info->reconnected = true;
			ksmbd_debug(SMB, "reconnect Persistent-id from reconnect = %llu\n",
				    persistent_id);
			break;
		}
		case DURABLE_REQ_V2:
		{
			struct create_durable_req_v2 *durable_v2_blob;

			if (dh_info->type == DURABLE_RECONN ||
			    dh_info->type == DURABLE_RECONN_V2) {
				err = -EINVAL;
				goto out;
			}

			durable_v2_blob =
				(struct create_durable_req_v2 *)context;
			ksmbd_debug(SMB, "Request for durable v2 open\n");
			dh_info->fp = ksmbd_lookup_fd_cguid(durable_v2_blob->CreateGuid);
			if (dh_info->fp) {
				if (!memcmp(conn->ClientGUID, dh_info->fp->client_guid,
					    SMB2_CLIENT_GUID_SIZE)) {
					if (!(req->hdr.Flags & SMB2_FLAGS_REPLAY_OPERATION)) {
						err = -ENOEXEC;
						goto out;
					}

					dh_info->fp->conn = conn;
					dh_info->reconnected = true;
					goto out;
				}
			}

			if (((lc && (lc->req_state & SMB2_LEASE_HANDLE_CACHING_LE)) ||
			     req_op_level == SMB2_OPLOCK_LEVEL_BATCH)) {
				dh_info->CreateGuid =
					durable_v2_blob->CreateGuid;
				dh_info->persistent =
					le32_to_cpu(durable_v2_blob->Flags);
				dh_info->timeout =
					le32_to_cpu(durable_v2_blob->Timeout);
				dh_info->type = dh_idx;
			}
			break;
		}
		case DURABLE_REQ:
			if (dh_info->type == DURABLE_RECONN)
				goto out;
			if (dh_info->type == DURABLE_RECONN_V2 ||
			    dh_info->type == DURABLE_REQ_V2) {
				err = -EINVAL;
				goto out;
			}

			if (((lc && (lc->req_state & SMB2_LEASE_HANDLE_CACHING_LE)) ||
			     req_op_level == SMB2_OPLOCK_LEVEL_BATCH)) {
				ksmbd_debug(SMB, "Request for durable open\n");
				dh_info->type = dh_idx;
			}
		}
	}

out:
	return err;
}

/**
 * smb2_open() - handler for smb file open request
 * @work:	smb work containing request buffer
 *
 * Return:      0 on success, otherwise error
 */
int smb2_open(struct ksmbd_work *work)
{
	struct ksmbd_conn *conn = work->conn;
	struct ksmbd_session *sess = work->sess;
	struct ksmbd_tree_connect *tcon = work->tcon;
	struct smb2_create_req *req;
	struct smb2_create_rsp *rsp;
	struct path path, parent_path;
	struct ksmbd_share_config *share = tcon->share_conf;
	struct ksmbd_file *fp = NULL;
	struct file *filp = NULL;
	struct mnt_idmap *idmap = NULL;
	struct kstat stat;
	struct create_context *context;
	struct lease_ctx_info *lc = NULL;
	struct create_ea_buf_req *ea_buf = NULL;
	struct oplock_info *opinfo;
	struct durable_info dh_info = {0};
	__le32 *next_ptr = NULL;
	int req_op_level = 0, open_flags = 0, may_flags = 0, file_info = 0;
	int rc = 0;
	int contxt_cnt = 0, query_disk_id = 0;
	int maximal_access_ctxt = 0, posix_ctxt = 0;
	int s_type = 0;
	int next_off = 0;
	char *name = NULL;
	char *stream_name = NULL;
	bool file_present = false, created = false, already_permitted = false;
	int share_ret, need_truncate = 0;
	u64 time;
	umode_t posix_mode = 0;
	__le32 daccess, maximal_access = 0;
	int iov_len = 0;

	WORK_BUFFERS(work, req, rsp);

	if (req->hdr.NextCommand && !work->next_smb2_rcv_hdr_off &&
	    (req->hdr.Flags & SMB2_FLAGS_RELATED_OPERATIONS)) {
		ksmbd_debug(SMB, "invalid flag in chained command\n");
		rsp->hdr.Status = STATUS_INVALID_PARAMETER;
		smb2_set_err_rsp(work);
		return -EINVAL;
	}

	if (test_share_config_flag(share, KSMBD_SHARE_FLAG_PIPE)) {
		ksmbd_debug(SMB, "IPC pipe create request\n");
		return create_smb2_pipe(work);
	}

	if (req->NameLength) {
<<<<<<< HEAD
		if ((req->CreateOptions & FILE_DIRECTORY_FILE_LE) &&
		    *(char *)req->Buffer == '\\') {
			pr_err("not allow directory name included leading slash\n");
			rc = -EINVAL;
			goto err_out2;
		}

=======
>>>>>>> 0c383648
		name = smb2_get_name((char *)req + le16_to_cpu(req->NameOffset),
				     le16_to_cpu(req->NameLength),
				     work->conn->local_nls);
		if (IS_ERR(name)) {
			rc = PTR_ERR(name);
			name = NULL;
			goto err_out2;
		}

		ksmbd_debug(SMB, "converted name = %s\n", name);
		if (strchr(name, ':')) {
			if (!test_share_config_flag(work->tcon->share_conf,
						    KSMBD_SHARE_FLAG_STREAMS)) {
				rc = -EBADF;
				goto err_out2;
			}
			rc = parse_stream_name(name, &stream_name, &s_type);
			if (rc < 0)
				goto err_out2;
		}

		rc = ksmbd_validate_filename(name);
		if (rc < 0)
			goto err_out2;

		if (ksmbd_share_veto_filename(share, name)) {
			rc = -ENOENT;
			ksmbd_debug(SMB, "Reject open(), vetoed file: %s\n",
				    name);
			goto err_out2;
		}
	} else {
		name = kstrdup("", GFP_KERNEL);
		if (!name) {
			rc = -ENOMEM;
			goto err_out2;
		}
	}

	req_op_level = req->RequestedOplockLevel;

	if (server_conf.flags & KSMBD_GLOBAL_FLAG_DURABLE_HANDLE &&
	    req->CreateContextsOffset) {
		lc = parse_lease_state(req);
		rc = parse_durable_handle_context(work, req, lc, &dh_info);
		if (rc) {
			ksmbd_debug(SMB, "error parsing durable handle context\n");
			goto err_out2;
		}

		if (dh_info.reconnected == true) {
			rc = smb2_check_durable_oplock(conn, share, dh_info.fp, lc, name);
			if (rc) {
				ksmbd_put_durable_fd(dh_info.fp);
				goto err_out2;
			}

			rc = ksmbd_reopen_durable_fd(work, dh_info.fp);
			if (rc) {
				ksmbd_put_durable_fd(dh_info.fp);
				goto err_out2;
			}

			if (ksmbd_override_fsids(work)) {
				rc = -ENOMEM;
				ksmbd_put_durable_fd(dh_info.fp);
				goto err_out2;
			}

			fp = dh_info.fp;
			file_info = FILE_OPENED;

			rc = ksmbd_vfs_getattr(&fp->filp->f_path, &stat);
			if (rc)
				goto err_out2;

			ksmbd_put_durable_fd(fp);
			goto reconnected_fp;
		}
	} else if (req_op_level == SMB2_OPLOCK_LEVEL_LEASE)
		lc = parse_lease_state(req);

	if (le32_to_cpu(req->ImpersonationLevel) > le32_to_cpu(IL_DELEGATE)) {
		pr_err("Invalid impersonationlevel : 0x%x\n",
		       le32_to_cpu(req->ImpersonationLevel));
		rc = -EIO;
		rsp->hdr.Status = STATUS_BAD_IMPERSONATION_LEVEL;
		goto err_out2;
	}

	if (req->CreateOptions && !(req->CreateOptions & CREATE_OPTIONS_MASK_LE)) {
		pr_err("Invalid create options : 0x%x\n",
		       le32_to_cpu(req->CreateOptions));
		rc = -EINVAL;
		goto err_out2;
	} else {
		if (req->CreateOptions & FILE_SEQUENTIAL_ONLY_LE &&
		    req->CreateOptions & FILE_RANDOM_ACCESS_LE)
			req->CreateOptions = ~(FILE_SEQUENTIAL_ONLY_LE);

		if (req->CreateOptions &
		    (FILE_OPEN_BY_FILE_ID_LE | CREATE_TREE_CONNECTION |
		     FILE_RESERVE_OPFILTER_LE)) {
			rc = -EOPNOTSUPP;
			goto err_out2;
		}

		if (req->CreateOptions & FILE_DIRECTORY_FILE_LE) {
			if (req->CreateOptions & FILE_NON_DIRECTORY_FILE_LE) {
				rc = -EINVAL;
				goto err_out2;
			} else if (req->CreateOptions & FILE_NO_COMPRESSION_LE) {
				req->CreateOptions = ~(FILE_NO_COMPRESSION_LE);
			}
		}
	}

	if (le32_to_cpu(req->CreateDisposition) >
	    le32_to_cpu(FILE_OVERWRITE_IF_LE)) {
		pr_err("Invalid create disposition : 0x%x\n",
		       le32_to_cpu(req->CreateDisposition));
		rc = -EINVAL;
		goto err_out2;
	}

	if (!(req->DesiredAccess & DESIRED_ACCESS_MASK)) {
		pr_err("Invalid desired access : 0x%x\n",
		       le32_to_cpu(req->DesiredAccess));
		rc = -EACCES;
		goto err_out2;
	}

	if (req->FileAttributes && !(req->FileAttributes & FILE_ATTRIBUTE_MASK_LE)) {
		pr_err("Invalid file attribute : 0x%x\n",
		       le32_to_cpu(req->FileAttributes));
		rc = -EINVAL;
		goto err_out2;
	}

	if (req->CreateContextsOffset) {
		/* Parse non-durable handle create contexts */
		context = smb2_find_context_vals(req, SMB2_CREATE_EA_BUFFER, 4);
		if (IS_ERR(context)) {
			rc = PTR_ERR(context);
			goto err_out2;
		} else if (context) {
			ea_buf = (struct create_ea_buf_req *)context;
			if (le16_to_cpu(context->DataOffset) +
			    le32_to_cpu(context->DataLength) <
			    sizeof(struct create_ea_buf_req)) {
				rc = -EINVAL;
				goto err_out2;
			}
			if (req->CreateOptions & FILE_NO_EA_KNOWLEDGE_LE) {
				rsp->hdr.Status = STATUS_ACCESS_DENIED;
				rc = -EACCES;
				goto err_out2;
			}
		}

		context = smb2_find_context_vals(req,
						 SMB2_CREATE_QUERY_MAXIMAL_ACCESS_REQUEST, 4);
		if (IS_ERR(context)) {
			rc = PTR_ERR(context);
			goto err_out2;
		} else if (context) {
			ksmbd_debug(SMB,
				    "get query maximal access context\n");
			maximal_access_ctxt = 1;
		}

		context = smb2_find_context_vals(req,
						 SMB2_CREATE_TIMEWARP_REQUEST, 4);
		if (IS_ERR(context)) {
			rc = PTR_ERR(context);
			goto err_out2;
		} else if (context) {
			ksmbd_debug(SMB, "get timewarp context\n");
			rc = -EBADF;
			goto err_out2;
		}

		if (tcon->posix_extensions) {
			context = smb2_find_context_vals(req,
							 SMB2_CREATE_TAG_POSIX, 16);
			if (IS_ERR(context)) {
				rc = PTR_ERR(context);
				goto err_out2;
			} else if (context) {
				struct create_posix *posix =
					(struct create_posix *)context;
				if (le16_to_cpu(context->DataOffset) +
				    le32_to_cpu(context->DataLength) <
				    sizeof(struct create_posix) - 4) {
					rc = -EINVAL;
					goto err_out2;
				}
				ksmbd_debug(SMB, "get posix context\n");

				posix_mode = le32_to_cpu(posix->Mode);
				posix_ctxt = 1;
			}
		}
	}

	if (ksmbd_override_fsids(work)) {
		rc = -ENOMEM;
		goto err_out2;
	}

	rc = ksmbd_vfs_kern_path_locked(work, name, LOOKUP_NO_SYMLINKS,
					&parent_path, &path, 1);
	if (!rc) {
		file_present = true;

		if (req->CreateOptions & FILE_DELETE_ON_CLOSE_LE) {
			/*
			 * If file exists with under flags, return access
			 * denied error.
			 */
			if (req->CreateDisposition == FILE_OVERWRITE_IF_LE ||
			    req->CreateDisposition == FILE_OPEN_IF_LE) {
				rc = -EACCES;
				goto err_out;
			}

			if (!test_tree_conn_flag(tcon, KSMBD_TREE_CONN_FLAG_WRITABLE)) {
				ksmbd_debug(SMB,
					    "User does not have write permission\n");
				rc = -EACCES;
				goto err_out;
			}
		} else if (d_is_symlink(path.dentry)) {
			rc = -EACCES;
			goto err_out;
		}

		file_present = true;
		idmap = mnt_idmap(path.mnt);
	} else {
		if (rc != -ENOENT)
			goto err_out;
		ksmbd_debug(SMB, "can not get linux path for %s, rc = %d\n",
			    name, rc);
		rc = 0;
	}

	if (stream_name) {
		if (req->CreateOptions & FILE_DIRECTORY_FILE_LE) {
			if (s_type == DATA_STREAM) {
				rc = -EIO;
				rsp->hdr.Status = STATUS_NOT_A_DIRECTORY;
			}
		} else {
			if (file_present && S_ISDIR(d_inode(path.dentry)->i_mode) &&
			    s_type == DATA_STREAM) {
				rc = -EIO;
				rsp->hdr.Status = STATUS_FILE_IS_A_DIRECTORY;
			}
		}

		if (req->CreateOptions & FILE_DIRECTORY_FILE_LE &&
		    req->FileAttributes & FILE_ATTRIBUTE_NORMAL_LE) {
			rsp->hdr.Status = STATUS_NOT_A_DIRECTORY;
			rc = -EIO;
		}

		if (rc < 0)
			goto err_out;
	}

	if (file_present && req->CreateOptions & FILE_NON_DIRECTORY_FILE_LE &&
	    S_ISDIR(d_inode(path.dentry)->i_mode) &&
	    !(req->CreateOptions & FILE_DELETE_ON_CLOSE_LE)) {
		ksmbd_debug(SMB, "open() argument is a directory: %s, %x\n",
			    name, req->CreateOptions);
		rsp->hdr.Status = STATUS_FILE_IS_A_DIRECTORY;
		rc = -EIO;
		goto err_out;
	}

	if (file_present && (req->CreateOptions & FILE_DIRECTORY_FILE_LE) &&
	    !(req->CreateDisposition == FILE_CREATE_LE) &&
	    !S_ISDIR(d_inode(path.dentry)->i_mode)) {
		rsp->hdr.Status = STATUS_NOT_A_DIRECTORY;
		rc = -EIO;
		goto err_out;
	}

	if (!stream_name && file_present &&
	    req->CreateDisposition == FILE_CREATE_LE) {
		rc = -EEXIST;
		goto err_out;
	}

	daccess = smb_map_generic_desired_access(req->DesiredAccess);

	if (file_present && !(req->CreateOptions & FILE_DELETE_ON_CLOSE_LE)) {
		rc = smb_check_perm_dacl(conn, &path, &daccess,
					 sess->user->uid);
		if (rc)
			goto err_out;
	}

	if (daccess & FILE_MAXIMAL_ACCESS_LE) {
		if (!file_present) {
			daccess = cpu_to_le32(GENERIC_ALL_FLAGS);
		} else {
			ksmbd_vfs_query_maximal_access(idmap,
							    path.dentry,
							    &daccess);
			already_permitted = true;
		}
		maximal_access = daccess;
	}

	open_flags = smb2_create_open_flags(file_present, daccess,
					    req->CreateDisposition,
					    &may_flags,
		req->CreateOptions & FILE_DIRECTORY_FILE_LE ||
		(file_present && S_ISDIR(d_inode(path.dentry)->i_mode)));

	if (!test_tree_conn_flag(tcon, KSMBD_TREE_CONN_FLAG_WRITABLE)) {
		if (open_flags & (O_CREAT | O_TRUNC)) {
			ksmbd_debug(SMB,
				    "User does not have write permission\n");
			rc = -EACCES;
			goto err_out;
		}
	}

	/*create file if not present */
	if (!file_present) {
		rc = smb2_creat(work, &parent_path, &path, name, open_flags,
				posix_mode,
				req->CreateOptions & FILE_DIRECTORY_FILE_LE);
		if (rc) {
			if (rc == -ENOENT) {
				rc = -EIO;
				rsp->hdr.Status = STATUS_OBJECT_PATH_NOT_FOUND;
			}
			goto err_out;
		}

		created = true;
		idmap = mnt_idmap(path.mnt);
		if (ea_buf) {
			if (le32_to_cpu(ea_buf->ccontext.DataLength) <
			    sizeof(struct smb2_ea_info)) {
				rc = -EINVAL;
				goto err_out;
			}

			rc = smb2_set_ea(&ea_buf->ea,
					 le32_to_cpu(ea_buf->ccontext.DataLength),
					 &path, false);
			if (rc == -EOPNOTSUPP)
				rc = 0;
			else if (rc)
				goto err_out;
		}
	} else if (!already_permitted) {
		/* FILE_READ_ATTRIBUTE is allowed without inode_permission,
		 * because execute(search) permission on a parent directory,
		 * is already granted.
		 */
		if (daccess & ~(FILE_READ_ATTRIBUTES_LE | FILE_READ_CONTROL_LE)) {
			rc = inode_permission(idmap,
					      d_inode(path.dentry),
					      may_flags);
			if (rc)
				goto err_out;

			if ((daccess & FILE_DELETE_LE) ||
			    (req->CreateOptions & FILE_DELETE_ON_CLOSE_LE)) {
				rc = inode_permission(idmap,
						      d_inode(path.dentry->d_parent),
						      MAY_EXEC | MAY_WRITE);
				if (rc)
					goto err_out;
			}
		}
	}

	rc = ksmbd_query_inode_status(path.dentry->d_parent);
	if (rc == KSMBD_INODE_STATUS_PENDING_DELETE) {
		rc = -EBUSY;
		goto err_out;
	}

	rc = 0;
	filp = dentry_open(&path, open_flags, current_cred());
	if (IS_ERR(filp)) {
		rc = PTR_ERR(filp);
		pr_err("dentry open for dir failed, rc %d\n", rc);
		goto err_out;
	}

	if (file_present) {
		if (!(open_flags & O_TRUNC))
			file_info = FILE_OPENED;
		else
			file_info = FILE_OVERWRITTEN;

		if ((req->CreateDisposition & FILE_CREATE_MASK_LE) ==
		    FILE_SUPERSEDE_LE)
			file_info = FILE_SUPERSEDED;
	} else if (open_flags & O_CREAT) {
		file_info = FILE_CREATED;
	}

	ksmbd_vfs_set_fadvise(filp, req->CreateOptions);

	/* Obtain Volatile-ID */
	fp = ksmbd_open_fd(work, filp);
	if (IS_ERR(fp)) {
		fput(filp);
		rc = PTR_ERR(fp);
		fp = NULL;
		goto err_out;
	}

	/* Get Persistent-ID */
	ksmbd_open_durable_fd(fp);
	if (!has_file_id(fp->persistent_id)) {
		rc = -ENOMEM;
		goto err_out;
	}

	fp->cdoption = req->CreateDisposition;
	fp->daccess = daccess;
	fp->saccess = req->ShareAccess;
	fp->coption = req->CreateOptions;

	/* Set default windows and posix acls if creating new file */
	if (created) {
		int posix_acl_rc;
		struct inode *inode = d_inode(path.dentry);

		posix_acl_rc = ksmbd_vfs_inherit_posix_acl(idmap,
							   &path,
							   d_inode(path.dentry->d_parent));
		if (posix_acl_rc)
			ksmbd_debug(SMB, "inherit posix acl failed : %d\n", posix_acl_rc);

		if (test_share_config_flag(work->tcon->share_conf,
					   KSMBD_SHARE_FLAG_ACL_XATTR)) {
			rc = smb_inherit_dacl(conn, &path, sess->user->uid,
					      sess->user->gid);
		}

		if (rc) {
			rc = smb2_create_sd_buffer(work, req, &path);
			if (rc) {
				if (posix_acl_rc)
					ksmbd_vfs_set_init_posix_acl(idmap,
								     &path);

				if (test_share_config_flag(work->tcon->share_conf,
							   KSMBD_SHARE_FLAG_ACL_XATTR)) {
					struct smb_fattr fattr;
					struct smb_ntsd *pntsd;
					int pntsd_size, ace_num = 0;

					ksmbd_acls_fattr(&fattr, idmap, inode);
					if (fattr.cf_acls)
						ace_num = fattr.cf_acls->a_count;
					if (fattr.cf_dacls)
						ace_num += fattr.cf_dacls->a_count;

					pntsd = kmalloc(sizeof(struct smb_ntsd) +
							sizeof(struct smb_sid) * 3 +
							sizeof(struct smb_acl) +
							sizeof(struct smb_ace) * ace_num * 2,
							GFP_KERNEL);
					if (!pntsd) {
						posix_acl_release(fattr.cf_acls);
						posix_acl_release(fattr.cf_dacls);
						goto err_out;
					}

					rc = build_sec_desc(idmap,
							    pntsd, NULL, 0,
							    OWNER_SECINFO |
							    GROUP_SECINFO |
							    DACL_SECINFO,
							    &pntsd_size, &fattr);
					posix_acl_release(fattr.cf_acls);
					posix_acl_release(fattr.cf_dacls);
					if (rc) {
						kfree(pntsd);
						goto err_out;
					}

					rc = ksmbd_vfs_set_sd_xattr(conn,
								    idmap,
								    &path,
								    pntsd,
								    pntsd_size,
								    false);
					kfree(pntsd);
					if (rc)
						pr_err("failed to store ntacl in xattr : %d\n",
						       rc);
				}
			}
		}
		rc = 0;
	}

	if (stream_name) {
		rc = smb2_set_stream_name_xattr(&path,
						fp,
						stream_name,
						s_type);
		if (rc)
			goto err_out;
		file_info = FILE_CREATED;
	}

	fp->attrib_only = !(req->DesiredAccess & ~(FILE_READ_ATTRIBUTES_LE |
			FILE_WRITE_ATTRIBUTES_LE | FILE_SYNCHRONIZE_LE));

	/* fp should be searchable through ksmbd_inode.m_fp_list
	 * after daccess, saccess, attrib_only, and stream are
	 * initialized.
	 */
	down_write(&fp->f_ci->m_lock);
	list_add(&fp->node, &fp->f_ci->m_fp_list);
	up_write(&fp->f_ci->m_lock);

	/* Check delete pending among previous fp before oplock break */
	if (ksmbd_inode_pending_delete(fp)) {
		rc = -EBUSY;
		goto err_out;
	}

	if (file_present || created)
		ksmbd_vfs_kern_path_unlock(&parent_path, &path);

	if (!S_ISDIR(file_inode(filp)->i_mode) && open_flags & O_TRUNC &&
	    !fp->attrib_only && !stream_name) {
		smb_break_all_oplock(work, fp);
		need_truncate = 1;
	}

	share_ret = ksmbd_smb_check_shared_mode(fp->filp, fp);
	if (!test_share_config_flag(work->tcon->share_conf, KSMBD_SHARE_FLAG_OPLOCKS) ||
	    (req_op_level == SMB2_OPLOCK_LEVEL_LEASE &&
	     !(conn->vals->capabilities & SMB2_GLOBAL_CAP_LEASING))) {
		if (share_ret < 0 && !S_ISDIR(file_inode(fp->filp)->i_mode)) {
			rc = share_ret;
			goto err_out1;
		}
	} else {
		if (req_op_level == SMB2_OPLOCK_LEVEL_LEASE) {
			if (S_ISDIR(file_inode(filp)->i_mode)) {
				lc->req_state &= ~SMB2_LEASE_WRITE_CACHING_LE;
				lc->is_dir = true;
			}

			/*
			 * Compare parent lease using parent key. If there is no
			 * a lease that has same parent key, Send lease break
			 * notification.
			 */
			smb_send_parent_lease_break_noti(fp, lc);

			req_op_level = smb2_map_lease_to_oplock(lc->req_state);
			ksmbd_debug(SMB,
				    "lease req for(%s) req oplock state 0x%x, lease state 0x%x\n",
				    name, req_op_level, lc->req_state);
			rc = find_same_lease_key(sess, fp->f_ci, lc);
			if (rc)
				goto err_out1;
		} else if (open_flags == O_RDONLY &&
			   (req_op_level == SMB2_OPLOCK_LEVEL_BATCH ||
			    req_op_level == SMB2_OPLOCK_LEVEL_EXCLUSIVE))
			req_op_level = SMB2_OPLOCK_LEVEL_II;

		rc = smb_grant_oplock(work, req_op_level,
				      fp->persistent_id, fp,
				      le32_to_cpu(req->hdr.Id.SyncId.TreeId),
				      lc, share_ret);
		if (rc < 0)
			goto err_out1;
	}

	if (req->CreateOptions & FILE_DELETE_ON_CLOSE_LE)
		ksmbd_fd_set_delete_on_close(fp, file_info);

	if (need_truncate) {
		rc = smb2_create_truncate(&fp->filp->f_path);
		if (rc)
			goto err_out1;
	}

	if (req->CreateContextsOffset) {
		struct create_alloc_size_req *az_req;

		az_req = (struct create_alloc_size_req *)smb2_find_context_vals(req,
					SMB2_CREATE_ALLOCATION_SIZE, 4);
		if (IS_ERR(az_req)) {
			rc = PTR_ERR(az_req);
			goto err_out1;
		} else if (az_req) {
			loff_t alloc_size;
			int err;

			if (le16_to_cpu(az_req->ccontext.DataOffset) +
			    le32_to_cpu(az_req->ccontext.DataLength) <
			    sizeof(struct create_alloc_size_req)) {
				rc = -EINVAL;
				goto err_out1;
			}
			alloc_size = le64_to_cpu(az_req->AllocationSize);
			ksmbd_debug(SMB,
				    "request smb2 create allocate size : %llu\n",
				    alloc_size);
			smb_break_all_levII_oplock(work, fp, 1);
			err = vfs_fallocate(fp->filp, FALLOC_FL_KEEP_SIZE, 0,
					    alloc_size);
			if (err < 0)
				ksmbd_debug(SMB,
					    "vfs_fallocate is failed : %d\n",
					    err);
		}

		context = smb2_find_context_vals(req, SMB2_CREATE_QUERY_ON_DISK_ID, 4);
		if (IS_ERR(context)) {
			rc = PTR_ERR(context);
			goto err_out1;
		} else if (context) {
			ksmbd_debug(SMB, "get query on disk id context\n");
			query_disk_id = 1;
		}
	}

	rc = ksmbd_vfs_getattr(&path, &stat);
	if (rc)
		goto err_out1;

	if (stat.result_mask & STATX_BTIME)
		fp->create_time = ksmbd_UnixTimeToNT(stat.btime);
	else
		fp->create_time = ksmbd_UnixTimeToNT(stat.ctime);
	if (req->FileAttributes || fp->f_ci->m_fattr == 0)
		fp->f_ci->m_fattr =
			cpu_to_le32(smb2_get_dos_mode(&stat, le32_to_cpu(req->FileAttributes)));

	if (!created)
		smb2_update_xattrs(tcon, &path, fp);
	else
		smb2_new_xattrs(tcon, &path, fp);

	memcpy(fp->client_guid, conn->ClientGUID, SMB2_CLIENT_GUID_SIZE);

	if (dh_info.type == DURABLE_REQ_V2 || dh_info.type == DURABLE_REQ) {
		if (dh_info.type == DURABLE_REQ_V2 && dh_info.persistent &&
		    test_share_config_flag(work->tcon->share_conf,
					   KSMBD_SHARE_FLAG_CONTINUOUS_AVAILABILITY))
			fp->is_persistent = true;
		else
			fp->is_durable = true;

		if (dh_info.type == DURABLE_REQ_V2) {
			memcpy(fp->create_guid, dh_info.CreateGuid,
					SMB2_CREATE_GUID_SIZE);
			if (dh_info.timeout)
				fp->durable_timeout = min(dh_info.timeout,
						300000);
			else
				fp->durable_timeout = 60;
		}
	}

reconnected_fp:
	rsp->StructureSize = cpu_to_le16(89);
	rcu_read_lock();
	opinfo = rcu_dereference(fp->f_opinfo);
	rsp->OplockLevel = opinfo != NULL ? opinfo->level : 0;
	rcu_read_unlock();
	rsp->Flags = 0;
	rsp->CreateAction = cpu_to_le32(file_info);
	rsp->CreationTime = cpu_to_le64(fp->create_time);
	time = ksmbd_UnixTimeToNT(stat.atime);
	rsp->LastAccessTime = cpu_to_le64(time);
	time = ksmbd_UnixTimeToNT(stat.mtime);
	rsp->LastWriteTime = cpu_to_le64(time);
	time = ksmbd_UnixTimeToNT(stat.ctime);
	rsp->ChangeTime = cpu_to_le64(time);
	rsp->AllocationSize = S_ISDIR(stat.mode) ? 0 :
		cpu_to_le64(stat.blocks << 9);
	rsp->EndofFile = S_ISDIR(stat.mode) ? 0 : cpu_to_le64(stat.size);
	rsp->FileAttributes = fp->f_ci->m_fattr;

	rsp->Reserved2 = 0;

	rsp->PersistentFileId = fp->persistent_id;
	rsp->VolatileFileId = fp->volatile_id;

	rsp->CreateContextsOffset = 0;
	rsp->CreateContextsLength = 0;
	iov_len = offsetof(struct smb2_create_rsp, Buffer);

	/* If lease is request send lease context response */
	if (opinfo && opinfo->is_lease) {
		struct create_context *lease_ccontext;

		ksmbd_debug(SMB, "lease granted on(%s) lease state 0x%x\n",
			    name, opinfo->o_lease->state);
		rsp->OplockLevel = SMB2_OPLOCK_LEVEL_LEASE;

		lease_ccontext = (struct create_context *)rsp->Buffer;
		contxt_cnt++;
		create_lease_buf(rsp->Buffer, opinfo->o_lease);
		le32_add_cpu(&rsp->CreateContextsLength,
			     conn->vals->create_lease_size);
		iov_len += conn->vals->create_lease_size;
		next_ptr = &lease_ccontext->Next;
		next_off = conn->vals->create_lease_size;
	}

	if (maximal_access_ctxt) {
		struct create_context *mxac_ccontext;

		if (maximal_access == 0)
			ksmbd_vfs_query_maximal_access(idmap,
						       path.dentry,
						       &maximal_access);
		mxac_ccontext = (struct create_context *)(rsp->Buffer +
				le32_to_cpu(rsp->CreateContextsLength));
		contxt_cnt++;
		create_mxac_rsp_buf(rsp->Buffer +
				le32_to_cpu(rsp->CreateContextsLength),
				le32_to_cpu(maximal_access));
		le32_add_cpu(&rsp->CreateContextsLength,
			     conn->vals->create_mxac_size);
		iov_len += conn->vals->create_mxac_size;
		if (next_ptr)
			*next_ptr = cpu_to_le32(next_off);
		next_ptr = &mxac_ccontext->Next;
		next_off = conn->vals->create_mxac_size;
	}

	if (query_disk_id) {
		struct create_context *disk_id_ccontext;

		disk_id_ccontext = (struct create_context *)(rsp->Buffer +
				le32_to_cpu(rsp->CreateContextsLength));
		contxt_cnt++;
		create_disk_id_rsp_buf(rsp->Buffer +
				le32_to_cpu(rsp->CreateContextsLength),
				stat.ino, tcon->id);
		le32_add_cpu(&rsp->CreateContextsLength,
			     conn->vals->create_disk_id_size);
		iov_len += conn->vals->create_disk_id_size;
		if (next_ptr)
			*next_ptr = cpu_to_le32(next_off);
		next_ptr = &disk_id_ccontext->Next;
		next_off = conn->vals->create_disk_id_size;
	}

	if (dh_info.type == DURABLE_REQ || dh_info.type == DURABLE_REQ_V2) {
		struct create_context *durable_ccontext;

		durable_ccontext = (struct create_context *)(rsp->Buffer +
				le32_to_cpu(rsp->CreateContextsLength));
		contxt_cnt++;
		if (dh_info.type == DURABLE_REQ) {
			create_durable_rsp_buf(rsp->Buffer +
					le32_to_cpu(rsp->CreateContextsLength));
			le32_add_cpu(&rsp->CreateContextsLength,
					conn->vals->create_durable_size);
			iov_len += conn->vals->create_durable_size;
		} else {
			create_durable_v2_rsp_buf(rsp->Buffer +
					le32_to_cpu(rsp->CreateContextsLength),
					fp);
			le32_add_cpu(&rsp->CreateContextsLength,
					conn->vals->create_durable_v2_size);
			iov_len += conn->vals->create_durable_v2_size;
		}

		if (next_ptr)
			*next_ptr = cpu_to_le32(next_off);
		next_ptr = &durable_ccontext->Next;
		next_off = conn->vals->create_durable_size;
	}

	if (posix_ctxt) {
		contxt_cnt++;
		create_posix_rsp_buf(rsp->Buffer +
				le32_to_cpu(rsp->CreateContextsLength),
				fp);
		le32_add_cpu(&rsp->CreateContextsLength,
			     conn->vals->create_posix_size);
		iov_len += conn->vals->create_posix_size;
		if (next_ptr)
			*next_ptr = cpu_to_le32(next_off);
	}

	if (contxt_cnt > 0) {
		rsp->CreateContextsOffset =
			cpu_to_le32(offsetof(struct smb2_create_rsp, Buffer));
	}

err_out:
	if (rc && (file_present || created))
		ksmbd_vfs_kern_path_unlock(&parent_path, &path);

err_out1:
	ksmbd_revert_fsids(work);

err_out2:
	if (!rc) {
		ksmbd_update_fstate(&work->sess->file_table, fp, FP_INITED);
		rc = ksmbd_iov_pin_rsp(work, (void *)rsp, iov_len);
	}
	if (rc) {
		if (rc == -EINVAL)
			rsp->hdr.Status = STATUS_INVALID_PARAMETER;
		else if (rc == -EOPNOTSUPP)
			rsp->hdr.Status = STATUS_NOT_SUPPORTED;
		else if (rc == -EACCES || rc == -ESTALE || rc == -EXDEV)
			rsp->hdr.Status = STATUS_ACCESS_DENIED;
		else if (rc == -ENOENT)
			rsp->hdr.Status = STATUS_OBJECT_NAME_INVALID;
		else if (rc == -EPERM)
			rsp->hdr.Status = STATUS_SHARING_VIOLATION;
		else if (rc == -EBUSY)
			rsp->hdr.Status = STATUS_DELETE_PENDING;
		else if (rc == -EBADF)
			rsp->hdr.Status = STATUS_OBJECT_NAME_NOT_FOUND;
		else if (rc == -ENOEXEC)
			rsp->hdr.Status = STATUS_DUPLICATE_OBJECTID;
		else if (rc == -ENXIO)
			rsp->hdr.Status = STATUS_NO_SUCH_DEVICE;
		else if (rc == -EEXIST)
			rsp->hdr.Status = STATUS_OBJECT_NAME_COLLISION;
		else if (rc == -EMFILE)
			rsp->hdr.Status = STATUS_INSUFFICIENT_RESOURCES;
		if (!rsp->hdr.Status)
			rsp->hdr.Status = STATUS_UNEXPECTED_IO_ERROR;

		if (fp)
			ksmbd_fd_put(work, fp);
		smb2_set_err_rsp(work);
		ksmbd_debug(SMB, "Error response: %x\n", rsp->hdr.Status);
	}

	kfree(name);
	kfree(lc);

	return 0;
}

static int readdir_info_level_struct_sz(int info_level)
{
	switch (info_level) {
	case FILE_FULL_DIRECTORY_INFORMATION:
		return sizeof(struct file_full_directory_info);
	case FILE_BOTH_DIRECTORY_INFORMATION:
		return sizeof(struct file_both_directory_info);
	case FILE_DIRECTORY_INFORMATION:
		return sizeof(struct file_directory_info);
	case FILE_NAMES_INFORMATION:
		return sizeof(struct file_names_info);
	case FILEID_FULL_DIRECTORY_INFORMATION:
		return sizeof(struct file_id_full_dir_info);
	case FILEID_BOTH_DIRECTORY_INFORMATION:
		return sizeof(struct file_id_both_directory_info);
	case SMB_FIND_FILE_POSIX_INFO:
		return sizeof(struct smb2_posix_info);
	default:
		return -EOPNOTSUPP;
	}
}

static int dentry_name(struct ksmbd_dir_info *d_info, int info_level)
{
	switch (info_level) {
	case FILE_FULL_DIRECTORY_INFORMATION:
	{
		struct file_full_directory_info *ffdinfo;

		ffdinfo = (struct file_full_directory_info *)d_info->rptr;
		d_info->rptr += le32_to_cpu(ffdinfo->NextEntryOffset);
		d_info->name = ffdinfo->FileName;
		d_info->name_len = le32_to_cpu(ffdinfo->FileNameLength);
		return 0;
	}
	case FILE_BOTH_DIRECTORY_INFORMATION:
	{
		struct file_both_directory_info *fbdinfo;

		fbdinfo = (struct file_both_directory_info *)d_info->rptr;
		d_info->rptr += le32_to_cpu(fbdinfo->NextEntryOffset);
		d_info->name = fbdinfo->FileName;
		d_info->name_len = le32_to_cpu(fbdinfo->FileNameLength);
		return 0;
	}
	case FILE_DIRECTORY_INFORMATION:
	{
		struct file_directory_info *fdinfo;

		fdinfo = (struct file_directory_info *)d_info->rptr;
		d_info->rptr += le32_to_cpu(fdinfo->NextEntryOffset);
		d_info->name = fdinfo->FileName;
		d_info->name_len = le32_to_cpu(fdinfo->FileNameLength);
		return 0;
	}
	case FILE_NAMES_INFORMATION:
	{
		struct file_names_info *fninfo;

		fninfo = (struct file_names_info *)d_info->rptr;
		d_info->rptr += le32_to_cpu(fninfo->NextEntryOffset);
		d_info->name = fninfo->FileName;
		d_info->name_len = le32_to_cpu(fninfo->FileNameLength);
		return 0;
	}
	case FILEID_FULL_DIRECTORY_INFORMATION:
	{
		struct file_id_full_dir_info *dinfo;

		dinfo = (struct file_id_full_dir_info *)d_info->rptr;
		d_info->rptr += le32_to_cpu(dinfo->NextEntryOffset);
		d_info->name = dinfo->FileName;
		d_info->name_len = le32_to_cpu(dinfo->FileNameLength);
		return 0;
	}
	case FILEID_BOTH_DIRECTORY_INFORMATION:
	{
		struct file_id_both_directory_info *fibdinfo;

		fibdinfo = (struct file_id_both_directory_info *)d_info->rptr;
		d_info->rptr += le32_to_cpu(fibdinfo->NextEntryOffset);
		d_info->name = fibdinfo->FileName;
		d_info->name_len = le32_to_cpu(fibdinfo->FileNameLength);
		return 0;
	}
	case SMB_FIND_FILE_POSIX_INFO:
	{
		struct smb2_posix_info *posix_info;

		posix_info = (struct smb2_posix_info *)d_info->rptr;
		d_info->rptr += le32_to_cpu(posix_info->NextEntryOffset);
		d_info->name = posix_info->name;
		d_info->name_len = le32_to_cpu(posix_info->name_len);
		return 0;
	}
	default:
		return -EINVAL;
	}
}

/**
 * smb2_populate_readdir_entry() - encode directory entry in smb2 response
 * buffer
 * @conn:	connection instance
 * @info_level:	smb information level
 * @d_info:	structure included variables for query dir
 * @ksmbd_kstat:	ksmbd wrapper of dirent stat information
 *
 * if directory has many entries, find first can't read it fully.
 * find next might be called multiple times to read remaining dir entries
 *
 * Return:	0 on success, otherwise error
 */
static int smb2_populate_readdir_entry(struct ksmbd_conn *conn, int info_level,
				       struct ksmbd_dir_info *d_info,
				       struct ksmbd_kstat *ksmbd_kstat)
{
	int next_entry_offset = 0;
	char *conv_name;
	int conv_len;
	void *kstat;
	int struct_sz, rc = 0;

	conv_name = ksmbd_convert_dir_info_name(d_info,
						conn->local_nls,
						&conv_len);
	if (!conv_name)
		return -ENOMEM;

	/* Somehow the name has only terminating NULL bytes */
	if (conv_len < 0) {
		rc = -EINVAL;
		goto free_conv_name;
	}

	struct_sz = readdir_info_level_struct_sz(info_level) + conv_len;
	next_entry_offset = ALIGN(struct_sz, KSMBD_DIR_INFO_ALIGNMENT);
	d_info->last_entry_off_align = next_entry_offset - struct_sz;

	if (next_entry_offset > d_info->out_buf_len) {
		d_info->out_buf_len = 0;
		rc = -ENOSPC;
		goto free_conv_name;
	}

	kstat = d_info->wptr;
	if (info_level != FILE_NAMES_INFORMATION)
		kstat = ksmbd_vfs_init_kstat(&d_info->wptr, ksmbd_kstat);

	switch (info_level) {
	case FILE_FULL_DIRECTORY_INFORMATION:
	{
		struct file_full_directory_info *ffdinfo;

		ffdinfo = (struct file_full_directory_info *)kstat;
		ffdinfo->FileNameLength = cpu_to_le32(conv_len);
		ffdinfo->EaSize =
			smb2_get_reparse_tag_special_file(ksmbd_kstat->kstat->mode);
		if (ffdinfo->EaSize)
			ffdinfo->ExtFileAttributes = FILE_ATTRIBUTE_REPARSE_POINT_LE;
		if (d_info->hide_dot_file && d_info->name[0] == '.')
			ffdinfo->ExtFileAttributes |= FILE_ATTRIBUTE_HIDDEN_LE;
		memcpy(ffdinfo->FileName, conv_name, conv_len);
		ffdinfo->NextEntryOffset = cpu_to_le32(next_entry_offset);
		break;
	}
	case FILE_BOTH_DIRECTORY_INFORMATION:
	{
		struct file_both_directory_info *fbdinfo;

		fbdinfo = (struct file_both_directory_info *)kstat;
		fbdinfo->FileNameLength = cpu_to_le32(conv_len);
		fbdinfo->EaSize =
			smb2_get_reparse_tag_special_file(ksmbd_kstat->kstat->mode);
		if (fbdinfo->EaSize)
			fbdinfo->ExtFileAttributes = FILE_ATTRIBUTE_REPARSE_POINT_LE;
		fbdinfo->ShortNameLength = 0;
		fbdinfo->Reserved = 0;
		if (d_info->hide_dot_file && d_info->name[0] == '.')
			fbdinfo->ExtFileAttributes |= FILE_ATTRIBUTE_HIDDEN_LE;
		memcpy(fbdinfo->FileName, conv_name, conv_len);
		fbdinfo->NextEntryOffset = cpu_to_le32(next_entry_offset);
		break;
	}
	case FILE_DIRECTORY_INFORMATION:
	{
		struct file_directory_info *fdinfo;

		fdinfo = (struct file_directory_info *)kstat;
		fdinfo->FileNameLength = cpu_to_le32(conv_len);
		if (d_info->hide_dot_file && d_info->name[0] == '.')
			fdinfo->ExtFileAttributes |= FILE_ATTRIBUTE_HIDDEN_LE;
		memcpy(fdinfo->FileName, conv_name, conv_len);
		fdinfo->NextEntryOffset = cpu_to_le32(next_entry_offset);
		break;
	}
	case FILE_NAMES_INFORMATION:
	{
		struct file_names_info *fninfo;

		fninfo = (struct file_names_info *)kstat;
		fninfo->FileNameLength = cpu_to_le32(conv_len);
		memcpy(fninfo->FileName, conv_name, conv_len);
		fninfo->NextEntryOffset = cpu_to_le32(next_entry_offset);
		break;
	}
	case FILEID_FULL_DIRECTORY_INFORMATION:
	{
		struct file_id_full_dir_info *dinfo;

		dinfo = (struct file_id_full_dir_info *)kstat;
		dinfo->FileNameLength = cpu_to_le32(conv_len);
		dinfo->EaSize =
			smb2_get_reparse_tag_special_file(ksmbd_kstat->kstat->mode);
		if (dinfo->EaSize)
			dinfo->ExtFileAttributes = FILE_ATTRIBUTE_REPARSE_POINT_LE;
		dinfo->Reserved = 0;
		dinfo->UniqueId = cpu_to_le64(ksmbd_kstat->kstat->ino);
		if (d_info->hide_dot_file && d_info->name[0] == '.')
			dinfo->ExtFileAttributes |= FILE_ATTRIBUTE_HIDDEN_LE;
		memcpy(dinfo->FileName, conv_name, conv_len);
		dinfo->NextEntryOffset = cpu_to_le32(next_entry_offset);
		break;
	}
	case FILEID_BOTH_DIRECTORY_INFORMATION:
	{
		struct file_id_both_directory_info *fibdinfo;

		fibdinfo = (struct file_id_both_directory_info *)kstat;
		fibdinfo->FileNameLength = cpu_to_le32(conv_len);
		fibdinfo->EaSize =
			smb2_get_reparse_tag_special_file(ksmbd_kstat->kstat->mode);
		if (fibdinfo->EaSize)
			fibdinfo->ExtFileAttributes = FILE_ATTRIBUTE_REPARSE_POINT_LE;
		fibdinfo->UniqueId = cpu_to_le64(ksmbd_kstat->kstat->ino);
		fibdinfo->ShortNameLength = 0;
		fibdinfo->Reserved = 0;
		fibdinfo->Reserved2 = cpu_to_le16(0);
		if (d_info->hide_dot_file && d_info->name[0] == '.')
			fibdinfo->ExtFileAttributes |= FILE_ATTRIBUTE_HIDDEN_LE;
		memcpy(fibdinfo->FileName, conv_name, conv_len);
		fibdinfo->NextEntryOffset = cpu_to_le32(next_entry_offset);
		break;
	}
	case SMB_FIND_FILE_POSIX_INFO:
	{
		struct smb2_posix_info *posix_info;
		u64 time;

		posix_info = (struct smb2_posix_info *)kstat;
		posix_info->Ignored = 0;
		posix_info->CreationTime = cpu_to_le64(ksmbd_kstat->create_time);
		time = ksmbd_UnixTimeToNT(ksmbd_kstat->kstat->ctime);
		posix_info->ChangeTime = cpu_to_le64(time);
		time = ksmbd_UnixTimeToNT(ksmbd_kstat->kstat->atime);
		posix_info->LastAccessTime = cpu_to_le64(time);
		time = ksmbd_UnixTimeToNT(ksmbd_kstat->kstat->mtime);
		posix_info->LastWriteTime = cpu_to_le64(time);
		posix_info->EndOfFile = cpu_to_le64(ksmbd_kstat->kstat->size);
		posix_info->AllocationSize = cpu_to_le64(ksmbd_kstat->kstat->blocks << 9);
		posix_info->DeviceId = cpu_to_le32(ksmbd_kstat->kstat->rdev);
		posix_info->HardLinks = cpu_to_le32(ksmbd_kstat->kstat->nlink);
		posix_info->Mode = cpu_to_le32(ksmbd_kstat->kstat->mode & 0777);
		posix_info->Inode = cpu_to_le64(ksmbd_kstat->kstat->ino);
		posix_info->DosAttributes =
			S_ISDIR(ksmbd_kstat->kstat->mode) ?
				FILE_ATTRIBUTE_DIRECTORY_LE : FILE_ATTRIBUTE_ARCHIVE_LE;
		if (d_info->hide_dot_file && d_info->name[0] == '.')
			posix_info->DosAttributes |= FILE_ATTRIBUTE_HIDDEN_LE;
		/*
		 * SidBuffer(32) contain two sids(Domain sid(16), UNIX group sid(16)).
		 * UNIX sid(16) = revision(1) + num_subauth(1) + authority(6) +
		 *		  sub_auth(4 * 1(num_subauth)) + RID(4).
		 */
		id_to_sid(from_kuid_munged(&init_user_ns, ksmbd_kstat->kstat->uid),
			  SIDUNIX_USER, (struct smb_sid *)&posix_info->SidBuffer[0]);
		id_to_sid(from_kgid_munged(&init_user_ns, ksmbd_kstat->kstat->gid),
			  SIDUNIX_GROUP, (struct smb_sid *)&posix_info->SidBuffer[16]);
		memcpy(posix_info->name, conv_name, conv_len);
		posix_info->name_len = cpu_to_le32(conv_len);
		posix_info->NextEntryOffset = cpu_to_le32(next_entry_offset);
		break;
	}

	} /* switch (info_level) */

	d_info->last_entry_offset = d_info->data_count;
	d_info->data_count += next_entry_offset;
	d_info->out_buf_len -= next_entry_offset;
	d_info->wptr += next_entry_offset;

	ksmbd_debug(SMB,
		    "info_level : %d, buf_len :%d, next_offset : %d, data_count : %d\n",
		    info_level, d_info->out_buf_len,
		    next_entry_offset, d_info->data_count);

free_conv_name:
	kfree(conv_name);
	return rc;
}

struct smb2_query_dir_private {
	struct ksmbd_work	*work;
	char			*search_pattern;
	struct ksmbd_file	*dir_fp;

	struct ksmbd_dir_info	*d_info;
	int			info_level;
};

static void lock_dir(struct ksmbd_file *dir_fp)
{
	struct dentry *dir = dir_fp->filp->f_path.dentry;

	inode_lock_nested(d_inode(dir), I_MUTEX_PARENT);
}

static void unlock_dir(struct ksmbd_file *dir_fp)
{
	struct dentry *dir = dir_fp->filp->f_path.dentry;

	inode_unlock(d_inode(dir));
}

static int process_query_dir_entries(struct smb2_query_dir_private *priv)
{
	struct mnt_idmap	*idmap = file_mnt_idmap(priv->dir_fp->filp);
	struct kstat		kstat;
	struct ksmbd_kstat	ksmbd_kstat;
	int			rc;
	int			i;

	for (i = 0; i < priv->d_info->num_entry; i++) {
		struct dentry *dent;

		if (dentry_name(priv->d_info, priv->info_level))
			return -EINVAL;

		lock_dir(priv->dir_fp);
		dent = lookup_one(idmap, priv->d_info->name,
				  priv->dir_fp->filp->f_path.dentry,
				  priv->d_info->name_len);
		unlock_dir(priv->dir_fp);

		if (IS_ERR(dent)) {
			ksmbd_debug(SMB, "Cannot lookup `%s' [%ld]\n",
				    priv->d_info->name,
				    PTR_ERR(dent));
			continue;
		}
		if (unlikely(d_is_negative(dent))) {
			dput(dent);
			ksmbd_debug(SMB, "Negative dentry `%s'\n",
				    priv->d_info->name);
			continue;
		}

		ksmbd_kstat.kstat = &kstat;
		if (priv->info_level != FILE_NAMES_INFORMATION) {
			rc = ksmbd_vfs_fill_dentry_attrs(priv->work,
							 idmap,
							 dent,
							 &ksmbd_kstat);
			if (rc) {
				dput(dent);
				continue;
			}
		}

		rc = smb2_populate_readdir_entry(priv->work->conn,
						 priv->info_level,
						 priv->d_info,
						 &ksmbd_kstat);
		dput(dent);
		if (rc)
			return rc;
	}
	return 0;
}

static int reserve_populate_dentry(struct ksmbd_dir_info *d_info,
				   int info_level)
{
	int struct_sz;
	int conv_len;
	int next_entry_offset;

	struct_sz = readdir_info_level_struct_sz(info_level);
	if (struct_sz == -EOPNOTSUPP)
		return -EOPNOTSUPP;

	conv_len = (d_info->name_len + 1) * 2;
	next_entry_offset = ALIGN(struct_sz + conv_len,
				  KSMBD_DIR_INFO_ALIGNMENT);

	if (next_entry_offset > d_info->out_buf_len) {
		d_info->out_buf_len = 0;
		return -ENOSPC;
	}

	switch (info_level) {
	case FILE_FULL_DIRECTORY_INFORMATION:
	{
		struct file_full_directory_info *ffdinfo;

		ffdinfo = (struct file_full_directory_info *)d_info->wptr;
		memcpy(ffdinfo->FileName, d_info->name, d_info->name_len);
		ffdinfo->FileName[d_info->name_len] = 0x00;
		ffdinfo->FileNameLength = cpu_to_le32(d_info->name_len);
		ffdinfo->NextEntryOffset = cpu_to_le32(next_entry_offset);
		break;
	}
	case FILE_BOTH_DIRECTORY_INFORMATION:
	{
		struct file_both_directory_info *fbdinfo;

		fbdinfo = (struct file_both_directory_info *)d_info->wptr;
		memcpy(fbdinfo->FileName, d_info->name, d_info->name_len);
		fbdinfo->FileName[d_info->name_len] = 0x00;
		fbdinfo->FileNameLength = cpu_to_le32(d_info->name_len);
		fbdinfo->NextEntryOffset = cpu_to_le32(next_entry_offset);
		break;
	}
	case FILE_DIRECTORY_INFORMATION:
	{
		struct file_directory_info *fdinfo;

		fdinfo = (struct file_directory_info *)d_info->wptr;
		memcpy(fdinfo->FileName, d_info->name, d_info->name_len);
		fdinfo->FileName[d_info->name_len] = 0x00;
		fdinfo->FileNameLength = cpu_to_le32(d_info->name_len);
		fdinfo->NextEntryOffset = cpu_to_le32(next_entry_offset);
		break;
	}
	case FILE_NAMES_INFORMATION:
	{
		struct file_names_info *fninfo;

		fninfo = (struct file_names_info *)d_info->wptr;
		memcpy(fninfo->FileName, d_info->name, d_info->name_len);
		fninfo->FileName[d_info->name_len] = 0x00;
		fninfo->FileNameLength = cpu_to_le32(d_info->name_len);
		fninfo->NextEntryOffset = cpu_to_le32(next_entry_offset);
		break;
	}
	case FILEID_FULL_DIRECTORY_INFORMATION:
	{
		struct file_id_full_dir_info *dinfo;

		dinfo = (struct file_id_full_dir_info *)d_info->wptr;
		memcpy(dinfo->FileName, d_info->name, d_info->name_len);
		dinfo->FileName[d_info->name_len] = 0x00;
		dinfo->FileNameLength = cpu_to_le32(d_info->name_len);
		dinfo->NextEntryOffset = cpu_to_le32(next_entry_offset);
		break;
	}
	case FILEID_BOTH_DIRECTORY_INFORMATION:
	{
		struct file_id_both_directory_info *fibdinfo;

		fibdinfo = (struct file_id_both_directory_info *)d_info->wptr;
		memcpy(fibdinfo->FileName, d_info->name, d_info->name_len);
		fibdinfo->FileName[d_info->name_len] = 0x00;
		fibdinfo->FileNameLength = cpu_to_le32(d_info->name_len);
		fibdinfo->NextEntryOffset = cpu_to_le32(next_entry_offset);
		break;
	}
	case SMB_FIND_FILE_POSIX_INFO:
	{
		struct smb2_posix_info *posix_info;

		posix_info = (struct smb2_posix_info *)d_info->wptr;
		memcpy(posix_info->name, d_info->name, d_info->name_len);
		posix_info->name[d_info->name_len] = 0x00;
		posix_info->name_len = cpu_to_le32(d_info->name_len);
		posix_info->NextEntryOffset =
			cpu_to_le32(next_entry_offset);
		break;
	}
	} /* switch (info_level) */

	d_info->num_entry++;
	d_info->out_buf_len -= next_entry_offset;
	d_info->wptr += next_entry_offset;
	return 0;
}

static bool __query_dir(struct dir_context *ctx, const char *name, int namlen,
		       loff_t offset, u64 ino, unsigned int d_type)
{
	struct ksmbd_readdir_data	*buf;
	struct smb2_query_dir_private	*priv;
	struct ksmbd_dir_info		*d_info;
	int				rc;

	buf	= container_of(ctx, struct ksmbd_readdir_data, ctx);
	priv	= buf->private;
	d_info	= priv->d_info;

	/* dot and dotdot entries are already reserved */
	if (!strcmp(".", name) || !strcmp("..", name))
		return true;
	if (ksmbd_share_veto_filename(priv->work->tcon->share_conf, name))
		return true;
	if (!match_pattern(name, namlen, priv->search_pattern))
		return true;

	d_info->name		= name;
	d_info->name_len	= namlen;
	rc = reserve_populate_dentry(d_info, priv->info_level);
	if (rc)
		return false;
	if (d_info->flags & SMB2_RETURN_SINGLE_ENTRY)
		d_info->out_buf_len = 0;
	return true;
}

static int verify_info_level(int info_level)
{
	switch (info_level) {
	case FILE_FULL_DIRECTORY_INFORMATION:
	case FILE_BOTH_DIRECTORY_INFORMATION:
	case FILE_DIRECTORY_INFORMATION:
	case FILE_NAMES_INFORMATION:
	case FILEID_FULL_DIRECTORY_INFORMATION:
	case FILEID_BOTH_DIRECTORY_INFORMATION:
	case SMB_FIND_FILE_POSIX_INFO:
		break;
	default:
		return -EOPNOTSUPP;
	}

	return 0;
}

static int smb2_resp_buf_len(struct ksmbd_work *work, unsigned short hdr2_len)
{
	int free_len;

	free_len = (int)(work->response_sz -
		(get_rfc1002_len(work->response_buf) + 4)) - hdr2_len;
	return free_len;
}

static int smb2_calc_max_out_buf_len(struct ksmbd_work *work,
				     unsigned short hdr2_len,
				     unsigned int out_buf_len)
{
	int free_len;

	if (out_buf_len > work->conn->vals->max_trans_size)
		return -EINVAL;

	free_len = smb2_resp_buf_len(work, hdr2_len);
	if (free_len < 0)
		return -EINVAL;

	return min_t(int, out_buf_len, free_len);
}

int smb2_query_dir(struct ksmbd_work *work)
{
	struct ksmbd_conn *conn = work->conn;
	struct smb2_query_directory_req *req;
	struct smb2_query_directory_rsp *rsp;
	struct ksmbd_share_config *share = work->tcon->share_conf;
	struct ksmbd_file *dir_fp = NULL;
	struct ksmbd_dir_info d_info;
	int rc = 0;
	char *srch_ptr = NULL;
	unsigned char srch_flag;
	int buffer_sz;
	struct smb2_query_dir_private query_dir_private = {NULL, };

	WORK_BUFFERS(work, req, rsp);

	if (ksmbd_override_fsids(work)) {
		rsp->hdr.Status = STATUS_NO_MEMORY;
		smb2_set_err_rsp(work);
		return -ENOMEM;
	}

	rc = verify_info_level(req->FileInformationClass);
	if (rc) {
		rc = -EFAULT;
		goto err_out2;
	}

	dir_fp = ksmbd_lookup_fd_slow(work, req->VolatileFileId, req->PersistentFileId);
	if (!dir_fp) {
		rc = -EBADF;
		goto err_out2;
	}

	if (!(dir_fp->daccess & FILE_LIST_DIRECTORY_LE) ||
	    inode_permission(file_mnt_idmap(dir_fp->filp),
			     file_inode(dir_fp->filp),
			     MAY_READ | MAY_EXEC)) {
		pr_err("no right to enumerate directory (%pD)\n", dir_fp->filp);
		rc = -EACCES;
		goto err_out2;
	}

	if (!S_ISDIR(file_inode(dir_fp->filp)->i_mode)) {
		pr_err("can't do query dir for a file\n");
		rc = -EINVAL;
		goto err_out2;
	}

	srch_flag = req->Flags;
	srch_ptr = smb_strndup_from_utf16((char *)req + le16_to_cpu(req->FileNameOffset),
					  le16_to_cpu(req->FileNameLength), 1,
					  conn->local_nls);
	if (IS_ERR(srch_ptr)) {
		ksmbd_debug(SMB, "Search Pattern not found\n");
		rc = -EINVAL;
		goto err_out2;
	} else {
		ksmbd_debug(SMB, "Search pattern is %s\n", srch_ptr);
	}

	if (srch_flag & SMB2_REOPEN || srch_flag & SMB2_RESTART_SCANS) {
		ksmbd_debug(SMB, "Restart directory scan\n");
		generic_file_llseek(dir_fp->filp, 0, SEEK_SET);
	}

	memset(&d_info, 0, sizeof(struct ksmbd_dir_info));
	d_info.wptr = (char *)rsp->Buffer;
	d_info.rptr = (char *)rsp->Buffer;
	d_info.out_buf_len =
		smb2_calc_max_out_buf_len(work, 8,
					  le32_to_cpu(req->OutputBufferLength));
	if (d_info.out_buf_len < 0) {
		rc = -EINVAL;
		goto err_out;
	}
	d_info.flags = srch_flag;

	/*
	 * reserve dot and dotdot entries in head of buffer
	 * in first response
	 */
	rc = ksmbd_populate_dot_dotdot_entries(work, req->FileInformationClass,
					       dir_fp, &d_info, srch_ptr,
					       smb2_populate_readdir_entry);
	if (rc == -ENOSPC)
		rc = 0;
	else if (rc)
		goto err_out;

	if (test_share_config_flag(share, KSMBD_SHARE_FLAG_HIDE_DOT_FILES))
		d_info.hide_dot_file = true;

	buffer_sz				= d_info.out_buf_len;
	d_info.rptr				= d_info.wptr;
	query_dir_private.work			= work;
	query_dir_private.search_pattern	= srch_ptr;
	query_dir_private.dir_fp		= dir_fp;
	query_dir_private.d_info		= &d_info;
	query_dir_private.info_level		= req->FileInformationClass;
	dir_fp->readdir_data.private		= &query_dir_private;
	set_ctx_actor(&dir_fp->readdir_data.ctx, __query_dir);

	rc = iterate_dir(dir_fp->filp, &dir_fp->readdir_data.ctx);
	/*
	 * req->OutputBufferLength is too small to contain even one entry.
	 * In this case, it immediately returns OutputBufferLength 0 to client.
	 */
	if (!d_info.out_buf_len && !d_info.num_entry)
		goto no_buf_len;
	if (rc > 0 || rc == -ENOSPC)
		rc = 0;
	else if (rc)
		goto err_out;

	d_info.wptr = d_info.rptr;
	d_info.out_buf_len = buffer_sz;
	rc = process_query_dir_entries(&query_dir_private);
	if (rc)
		goto err_out;

	if (!d_info.data_count && d_info.out_buf_len >= 0) {
		if (srch_flag & SMB2_RETURN_SINGLE_ENTRY && !is_asterisk(srch_ptr)) {
			rsp->hdr.Status = STATUS_NO_SUCH_FILE;
		} else {
			dir_fp->dot_dotdot[0] = dir_fp->dot_dotdot[1] = 0;
			rsp->hdr.Status = STATUS_NO_MORE_FILES;
		}
		rsp->StructureSize = cpu_to_le16(9);
		rsp->OutputBufferOffset = cpu_to_le16(0);
		rsp->OutputBufferLength = cpu_to_le32(0);
		rsp->Buffer[0] = 0;
		rc = ksmbd_iov_pin_rsp(work, (void *)rsp,
				       sizeof(struct smb2_query_directory_rsp));
		if (rc)
			goto err_out;
	} else {
no_buf_len:
		((struct file_directory_info *)
		((char *)rsp->Buffer + d_info.last_entry_offset))
		->NextEntryOffset = 0;
		if (d_info.data_count >= d_info.last_entry_off_align)
			d_info.data_count -= d_info.last_entry_off_align;

		rsp->StructureSize = cpu_to_le16(9);
		rsp->OutputBufferOffset = cpu_to_le16(72);
		rsp->OutputBufferLength = cpu_to_le32(d_info.data_count);
		rc = ksmbd_iov_pin_rsp(work, (void *)rsp,
				       offsetof(struct smb2_query_directory_rsp, Buffer) +
				       d_info.data_count);
		if (rc)
			goto err_out;
	}

	kfree(srch_ptr);
	ksmbd_fd_put(work, dir_fp);
	ksmbd_revert_fsids(work);
	return 0;

err_out:
	pr_err("error while processing smb2 query dir rc = %d\n", rc);
	kfree(srch_ptr);

err_out2:
	if (rc == -EINVAL)
		rsp->hdr.Status = STATUS_INVALID_PARAMETER;
	else if (rc == -EACCES)
		rsp->hdr.Status = STATUS_ACCESS_DENIED;
	else if (rc == -ENOENT)
		rsp->hdr.Status = STATUS_NO_SUCH_FILE;
	else if (rc == -EBADF)
		rsp->hdr.Status = STATUS_FILE_CLOSED;
	else if (rc == -ENOMEM)
		rsp->hdr.Status = STATUS_NO_MEMORY;
	else if (rc == -EFAULT)
		rsp->hdr.Status = STATUS_INVALID_INFO_CLASS;
	else if (rc == -EIO)
		rsp->hdr.Status = STATUS_FILE_CORRUPT_ERROR;
	if (!rsp->hdr.Status)
		rsp->hdr.Status = STATUS_UNEXPECTED_IO_ERROR;

	smb2_set_err_rsp(work);
	ksmbd_fd_put(work, dir_fp);
	ksmbd_revert_fsids(work);
	return 0;
}

/**
 * buffer_check_err() - helper function to check buffer errors
 * @reqOutputBufferLength:	max buffer length expected in command response
 * @rsp:		query info response buffer contains output buffer length
 * @rsp_org:		base response buffer pointer in case of chained response
 *
 * Return:	0 on success, otherwise error
 */
static int buffer_check_err(int reqOutputBufferLength,
			    struct smb2_query_info_rsp *rsp,
			    void *rsp_org)
{
	if (reqOutputBufferLength < le32_to_cpu(rsp->OutputBufferLength)) {
		pr_err("Invalid Buffer Size Requested\n");
		rsp->hdr.Status = STATUS_INFO_LENGTH_MISMATCH;
		*(__be32 *)rsp_org = cpu_to_be32(sizeof(struct smb2_hdr));
		return -EINVAL;
	}
	return 0;
}

static void get_standard_info_pipe(struct smb2_query_info_rsp *rsp,
				   void *rsp_org)
{
	struct smb2_file_standard_info *sinfo;

	sinfo = (struct smb2_file_standard_info *)rsp->Buffer;

	sinfo->AllocationSize = cpu_to_le64(4096);
	sinfo->EndOfFile = cpu_to_le64(0);
	sinfo->NumberOfLinks = cpu_to_le32(1);
	sinfo->DeletePending = 1;
	sinfo->Directory = 0;
	rsp->OutputBufferLength =
		cpu_to_le32(sizeof(struct smb2_file_standard_info));
}

static void get_internal_info_pipe(struct smb2_query_info_rsp *rsp, u64 num,
				   void *rsp_org)
{
	struct smb2_file_internal_info *file_info;

	file_info = (struct smb2_file_internal_info *)rsp->Buffer;

	/* any unique number */
	file_info->IndexNumber = cpu_to_le64(num | (1ULL << 63));
	rsp->OutputBufferLength =
		cpu_to_le32(sizeof(struct smb2_file_internal_info));
}

static int smb2_get_info_file_pipe(struct ksmbd_session *sess,
				   struct smb2_query_info_req *req,
				   struct smb2_query_info_rsp *rsp,
				   void *rsp_org)
{
	u64 id;
	int rc;

	/*
	 * Windows can sometime send query file info request on
	 * pipe without opening it, checking error condition here
	 */
	id = req->VolatileFileId;
	if (!ksmbd_session_rpc_method(sess, id))
		return -ENOENT;

	ksmbd_debug(SMB, "FileInfoClass %u, FileId 0x%llx\n",
		    req->FileInfoClass, req->VolatileFileId);

	switch (req->FileInfoClass) {
	case FILE_STANDARD_INFORMATION:
		get_standard_info_pipe(rsp, rsp_org);
		rc = buffer_check_err(le32_to_cpu(req->OutputBufferLength),
				      rsp, rsp_org);
		break;
	case FILE_INTERNAL_INFORMATION:
		get_internal_info_pipe(rsp, id, rsp_org);
		rc = buffer_check_err(le32_to_cpu(req->OutputBufferLength),
				      rsp, rsp_org);
		break;
	default:
		ksmbd_debug(SMB, "smb2_info_file_pipe for %u not supported\n",
			    req->FileInfoClass);
		rc = -EOPNOTSUPP;
	}
	return rc;
}

/**
 * smb2_get_ea() - handler for smb2 get extended attribute command
 * @work:	smb work containing query info command buffer
 * @fp:		ksmbd_file pointer
 * @req:	get extended attribute request
 * @rsp:	response buffer pointer
 * @rsp_org:	base response buffer pointer in case of chained response
 *
 * Return:	0 on success, otherwise error
 */
static int smb2_get_ea(struct ksmbd_work *work, struct ksmbd_file *fp,
		       struct smb2_query_info_req *req,
		       struct smb2_query_info_rsp *rsp, void *rsp_org)
{
	struct smb2_ea_info *eainfo, *prev_eainfo;
	char *name, *ptr, *xattr_list = NULL, *buf;
	int rc, name_len, value_len, xattr_list_len, idx;
	ssize_t buf_free_len, alignment_bytes, next_offset, rsp_data_cnt = 0;
	struct smb2_ea_info_req *ea_req = NULL;
	const struct path *path;
	struct mnt_idmap *idmap = file_mnt_idmap(fp->filp);

	if (!(fp->daccess & FILE_READ_EA_LE)) {
		pr_err("Not permitted to read ext attr : 0x%x\n",
		       fp->daccess);
		return -EACCES;
	}

	path = &fp->filp->f_path;
	/* single EA entry is requested with given user.* name */
	if (req->InputBufferLength) {
		if (le32_to_cpu(req->InputBufferLength) <
		    sizeof(struct smb2_ea_info_req))
			return -EINVAL;

		ea_req = (struct smb2_ea_info_req *)((char *)req +
						     le16_to_cpu(req->InputBufferOffset));
	} else {
		/* need to send all EAs, if no specific EA is requested*/
		if (le32_to_cpu(req->Flags) & SL_RETURN_SINGLE_ENTRY)
			ksmbd_debug(SMB,
				    "All EAs are requested but need to send single EA entry in rsp flags 0x%x\n",
				    le32_to_cpu(req->Flags));
	}

	buf_free_len =
		smb2_calc_max_out_buf_len(work, 8,
					  le32_to_cpu(req->OutputBufferLength));
	if (buf_free_len < 0)
		return -EINVAL;

	rc = ksmbd_vfs_listxattr(path->dentry, &xattr_list);
	if (rc < 0) {
		rsp->hdr.Status = STATUS_INVALID_HANDLE;
		goto out;
	} else if (!rc) { /* there is no EA in the file */
		ksmbd_debug(SMB, "no ea data in the file\n");
		goto done;
	}
	xattr_list_len = rc;

	ptr = (char *)rsp->Buffer;
	eainfo = (struct smb2_ea_info *)ptr;
	prev_eainfo = eainfo;
	idx = 0;

	while (idx < xattr_list_len) {
		name = xattr_list + idx;
		name_len = strlen(name);

		ksmbd_debug(SMB, "%s, len %d\n", name, name_len);
		idx += name_len + 1;

		/*
		 * CIFS does not support EA other than user.* namespace,
		 * still keep the framework generic, to list other attrs
		 * in future.
		 */
		if (strncmp(name, XATTR_USER_PREFIX, XATTR_USER_PREFIX_LEN))
			continue;

		if (!strncmp(&name[XATTR_USER_PREFIX_LEN], STREAM_PREFIX,
			     STREAM_PREFIX_LEN))
			continue;

		if (req->InputBufferLength &&
		    strncmp(&name[XATTR_USER_PREFIX_LEN], ea_req->name,
			    ea_req->EaNameLength))
			continue;

		if (!strncmp(&name[XATTR_USER_PREFIX_LEN],
			     DOS_ATTRIBUTE_PREFIX, DOS_ATTRIBUTE_PREFIX_LEN))
			continue;

		if (!strncmp(name, XATTR_USER_PREFIX, XATTR_USER_PREFIX_LEN))
			name_len -= XATTR_USER_PREFIX_LEN;

		ptr = eainfo->name + name_len + 1;
		buf_free_len -= (offsetof(struct smb2_ea_info, name) +
				name_len + 1);
		/* bailout if xattr can't fit in buf_free_len */
		value_len = ksmbd_vfs_getxattr(idmap, path->dentry,
					       name, &buf);
		if (value_len <= 0) {
			rc = -ENOENT;
			rsp->hdr.Status = STATUS_INVALID_HANDLE;
			goto out;
		}

		buf_free_len -= value_len;
		if (buf_free_len < 0) {
			kfree(buf);
			break;
		}

		memcpy(ptr, buf, value_len);
		kfree(buf);

		ptr += value_len;
		eainfo->Flags = 0;
		eainfo->EaNameLength = name_len;

		if (!strncmp(name, XATTR_USER_PREFIX, XATTR_USER_PREFIX_LEN))
			memcpy(eainfo->name, &name[XATTR_USER_PREFIX_LEN],
			       name_len);
		else
			memcpy(eainfo->name, name, name_len);

		eainfo->name[name_len] = '\0';
		eainfo->EaValueLength = cpu_to_le16(value_len);
		next_offset = offsetof(struct smb2_ea_info, name) +
			name_len + 1 + value_len;

		/* align next xattr entry at 4 byte bundary */
		alignment_bytes = ((next_offset + 3) & ~3) - next_offset;
		if (alignment_bytes) {
			memset(ptr, '\0', alignment_bytes);
			ptr += alignment_bytes;
			next_offset += alignment_bytes;
			buf_free_len -= alignment_bytes;
		}
		eainfo->NextEntryOffset = cpu_to_le32(next_offset);
		prev_eainfo = eainfo;
		eainfo = (struct smb2_ea_info *)ptr;
		rsp_data_cnt += next_offset;

		if (req->InputBufferLength) {
			ksmbd_debug(SMB, "single entry requested\n");
			break;
		}
	}

	/* no more ea entries */
	prev_eainfo->NextEntryOffset = 0;
done:
	rc = 0;
	if (rsp_data_cnt == 0)
		rsp->hdr.Status = STATUS_NO_EAS_ON_FILE;
	rsp->OutputBufferLength = cpu_to_le32(rsp_data_cnt);
out:
	kvfree(xattr_list);
	return rc;
}

static void get_file_access_info(struct smb2_query_info_rsp *rsp,
				 struct ksmbd_file *fp, void *rsp_org)
{
	struct smb2_file_access_info *file_info;

	file_info = (struct smb2_file_access_info *)rsp->Buffer;
	file_info->AccessFlags = fp->daccess;
	rsp->OutputBufferLength =
		cpu_to_le32(sizeof(struct smb2_file_access_info));
}

static int get_file_basic_info(struct smb2_query_info_rsp *rsp,
			       struct ksmbd_file *fp, void *rsp_org)
{
	struct smb2_file_basic_info *basic_info;
	struct kstat stat;
	u64 time;
	int ret;

	if (!(fp->daccess & FILE_READ_ATTRIBUTES_LE)) {
		pr_err("no right to read the attributes : 0x%x\n",
		       fp->daccess);
		return -EACCES;
	}

	ret = vfs_getattr(&fp->filp->f_path, &stat, STATX_BASIC_STATS,
			  AT_STATX_SYNC_AS_STAT);
	if (ret)
		return ret;

	basic_info = (struct smb2_file_basic_info *)rsp->Buffer;
	basic_info->CreationTime = cpu_to_le64(fp->create_time);
	time = ksmbd_UnixTimeToNT(stat.atime);
	basic_info->LastAccessTime = cpu_to_le64(time);
	time = ksmbd_UnixTimeToNT(stat.mtime);
	basic_info->LastWriteTime = cpu_to_le64(time);
	time = ksmbd_UnixTimeToNT(stat.ctime);
	basic_info->ChangeTime = cpu_to_le64(time);
	basic_info->Attributes = fp->f_ci->m_fattr;
	basic_info->Pad1 = 0;
	rsp->OutputBufferLength =
		cpu_to_le32(sizeof(struct smb2_file_basic_info));
	return 0;
}

static int get_file_standard_info(struct smb2_query_info_rsp *rsp,
				  struct ksmbd_file *fp, void *rsp_org)
{
	struct smb2_file_standard_info *sinfo;
	unsigned int delete_pending;
	struct kstat stat;
	int ret;

	ret = vfs_getattr(&fp->filp->f_path, &stat, STATX_BASIC_STATS,
			  AT_STATX_SYNC_AS_STAT);
	if (ret)
		return ret;

	sinfo = (struct smb2_file_standard_info *)rsp->Buffer;
	delete_pending = ksmbd_inode_pending_delete(fp);

	sinfo->AllocationSize = cpu_to_le64(stat.blocks << 9);
	sinfo->EndOfFile = S_ISDIR(stat.mode) ? 0 : cpu_to_le64(stat.size);
	sinfo->NumberOfLinks = cpu_to_le32(get_nlink(&stat) - delete_pending);
	sinfo->DeletePending = delete_pending;
	sinfo->Directory = S_ISDIR(stat.mode) ? 1 : 0;
	rsp->OutputBufferLength =
		cpu_to_le32(sizeof(struct smb2_file_standard_info));

	return 0;
}

static void get_file_alignment_info(struct smb2_query_info_rsp *rsp,
				    void *rsp_org)
{
	struct smb2_file_alignment_info *file_info;

	file_info = (struct smb2_file_alignment_info *)rsp->Buffer;
	file_info->AlignmentRequirement = 0;
	rsp->OutputBufferLength =
		cpu_to_le32(sizeof(struct smb2_file_alignment_info));
}

static int get_file_all_info(struct ksmbd_work *work,
			     struct smb2_query_info_rsp *rsp,
			     struct ksmbd_file *fp,
			     void *rsp_org)
{
	struct ksmbd_conn *conn = work->conn;
	struct smb2_file_all_info *file_info;
	unsigned int delete_pending;
	struct kstat stat;
	int conv_len;
	char *filename;
	u64 time;
	int ret;

	if (!(fp->daccess & FILE_READ_ATTRIBUTES_LE)) {
		ksmbd_debug(SMB, "no right to read the attributes : 0x%x\n",
			    fp->daccess);
		return -EACCES;
	}

	filename = convert_to_nt_pathname(work->tcon->share_conf, &fp->filp->f_path);
	if (IS_ERR(filename))
		return PTR_ERR(filename);

	ret = vfs_getattr(&fp->filp->f_path, &stat, STATX_BASIC_STATS,
			  AT_STATX_SYNC_AS_STAT);
	if (ret)
		return ret;

	ksmbd_debug(SMB, "filename = %s\n", filename);
	delete_pending = ksmbd_inode_pending_delete(fp);
	file_info = (struct smb2_file_all_info *)rsp->Buffer;

	file_info->CreationTime = cpu_to_le64(fp->create_time);
	time = ksmbd_UnixTimeToNT(stat.atime);
	file_info->LastAccessTime = cpu_to_le64(time);
	time = ksmbd_UnixTimeToNT(stat.mtime);
	file_info->LastWriteTime = cpu_to_le64(time);
	time = ksmbd_UnixTimeToNT(stat.ctime);
	file_info->ChangeTime = cpu_to_le64(time);
	file_info->Attributes = fp->f_ci->m_fattr;
	file_info->Pad1 = 0;
	file_info->AllocationSize =
		cpu_to_le64(stat.blocks << 9);
	file_info->EndOfFile = S_ISDIR(stat.mode) ? 0 : cpu_to_le64(stat.size);
	file_info->NumberOfLinks =
			cpu_to_le32(get_nlink(&stat) - delete_pending);
	file_info->DeletePending = delete_pending;
	file_info->Directory = S_ISDIR(stat.mode) ? 1 : 0;
	file_info->Pad2 = 0;
	file_info->IndexNumber = cpu_to_le64(stat.ino);
	file_info->EASize = 0;
	file_info->AccessFlags = fp->daccess;
	file_info->CurrentByteOffset = cpu_to_le64(fp->filp->f_pos);
	file_info->Mode = fp->coption;
	file_info->AlignmentRequirement = 0;
	conv_len = smbConvertToUTF16((__le16 *)file_info->FileName, filename,
				     PATH_MAX, conn->local_nls, 0);
	conv_len *= 2;
	file_info->FileNameLength = cpu_to_le32(conv_len);
	rsp->OutputBufferLength =
		cpu_to_le32(sizeof(struct smb2_file_all_info) + conv_len - 1);
	kfree(filename);
	return 0;
}

static void get_file_alternate_info(struct ksmbd_work *work,
				    struct smb2_query_info_rsp *rsp,
				    struct ksmbd_file *fp,
				    void *rsp_org)
{
	struct ksmbd_conn *conn = work->conn;
	struct smb2_file_alt_name_info *file_info;
	struct dentry *dentry = fp->filp->f_path.dentry;
	int conv_len;

	spin_lock(&dentry->d_lock);
	file_info = (struct smb2_file_alt_name_info *)rsp->Buffer;
	conv_len = ksmbd_extract_shortname(conn,
					   dentry->d_name.name,
					   file_info->FileName);
	spin_unlock(&dentry->d_lock);
	file_info->FileNameLength = cpu_to_le32(conv_len);
	rsp->OutputBufferLength =
		cpu_to_le32(sizeof(struct smb2_file_alt_name_info) + conv_len);
}

static int get_file_stream_info(struct ksmbd_work *work,
				struct smb2_query_info_rsp *rsp,
				struct ksmbd_file *fp,
				void *rsp_org)
{
	struct ksmbd_conn *conn = work->conn;
	struct smb2_file_stream_info *file_info;
	char *stream_name, *xattr_list = NULL, *stream_buf;
	struct kstat stat;
	const struct path *path = &fp->filp->f_path;
	ssize_t xattr_list_len;
	int nbytes = 0, streamlen, stream_name_len, next, idx = 0;
	int buf_free_len;
	struct smb2_query_info_req *req = ksmbd_req_buf_next(work);
	int ret;

	ret = vfs_getattr(&fp->filp->f_path, &stat, STATX_BASIC_STATS,
			  AT_STATX_SYNC_AS_STAT);
	if (ret)
		return ret;

	file_info = (struct smb2_file_stream_info *)rsp->Buffer;

	buf_free_len =
		smb2_calc_max_out_buf_len(work, 8,
					  le32_to_cpu(req->OutputBufferLength));
	if (buf_free_len < 0)
		goto out;

	xattr_list_len = ksmbd_vfs_listxattr(path->dentry, &xattr_list);
	if (xattr_list_len < 0) {
		goto out;
	} else if (!xattr_list_len) {
		ksmbd_debug(SMB, "empty xattr in the file\n");
		goto out;
	}

	while (idx < xattr_list_len) {
		stream_name = xattr_list + idx;
		streamlen = strlen(stream_name);
		idx += streamlen + 1;

		ksmbd_debug(SMB, "%s, len %d\n", stream_name, streamlen);

		if (strncmp(&stream_name[XATTR_USER_PREFIX_LEN],
			    STREAM_PREFIX, STREAM_PREFIX_LEN))
			continue;

		stream_name_len = streamlen - (XATTR_USER_PREFIX_LEN +
				STREAM_PREFIX_LEN);
		streamlen = stream_name_len;

		/* plus : size */
		streamlen += 1;
		stream_buf = kmalloc(streamlen + 1, GFP_KERNEL);
		if (!stream_buf)
			break;

		streamlen = snprintf(stream_buf, streamlen + 1,
				     ":%s", &stream_name[XATTR_NAME_STREAM_LEN]);

		next = sizeof(struct smb2_file_stream_info) + streamlen * 2;
		if (next > buf_free_len) {
			kfree(stream_buf);
			break;
		}

		file_info = (struct smb2_file_stream_info *)&rsp->Buffer[nbytes];
		streamlen  = smbConvertToUTF16((__le16 *)file_info->StreamName,
					       stream_buf, streamlen,
					       conn->local_nls, 0);
		streamlen *= 2;
		kfree(stream_buf);
		file_info->StreamNameLength = cpu_to_le32(streamlen);
		file_info->StreamSize = cpu_to_le64(stream_name_len);
		file_info->StreamAllocationSize = cpu_to_le64(stream_name_len);

		nbytes += next;
		buf_free_len -= next;
		file_info->NextEntryOffset = cpu_to_le32(next);
	}

out:
	if (!S_ISDIR(stat.mode) &&
	    buf_free_len >= sizeof(struct smb2_file_stream_info) + 7 * 2) {
		file_info = (struct smb2_file_stream_info *)
			&rsp->Buffer[nbytes];
		streamlen = smbConvertToUTF16((__le16 *)file_info->StreamName,
					      "::$DATA", 7, conn->local_nls, 0);
		streamlen *= 2;
		file_info->StreamNameLength = cpu_to_le32(streamlen);
		file_info->StreamSize = cpu_to_le64(stat.size);
		file_info->StreamAllocationSize = cpu_to_le64(stat.blocks << 9);
		nbytes += sizeof(struct smb2_file_stream_info) + streamlen;
	}

	/* last entry offset should be 0 */
	file_info->NextEntryOffset = 0;
	kvfree(xattr_list);

	rsp->OutputBufferLength = cpu_to_le32(nbytes);

	return 0;
}

static int get_file_internal_info(struct smb2_query_info_rsp *rsp,
				  struct ksmbd_file *fp, void *rsp_org)
{
	struct smb2_file_internal_info *file_info;
	struct kstat stat;
	int ret;

	ret = vfs_getattr(&fp->filp->f_path, &stat, STATX_BASIC_STATS,
			  AT_STATX_SYNC_AS_STAT);
	if (ret)
		return ret;

	file_info = (struct smb2_file_internal_info *)rsp->Buffer;
	file_info->IndexNumber = cpu_to_le64(stat.ino);
	rsp->OutputBufferLength =
		cpu_to_le32(sizeof(struct smb2_file_internal_info));

	return 0;
}

static int get_file_network_open_info(struct smb2_query_info_rsp *rsp,
				      struct ksmbd_file *fp, void *rsp_org)
{
	struct smb2_file_ntwrk_info *file_info;
	struct kstat stat;
	u64 time;
	int ret;

	if (!(fp->daccess & FILE_READ_ATTRIBUTES_LE)) {
		pr_err("no right to read the attributes : 0x%x\n",
		       fp->daccess);
		return -EACCES;
	}

	ret = vfs_getattr(&fp->filp->f_path, &stat, STATX_BASIC_STATS,
			  AT_STATX_SYNC_AS_STAT);
	if (ret)
		return ret;

	file_info = (struct smb2_file_ntwrk_info *)rsp->Buffer;

	file_info->CreationTime = cpu_to_le64(fp->create_time);
	time = ksmbd_UnixTimeToNT(stat.atime);
	file_info->LastAccessTime = cpu_to_le64(time);
	time = ksmbd_UnixTimeToNT(stat.mtime);
	file_info->LastWriteTime = cpu_to_le64(time);
	time = ksmbd_UnixTimeToNT(stat.ctime);
	file_info->ChangeTime = cpu_to_le64(time);
	file_info->Attributes = fp->f_ci->m_fattr;
	file_info->AllocationSize = cpu_to_le64(stat.blocks << 9);
	file_info->EndOfFile = S_ISDIR(stat.mode) ? 0 : cpu_to_le64(stat.size);
	file_info->Reserved = cpu_to_le32(0);
	rsp->OutputBufferLength =
		cpu_to_le32(sizeof(struct smb2_file_ntwrk_info));
	return 0;
}

static void get_file_ea_info(struct smb2_query_info_rsp *rsp, void *rsp_org)
{
	struct smb2_file_ea_info *file_info;

	file_info = (struct smb2_file_ea_info *)rsp->Buffer;
	file_info->EASize = 0;
	rsp->OutputBufferLength =
		cpu_to_le32(sizeof(struct smb2_file_ea_info));
}

static void get_file_position_info(struct smb2_query_info_rsp *rsp,
				   struct ksmbd_file *fp, void *rsp_org)
{
	struct smb2_file_pos_info *file_info;

	file_info = (struct smb2_file_pos_info *)rsp->Buffer;
	file_info->CurrentByteOffset = cpu_to_le64(fp->filp->f_pos);
	rsp->OutputBufferLength =
		cpu_to_le32(sizeof(struct smb2_file_pos_info));
}

static void get_file_mode_info(struct smb2_query_info_rsp *rsp,
			       struct ksmbd_file *fp, void *rsp_org)
{
	struct smb2_file_mode_info *file_info;

	file_info = (struct smb2_file_mode_info *)rsp->Buffer;
	file_info->Mode = fp->coption & FILE_MODE_INFO_MASK;
	rsp->OutputBufferLength =
		cpu_to_le32(sizeof(struct smb2_file_mode_info));
}

static int get_file_compression_info(struct smb2_query_info_rsp *rsp,
				     struct ksmbd_file *fp, void *rsp_org)
{
	struct smb2_file_comp_info *file_info;
	struct kstat stat;
	int ret;

	ret = vfs_getattr(&fp->filp->f_path, &stat, STATX_BASIC_STATS,
			  AT_STATX_SYNC_AS_STAT);
	if (ret)
		return ret;

	file_info = (struct smb2_file_comp_info *)rsp->Buffer;
	file_info->CompressedFileSize = cpu_to_le64(stat.blocks << 9);
	file_info->CompressionFormat = COMPRESSION_FORMAT_NONE;
	file_info->CompressionUnitShift = 0;
	file_info->ChunkShift = 0;
	file_info->ClusterShift = 0;
	memset(&file_info->Reserved[0], 0, 3);

	rsp->OutputBufferLength =
		cpu_to_le32(sizeof(struct smb2_file_comp_info));

	return 0;
}

static int get_file_attribute_tag_info(struct smb2_query_info_rsp *rsp,
				       struct ksmbd_file *fp, void *rsp_org)
{
	struct smb2_file_attr_tag_info *file_info;

	if (!(fp->daccess & FILE_READ_ATTRIBUTES_LE)) {
		pr_err("no right to read the attributes : 0x%x\n",
		       fp->daccess);
		return -EACCES;
	}

	file_info = (struct smb2_file_attr_tag_info *)rsp->Buffer;
	file_info->FileAttributes = fp->f_ci->m_fattr;
	file_info->ReparseTag = 0;
	rsp->OutputBufferLength =
		cpu_to_le32(sizeof(struct smb2_file_attr_tag_info));
	return 0;
}

static int find_file_posix_info(struct smb2_query_info_rsp *rsp,
				struct ksmbd_file *fp, void *rsp_org)
{
	struct smb311_posix_qinfo *file_info;
	struct inode *inode = file_inode(fp->filp);
	struct mnt_idmap *idmap = file_mnt_idmap(fp->filp);
	vfsuid_t vfsuid = i_uid_into_vfsuid(idmap, inode);
	vfsgid_t vfsgid = i_gid_into_vfsgid(idmap, inode);
	struct kstat stat;
	u64 time;
	int out_buf_len = sizeof(struct smb311_posix_qinfo) + 32;
	int ret;

	ret = vfs_getattr(&fp->filp->f_path, &stat, STATX_BASIC_STATS,
			  AT_STATX_SYNC_AS_STAT);
	if (ret)
		return ret;

	file_info = (struct smb311_posix_qinfo *)rsp->Buffer;
	file_info->CreationTime = cpu_to_le64(fp->create_time);
	time = ksmbd_UnixTimeToNT(stat.atime);
	file_info->LastAccessTime = cpu_to_le64(time);
	time = ksmbd_UnixTimeToNT(stat.mtime);
	file_info->LastWriteTime = cpu_to_le64(time);
	time = ksmbd_UnixTimeToNT(stat.ctime);
	file_info->ChangeTime = cpu_to_le64(time);
	file_info->DosAttributes = fp->f_ci->m_fattr;
	file_info->Inode = cpu_to_le64(stat.ino);
	file_info->EndOfFile = cpu_to_le64(stat.size);
	file_info->AllocationSize = cpu_to_le64(stat.blocks << 9);
	file_info->HardLinks = cpu_to_le32(stat.nlink);
	file_info->Mode = cpu_to_le32(stat.mode & 0777);
	file_info->DeviceId = cpu_to_le32(stat.rdev);

	/*
	 * Sids(32) contain two sids(Domain sid(16), UNIX group sid(16)).
	 * UNIX sid(16) = revision(1) + num_subauth(1) + authority(6) +
	 *		  sub_auth(4 * 1(num_subauth)) + RID(4).
	 */
	id_to_sid(from_kuid_munged(&init_user_ns, vfsuid_into_kuid(vfsuid)),
		  SIDUNIX_USER, (struct smb_sid *)&file_info->Sids[0]);
	id_to_sid(from_kgid_munged(&init_user_ns, vfsgid_into_kgid(vfsgid)),
		  SIDUNIX_GROUP, (struct smb_sid *)&file_info->Sids[16]);

	rsp->OutputBufferLength = cpu_to_le32(out_buf_len);

	return 0;
}

static int smb2_get_info_file(struct ksmbd_work *work,
			      struct smb2_query_info_req *req,
			      struct smb2_query_info_rsp *rsp)
{
	struct ksmbd_file *fp;
	int fileinfoclass = 0;
	int rc = 0;
	unsigned int id = KSMBD_NO_FID, pid = KSMBD_NO_FID;

	if (test_share_config_flag(work->tcon->share_conf,
				   KSMBD_SHARE_FLAG_PIPE)) {
		/* smb2 info file called for pipe */
		return smb2_get_info_file_pipe(work->sess, req, rsp,
					       work->response_buf);
	}

	if (work->next_smb2_rcv_hdr_off) {
		if (!has_file_id(req->VolatileFileId)) {
			ksmbd_debug(SMB, "Compound request set FID = %llu\n",
				    work->compound_fid);
			id = work->compound_fid;
			pid = work->compound_pfid;
		}
	}

	if (!has_file_id(id)) {
		id = req->VolatileFileId;
		pid = req->PersistentFileId;
	}

	fp = ksmbd_lookup_fd_slow(work, id, pid);
	if (!fp)
		return -ENOENT;

	fileinfoclass = req->FileInfoClass;

	switch (fileinfoclass) {
	case FILE_ACCESS_INFORMATION:
		get_file_access_info(rsp, fp, work->response_buf);
		break;

	case FILE_BASIC_INFORMATION:
		rc = get_file_basic_info(rsp, fp, work->response_buf);
		break;

	case FILE_STANDARD_INFORMATION:
		rc = get_file_standard_info(rsp, fp, work->response_buf);
		break;

	case FILE_ALIGNMENT_INFORMATION:
		get_file_alignment_info(rsp, work->response_buf);
		break;

	case FILE_ALL_INFORMATION:
		rc = get_file_all_info(work, rsp, fp, work->response_buf);
		break;

	case FILE_ALTERNATE_NAME_INFORMATION:
		get_file_alternate_info(work, rsp, fp, work->response_buf);
		break;

	case FILE_STREAM_INFORMATION:
		rc = get_file_stream_info(work, rsp, fp, work->response_buf);
		break;

	case FILE_INTERNAL_INFORMATION:
		rc = get_file_internal_info(rsp, fp, work->response_buf);
		break;

	case FILE_NETWORK_OPEN_INFORMATION:
		rc = get_file_network_open_info(rsp, fp, work->response_buf);
		break;

	case FILE_EA_INFORMATION:
		get_file_ea_info(rsp, work->response_buf);
		break;

	case FILE_FULL_EA_INFORMATION:
		rc = smb2_get_ea(work, fp, req, rsp, work->response_buf);
		break;

	case FILE_POSITION_INFORMATION:
		get_file_position_info(rsp, fp, work->response_buf);
		break;

	case FILE_MODE_INFORMATION:
		get_file_mode_info(rsp, fp, work->response_buf);
		break;

	case FILE_COMPRESSION_INFORMATION:
		rc = get_file_compression_info(rsp, fp, work->response_buf);
		break;

	case FILE_ATTRIBUTE_TAG_INFORMATION:
		rc = get_file_attribute_tag_info(rsp, fp, work->response_buf);
		break;
	case SMB_FIND_FILE_POSIX_INFO:
		if (!work->tcon->posix_extensions) {
			pr_err("client doesn't negotiate with SMB3.1.1 POSIX Extensions\n");
			rc = -EOPNOTSUPP;
		} else {
			rc = find_file_posix_info(rsp, fp, work->response_buf);
		}
		break;
	default:
		ksmbd_debug(SMB, "fileinfoclass %d not supported yet\n",
			    fileinfoclass);
		rc = -EOPNOTSUPP;
	}
	if (!rc)
		rc = buffer_check_err(le32_to_cpu(req->OutputBufferLength),
				      rsp, work->response_buf);
	ksmbd_fd_put(work, fp);
	return rc;
}

static int smb2_get_info_filesystem(struct ksmbd_work *work,
				    struct smb2_query_info_req *req,
				    struct smb2_query_info_rsp *rsp)
{
	struct ksmbd_session *sess = work->sess;
	struct ksmbd_conn *conn = work->conn;
	struct ksmbd_share_config *share = work->tcon->share_conf;
	int fsinfoclass = 0;
	struct kstatfs stfs;
	struct path path;
	int rc = 0, len;

	if (!share->path)
		return -EIO;

	rc = kern_path(share->path, LOOKUP_NO_SYMLINKS, &path);
	if (rc) {
		pr_err("cannot create vfs path\n");
		return -EIO;
	}

	rc = vfs_statfs(&path, &stfs);
	if (rc) {
		pr_err("cannot do stat of path %s\n", share->path);
		path_put(&path);
		return -EIO;
	}

	fsinfoclass = req->FileInfoClass;

	switch (fsinfoclass) {
	case FS_DEVICE_INFORMATION:
	{
		struct filesystem_device_info *info;

		info = (struct filesystem_device_info *)rsp->Buffer;

		info->DeviceType = cpu_to_le32(FILE_DEVICE_DISK);
		info->DeviceCharacteristics =
			cpu_to_le32(FILE_DEVICE_IS_MOUNTED);
		if (!test_tree_conn_flag(work->tcon,
					 KSMBD_TREE_CONN_FLAG_WRITABLE))
			info->DeviceCharacteristics |=
				cpu_to_le32(FILE_READ_ONLY_DEVICE);
		rsp->OutputBufferLength = cpu_to_le32(8);
		break;
	}
	case FS_ATTRIBUTE_INFORMATION:
	{
		struct filesystem_attribute_info *info;
		size_t sz;

		info = (struct filesystem_attribute_info *)rsp->Buffer;
		info->Attributes = cpu_to_le32(FILE_SUPPORTS_OBJECT_IDS |
					       FILE_PERSISTENT_ACLS |
					       FILE_UNICODE_ON_DISK |
					       FILE_CASE_PRESERVED_NAMES |
					       FILE_CASE_SENSITIVE_SEARCH |
					       FILE_SUPPORTS_BLOCK_REFCOUNTING);

		info->Attributes |= cpu_to_le32(server_conf.share_fake_fscaps);

		if (test_share_config_flag(work->tcon->share_conf,
		    KSMBD_SHARE_FLAG_STREAMS))
			info->Attributes |= cpu_to_le32(FILE_NAMED_STREAMS);

		info->MaxPathNameComponentLength = cpu_to_le32(stfs.f_namelen);
		len = smbConvertToUTF16((__le16 *)info->FileSystemName,
					"NTFS", PATH_MAX, conn->local_nls, 0);
		len = len * 2;
		info->FileSystemNameLen = cpu_to_le32(len);
		sz = sizeof(struct filesystem_attribute_info) - 2 + len;
		rsp->OutputBufferLength = cpu_to_le32(sz);
		break;
	}
	case FS_VOLUME_INFORMATION:
	{
		struct filesystem_vol_info *info;
		size_t sz;
		unsigned int serial_crc = 0;

		info = (struct filesystem_vol_info *)(rsp->Buffer);
		info->VolumeCreationTime = 0;
		serial_crc = crc32_le(serial_crc, share->name,
				      strlen(share->name));
		serial_crc = crc32_le(serial_crc, share->path,
				      strlen(share->path));
		serial_crc = crc32_le(serial_crc, ksmbd_netbios_name(),
				      strlen(ksmbd_netbios_name()));
		/* Taking dummy value of serial number*/
		info->SerialNumber = cpu_to_le32(serial_crc);
		len = smbConvertToUTF16((__le16 *)info->VolumeLabel,
					share->name, PATH_MAX,
					conn->local_nls, 0);
		len = len * 2;
		info->VolumeLabelSize = cpu_to_le32(len);
		info->Reserved = 0;
		sz = sizeof(struct filesystem_vol_info) - 2 + len;
		rsp->OutputBufferLength = cpu_to_le32(sz);
		break;
	}
	case FS_SIZE_INFORMATION:
	{
		struct filesystem_info *info;

		info = (struct filesystem_info *)(rsp->Buffer);
		info->TotalAllocationUnits = cpu_to_le64(stfs.f_blocks);
		info->FreeAllocationUnits = cpu_to_le64(stfs.f_bfree);
		info->SectorsPerAllocationUnit = cpu_to_le32(1);
		info->BytesPerSector = cpu_to_le32(stfs.f_bsize);
		rsp->OutputBufferLength = cpu_to_le32(24);
		break;
	}
	case FS_FULL_SIZE_INFORMATION:
	{
		struct smb2_fs_full_size_info *info;

		info = (struct smb2_fs_full_size_info *)(rsp->Buffer);
		info->TotalAllocationUnits = cpu_to_le64(stfs.f_blocks);
		info->CallerAvailableAllocationUnits =
					cpu_to_le64(stfs.f_bavail);
		info->ActualAvailableAllocationUnits =
					cpu_to_le64(stfs.f_bfree);
		info->SectorsPerAllocationUnit = cpu_to_le32(1);
		info->BytesPerSector = cpu_to_le32(stfs.f_bsize);
		rsp->OutputBufferLength = cpu_to_le32(32);
		break;
	}
	case FS_OBJECT_ID_INFORMATION:
	{
		struct object_id_info *info;

		info = (struct object_id_info *)(rsp->Buffer);

		if (!user_guest(sess->user))
			memcpy(info->objid, user_passkey(sess->user), 16);
		else
			memset(info->objid, 0, 16);

		info->extended_info.magic = cpu_to_le32(EXTENDED_INFO_MAGIC);
		info->extended_info.version = cpu_to_le32(1);
		info->extended_info.release = cpu_to_le32(1);
		info->extended_info.rel_date = 0;
		memcpy(info->extended_info.version_string, "1.1.0", strlen("1.1.0"));
		rsp->OutputBufferLength = cpu_to_le32(64);
		break;
	}
	case FS_SECTOR_SIZE_INFORMATION:
	{
		struct smb3_fs_ss_info *info;
		unsigned int sector_size =
			min_t(unsigned int, path.mnt->mnt_sb->s_blocksize, 4096);

		info = (struct smb3_fs_ss_info *)(rsp->Buffer);

		info->LogicalBytesPerSector = cpu_to_le32(sector_size);
		info->PhysicalBytesPerSectorForAtomicity =
				cpu_to_le32(sector_size);
		info->PhysicalBytesPerSectorForPerf = cpu_to_le32(sector_size);
		info->FSEffPhysicalBytesPerSectorForAtomicity =
				cpu_to_le32(sector_size);
		info->Flags = cpu_to_le32(SSINFO_FLAGS_ALIGNED_DEVICE |
				    SSINFO_FLAGS_PARTITION_ALIGNED_ON_DEVICE);
		info->ByteOffsetForSectorAlignment = 0;
		info->ByteOffsetForPartitionAlignment = 0;
		rsp->OutputBufferLength = cpu_to_le32(28);
		break;
	}
	case FS_CONTROL_INFORMATION:
	{
		/*
		 * TODO : The current implementation is based on
		 * test result with win7(NTFS) server. It's need to
		 * modify this to get valid Quota values
		 * from Linux kernel
		 */
		struct smb2_fs_control_info *info;

		info = (struct smb2_fs_control_info *)(rsp->Buffer);
		info->FreeSpaceStartFiltering = 0;
		info->FreeSpaceThreshold = 0;
		info->FreeSpaceStopFiltering = 0;
		info->DefaultQuotaThreshold = cpu_to_le64(SMB2_NO_FID);
		info->DefaultQuotaLimit = cpu_to_le64(SMB2_NO_FID);
		info->Padding = 0;
		rsp->OutputBufferLength = cpu_to_le32(48);
		break;
	}
	case FS_POSIX_INFORMATION:
	{
		struct filesystem_posix_info *info;

		if (!work->tcon->posix_extensions) {
			pr_err("client doesn't negotiate with SMB3.1.1 POSIX Extensions\n");
			rc = -EOPNOTSUPP;
		} else {
			info = (struct filesystem_posix_info *)(rsp->Buffer);
			info->OptimalTransferSize = cpu_to_le32(stfs.f_bsize);
			info->BlockSize = cpu_to_le32(stfs.f_bsize);
			info->TotalBlocks = cpu_to_le64(stfs.f_blocks);
			info->BlocksAvail = cpu_to_le64(stfs.f_bfree);
			info->UserBlocksAvail = cpu_to_le64(stfs.f_bavail);
			info->TotalFileNodes = cpu_to_le64(stfs.f_files);
			info->FreeFileNodes = cpu_to_le64(stfs.f_ffree);
			rsp->OutputBufferLength = cpu_to_le32(56);
		}
		break;
	}
	default:
		path_put(&path);
		return -EOPNOTSUPP;
	}
	rc = buffer_check_err(le32_to_cpu(req->OutputBufferLength),
			      rsp, work->response_buf);
	path_put(&path);
	return rc;
}

static int smb2_get_info_sec(struct ksmbd_work *work,
			     struct smb2_query_info_req *req,
			     struct smb2_query_info_rsp *rsp)
{
	struct ksmbd_file *fp;
	struct mnt_idmap *idmap;
	struct smb_ntsd *pntsd = (struct smb_ntsd *)rsp->Buffer, *ppntsd = NULL;
	struct smb_fattr fattr = {{0}};
	struct inode *inode;
	__u32 secdesclen = 0;
	unsigned int id = KSMBD_NO_FID, pid = KSMBD_NO_FID;
	int addition_info = le32_to_cpu(req->AdditionalInformation);
	int rc = 0, ppntsd_size = 0;

	if (addition_info & ~(OWNER_SECINFO | GROUP_SECINFO | DACL_SECINFO |
			      PROTECTED_DACL_SECINFO |
			      UNPROTECTED_DACL_SECINFO)) {
		ksmbd_debug(SMB, "Unsupported addition info: 0x%x)\n",
		       addition_info);

		pntsd->revision = cpu_to_le16(1);
		pntsd->type = cpu_to_le16(SELF_RELATIVE | DACL_PROTECTED);
		pntsd->osidoffset = 0;
		pntsd->gsidoffset = 0;
		pntsd->sacloffset = 0;
		pntsd->dacloffset = 0;

		secdesclen = sizeof(struct smb_ntsd);
		rsp->OutputBufferLength = cpu_to_le32(secdesclen);

		return 0;
	}

	if (work->next_smb2_rcv_hdr_off) {
		if (!has_file_id(req->VolatileFileId)) {
			ksmbd_debug(SMB, "Compound request set FID = %llu\n",
				    work->compound_fid);
			id = work->compound_fid;
			pid = work->compound_pfid;
		}
	}

	if (!has_file_id(id)) {
		id = req->VolatileFileId;
		pid = req->PersistentFileId;
	}

	fp = ksmbd_lookup_fd_slow(work, id, pid);
	if (!fp)
		return -ENOENT;

	idmap = file_mnt_idmap(fp->filp);
	inode = file_inode(fp->filp);
	ksmbd_acls_fattr(&fattr, idmap, inode);

	if (test_share_config_flag(work->tcon->share_conf,
				   KSMBD_SHARE_FLAG_ACL_XATTR))
		ppntsd_size = ksmbd_vfs_get_sd_xattr(work->conn, idmap,
						     fp->filp->f_path.dentry,
						     &ppntsd);

	/* Check if sd buffer size exceeds response buffer size */
	if (smb2_resp_buf_len(work, 8) > ppntsd_size)
		rc = build_sec_desc(idmap, pntsd, ppntsd, ppntsd_size,
				    addition_info, &secdesclen, &fattr);
	posix_acl_release(fattr.cf_acls);
	posix_acl_release(fattr.cf_dacls);
	kfree(ppntsd);
	ksmbd_fd_put(work, fp);
	if (rc)
		return rc;

	rsp->OutputBufferLength = cpu_to_le32(secdesclen);
	return 0;
}

/**
 * smb2_query_info() - handler for smb2 query info command
 * @work:	smb work containing query info request buffer
 *
 * Return:	0 on success, otherwise error
 */
int smb2_query_info(struct ksmbd_work *work)
{
	struct smb2_query_info_req *req;
	struct smb2_query_info_rsp *rsp;
	int rc = 0;

	WORK_BUFFERS(work, req, rsp);

	ksmbd_debug(SMB, "GOT query info request\n");

	switch (req->InfoType) {
	case SMB2_O_INFO_FILE:
		ksmbd_debug(SMB, "GOT SMB2_O_INFO_FILE\n");
		rc = smb2_get_info_file(work, req, rsp);
		break;
	case SMB2_O_INFO_FILESYSTEM:
		ksmbd_debug(SMB, "GOT SMB2_O_INFO_FILESYSTEM\n");
		rc = smb2_get_info_filesystem(work, req, rsp);
		break;
	case SMB2_O_INFO_SECURITY:
		ksmbd_debug(SMB, "GOT SMB2_O_INFO_SECURITY\n");
		rc = smb2_get_info_sec(work, req, rsp);
		break;
	default:
		ksmbd_debug(SMB, "InfoType %d not supported yet\n",
			    req->InfoType);
		rc = -EOPNOTSUPP;
	}

	if (!rc) {
		rsp->StructureSize = cpu_to_le16(9);
		rsp->OutputBufferOffset = cpu_to_le16(72);
		rc = ksmbd_iov_pin_rsp(work, (void *)rsp,
				       offsetof(struct smb2_query_info_rsp, Buffer) +
					le32_to_cpu(rsp->OutputBufferLength));
	}

	if (rc < 0) {
		if (rc == -EACCES)
			rsp->hdr.Status = STATUS_ACCESS_DENIED;
		else if (rc == -ENOENT)
			rsp->hdr.Status = STATUS_FILE_CLOSED;
		else if (rc == -EIO)
			rsp->hdr.Status = STATUS_UNEXPECTED_IO_ERROR;
		else if (rc == -ENOMEM)
			rsp->hdr.Status = STATUS_INSUFFICIENT_RESOURCES;
		else if (rc == -EOPNOTSUPP || rsp->hdr.Status == 0)
			rsp->hdr.Status = STATUS_INVALID_INFO_CLASS;
		smb2_set_err_rsp(work);

		ksmbd_debug(SMB, "error while processing smb2 query rc = %d\n",
			    rc);
		return rc;
	}
	return 0;
}

/**
 * smb2_close_pipe() - handler for closing IPC pipe
 * @work:	smb work containing close request buffer
 *
 * Return:	0
 */
static noinline int smb2_close_pipe(struct ksmbd_work *work)
{
	u64 id;
	struct smb2_close_req *req;
	struct smb2_close_rsp *rsp;

	WORK_BUFFERS(work, req, rsp);

	id = req->VolatileFileId;
	ksmbd_session_rpc_close(work->sess, id);

	rsp->StructureSize = cpu_to_le16(60);
	rsp->Flags = 0;
	rsp->Reserved = 0;
	rsp->CreationTime = 0;
	rsp->LastAccessTime = 0;
	rsp->LastWriteTime = 0;
	rsp->ChangeTime = 0;
	rsp->AllocationSize = 0;
	rsp->EndOfFile = 0;
	rsp->Attributes = 0;

	return ksmbd_iov_pin_rsp(work, (void *)rsp,
				 sizeof(struct smb2_close_rsp));
}

/**
 * smb2_close() - handler for smb2 close file command
 * @work:	smb work containing close request buffer
 *
 * Return:	0
 */
int smb2_close(struct ksmbd_work *work)
{
	u64 volatile_id = KSMBD_NO_FID;
	u64 sess_id;
	struct smb2_close_req *req;
	struct smb2_close_rsp *rsp;
	struct ksmbd_conn *conn = work->conn;
	struct ksmbd_file *fp;
	u64 time;
	int err = 0;

	WORK_BUFFERS(work, req, rsp);

	if (test_share_config_flag(work->tcon->share_conf,
				   KSMBD_SHARE_FLAG_PIPE)) {
		ksmbd_debug(SMB, "IPC pipe close request\n");
		return smb2_close_pipe(work);
	}

	sess_id = le64_to_cpu(req->hdr.SessionId);
	if (req->hdr.Flags & SMB2_FLAGS_RELATED_OPERATIONS)
		sess_id = work->compound_sid;

	work->compound_sid = 0;
	if (check_session_id(conn, sess_id)) {
		work->compound_sid = sess_id;
	} else {
		rsp->hdr.Status = STATUS_USER_SESSION_DELETED;
		if (req->hdr.Flags & SMB2_FLAGS_RELATED_OPERATIONS)
			rsp->hdr.Status = STATUS_INVALID_PARAMETER;
		err = -EBADF;
		goto out;
	}

	if (work->next_smb2_rcv_hdr_off &&
	    !has_file_id(req->VolatileFileId)) {
		if (!has_file_id(work->compound_fid)) {
			/* file already closed, return FILE_CLOSED */
			ksmbd_debug(SMB, "file already closed\n");
			rsp->hdr.Status = STATUS_FILE_CLOSED;
			err = -EBADF;
			goto out;
		} else {
			ksmbd_debug(SMB,
				    "Compound request set FID = %llu:%llu\n",
				    work->compound_fid,
				    work->compound_pfid);
			volatile_id = work->compound_fid;

			/* file closed, stored id is not valid anymore */
			work->compound_fid = KSMBD_NO_FID;
			work->compound_pfid = KSMBD_NO_FID;
		}
	} else {
		volatile_id = req->VolatileFileId;
	}
	ksmbd_debug(SMB, "volatile_id = %llu\n", volatile_id);

	rsp->StructureSize = cpu_to_le16(60);
	rsp->Reserved = 0;

	if (req->Flags == SMB2_CLOSE_FLAG_POSTQUERY_ATTRIB) {
		struct kstat stat;
		int ret;

		fp = ksmbd_lookup_fd_fast(work, volatile_id);
		if (!fp) {
			err = -ENOENT;
			goto out;
		}

		ret = vfs_getattr(&fp->filp->f_path, &stat, STATX_BASIC_STATS,
				  AT_STATX_SYNC_AS_STAT);
		if (ret) {
			ksmbd_fd_put(work, fp);
			goto out;
		}

		rsp->Flags = SMB2_CLOSE_FLAG_POSTQUERY_ATTRIB;
		rsp->AllocationSize = S_ISDIR(stat.mode) ? 0 :
			cpu_to_le64(stat.blocks << 9);
		rsp->EndOfFile = cpu_to_le64(stat.size);
		rsp->Attributes = fp->f_ci->m_fattr;
		rsp->CreationTime = cpu_to_le64(fp->create_time);
		time = ksmbd_UnixTimeToNT(stat.atime);
		rsp->LastAccessTime = cpu_to_le64(time);
		time = ksmbd_UnixTimeToNT(stat.mtime);
		rsp->LastWriteTime = cpu_to_le64(time);
		time = ksmbd_UnixTimeToNT(stat.ctime);
		rsp->ChangeTime = cpu_to_le64(time);
		ksmbd_fd_put(work, fp);
	} else {
		rsp->Flags = 0;
		rsp->AllocationSize = 0;
		rsp->EndOfFile = 0;
		rsp->Attributes = 0;
		rsp->CreationTime = 0;
		rsp->LastAccessTime = 0;
		rsp->LastWriteTime = 0;
		rsp->ChangeTime = 0;
	}

	err = ksmbd_close_fd(work, volatile_id);
out:
	if (!err)
		err = ksmbd_iov_pin_rsp(work, (void *)rsp,
					sizeof(struct smb2_close_rsp));

	if (err) {
		if (rsp->hdr.Status == 0)
			rsp->hdr.Status = STATUS_FILE_CLOSED;
		smb2_set_err_rsp(work);
	}

	return err;
}

/**
 * smb2_echo() - handler for smb2 echo(ping) command
 * @work:	smb work containing echo request buffer
 *
 * Return:	0
 */
int smb2_echo(struct ksmbd_work *work)
{
	struct smb2_echo_rsp *rsp = smb2_get_msg(work->response_buf);

	if (work->next_smb2_rcv_hdr_off)
		rsp = ksmbd_resp_buf_next(work);

	rsp->StructureSize = cpu_to_le16(4);
	rsp->Reserved = 0;
	return ksmbd_iov_pin_rsp(work, rsp, sizeof(struct smb2_echo_rsp));
}

static int smb2_rename(struct ksmbd_work *work,
		       struct ksmbd_file *fp,
		       struct smb2_file_rename_info *file_info,
		       struct nls_table *local_nls)
{
	struct ksmbd_share_config *share = fp->tcon->share_conf;
	char *new_name = NULL;
	int rc, flags = 0;

	ksmbd_debug(SMB, "setting FILE_RENAME_INFO\n");
	new_name = smb2_get_name(file_info->FileName,
				 le32_to_cpu(file_info->FileNameLength),
				 local_nls);
	if (IS_ERR(new_name))
		return PTR_ERR(new_name);

	if (strchr(new_name, ':')) {
		int s_type;
		char *xattr_stream_name, *stream_name = NULL;
		size_t xattr_stream_size;
		int len;

		rc = parse_stream_name(new_name, &stream_name, &s_type);
		if (rc < 0)
			goto out;

		len = strlen(new_name);
		if (len > 0 && new_name[len - 1] != '/') {
			pr_err("not allow base filename in rename\n");
			rc = -ESHARE;
			goto out;
		}

		rc = ksmbd_vfs_xattr_stream_name(stream_name,
						 &xattr_stream_name,
						 &xattr_stream_size,
						 s_type);
		if (rc)
			goto out;

		rc = ksmbd_vfs_setxattr(file_mnt_idmap(fp->filp),
					&fp->filp->f_path,
					xattr_stream_name,
					NULL, 0, 0, true);
		if (rc < 0) {
			pr_err("failed to store stream name in xattr: %d\n",
			       rc);
			rc = -EINVAL;
			goto out;
		}

		goto out;
	}

	ksmbd_debug(SMB, "new name %s\n", new_name);
	if (ksmbd_share_veto_filename(share, new_name)) {
		rc = -ENOENT;
		ksmbd_debug(SMB, "Can't rename vetoed file: %s\n", new_name);
		goto out;
	}

	if (!file_info->ReplaceIfExists)
		flags = RENAME_NOREPLACE;

	rc = ksmbd_vfs_rename(work, &fp->filp->f_path, new_name, flags);
	if (!rc)
		smb_break_all_levII_oplock(work, fp, 0);
out:
	kfree(new_name);
	return rc;
}

static int smb2_create_link(struct ksmbd_work *work,
			    struct ksmbd_share_config *share,
			    struct smb2_file_link_info *file_info,
			    unsigned int buf_len, struct file *filp,
			    struct nls_table *local_nls)
{
	char *link_name = NULL, *target_name = NULL, *pathname = NULL;
	struct path path, parent_path;
	bool file_present = false;
	int rc;

	if (buf_len < (u64)sizeof(struct smb2_file_link_info) +
			le32_to_cpu(file_info->FileNameLength))
		return -EINVAL;

	ksmbd_debug(SMB, "setting FILE_LINK_INFORMATION\n");
	pathname = kmalloc(PATH_MAX, GFP_KERNEL);
	if (!pathname)
		return -ENOMEM;

	link_name = smb2_get_name(file_info->FileName,
				  le32_to_cpu(file_info->FileNameLength),
				  local_nls);
	if (IS_ERR(link_name) || S_ISDIR(file_inode(filp)->i_mode)) {
		rc = -EINVAL;
		goto out;
	}

	ksmbd_debug(SMB, "link name is %s\n", link_name);
	target_name = file_path(filp, pathname, PATH_MAX);
	if (IS_ERR(target_name)) {
		rc = -EINVAL;
		goto out;
	}

	ksmbd_debug(SMB, "target name is %s\n", target_name);
	rc = ksmbd_vfs_kern_path_locked(work, link_name, LOOKUP_NO_SYMLINKS,
					&parent_path, &path, 0);
	if (rc) {
		if (rc != -ENOENT)
			goto out;
	} else
		file_present = true;

	if (file_info->ReplaceIfExists) {
		if (file_present) {
			rc = ksmbd_vfs_remove_file(work, &path);
			if (rc) {
				rc = -EINVAL;
				ksmbd_debug(SMB, "cannot delete %s\n",
					    link_name);
				goto out;
			}
		}
	} else {
		if (file_present) {
			rc = -EEXIST;
			ksmbd_debug(SMB, "link already exists\n");
			goto out;
		}
	}

	rc = ksmbd_vfs_link(work, target_name, link_name);
	if (rc)
		rc = -EINVAL;
out:
	if (file_present)
		ksmbd_vfs_kern_path_unlock(&parent_path, &path);

	if (!IS_ERR(link_name))
		kfree(link_name);
	kfree(pathname);
	return rc;
}

static int set_file_basic_info(struct ksmbd_file *fp,
			       struct smb2_file_basic_info *file_info,
			       struct ksmbd_share_config *share)
{
	struct iattr attrs;
	struct file *filp;
	struct inode *inode;
	struct mnt_idmap *idmap;
	int rc = 0;

	if (!(fp->daccess & FILE_WRITE_ATTRIBUTES_LE))
		return -EACCES;

	attrs.ia_valid = 0;
	filp = fp->filp;
	inode = file_inode(filp);
	idmap = file_mnt_idmap(filp);

	if (file_info->CreationTime)
		fp->create_time = le64_to_cpu(file_info->CreationTime);

	if (file_info->LastAccessTime) {
		attrs.ia_atime = ksmbd_NTtimeToUnix(file_info->LastAccessTime);
		attrs.ia_valid |= (ATTR_ATIME | ATTR_ATIME_SET);
	}

	attrs.ia_valid |= ATTR_CTIME;
	if (file_info->ChangeTime)
		attrs.ia_ctime = ksmbd_NTtimeToUnix(file_info->ChangeTime);
	else
		attrs.ia_ctime = inode_get_ctime(inode);

	if (file_info->LastWriteTime) {
		attrs.ia_mtime = ksmbd_NTtimeToUnix(file_info->LastWriteTime);
		attrs.ia_valid |= (ATTR_MTIME | ATTR_MTIME_SET);
	}

	if (file_info->Attributes) {
		if (!S_ISDIR(inode->i_mode) &&
		    file_info->Attributes & FILE_ATTRIBUTE_DIRECTORY_LE) {
			pr_err("can't change a file to a directory\n");
			return -EINVAL;
		}

		if (!(S_ISDIR(inode->i_mode) && file_info->Attributes == FILE_ATTRIBUTE_NORMAL_LE))
			fp->f_ci->m_fattr = file_info->Attributes |
				(fp->f_ci->m_fattr & FILE_ATTRIBUTE_DIRECTORY_LE);
	}

	if (test_share_config_flag(share, KSMBD_SHARE_FLAG_STORE_DOS_ATTRS) &&
	    (file_info->CreationTime || file_info->Attributes)) {
		struct xattr_dos_attrib da = {0};

		da.version = 4;
		da.itime = fp->itime;
		da.create_time = fp->create_time;
		da.attr = le32_to_cpu(fp->f_ci->m_fattr);
		da.flags = XATTR_DOSINFO_ATTRIB | XATTR_DOSINFO_CREATE_TIME |
			XATTR_DOSINFO_ITIME;

		rc = ksmbd_vfs_set_dos_attrib_xattr(idmap, &filp->f_path, &da,
				true);
		if (rc)
			ksmbd_debug(SMB,
				    "failed to restore file attribute in EA\n");
		rc = 0;
	}

	if (attrs.ia_valid) {
		struct dentry *dentry = filp->f_path.dentry;
		struct inode *inode = d_inode(dentry);

		if (IS_IMMUTABLE(inode) || IS_APPEND(inode))
			return -EACCES;

		inode_lock(inode);
		inode_set_ctime_to_ts(inode, attrs.ia_ctime);
		attrs.ia_valid &= ~ATTR_CTIME;
		rc = notify_change(idmap, dentry, &attrs, NULL);
		inode_unlock(inode);
	}
	return rc;
}

static int set_file_allocation_info(struct ksmbd_work *work,
				    struct ksmbd_file *fp,
				    struct smb2_file_alloc_info *file_alloc_info)
{
	/*
	 * TODO : It's working fine only when store dos attributes
	 * is not yes. need to implement a logic which works
	 * properly with any smb.conf option
	 */

	loff_t alloc_blks;
	struct inode *inode;
	struct kstat stat;
	int rc;

	if (!(fp->daccess & FILE_WRITE_DATA_LE))
		return -EACCES;

	rc = vfs_getattr(&fp->filp->f_path, &stat, STATX_BASIC_STATS,
			 AT_STATX_SYNC_AS_STAT);
	if (rc)
		return rc;

	alloc_blks = (le64_to_cpu(file_alloc_info->AllocationSize) + 511) >> 9;
	inode = file_inode(fp->filp);

	if (alloc_blks > stat.blocks) {
		smb_break_all_levII_oplock(work, fp, 1);
		rc = vfs_fallocate(fp->filp, FALLOC_FL_KEEP_SIZE, 0,
				   alloc_blks * 512);
		if (rc && rc != -EOPNOTSUPP) {
			pr_err("vfs_fallocate is failed : %d\n", rc);
			return rc;
		}
	} else if (alloc_blks < stat.blocks) {
		loff_t size;

		/*
		 * Allocation size could be smaller than original one
		 * which means allocated blocks in file should be
		 * deallocated. use truncate to cut out it, but inode
		 * size is also updated with truncate offset.
		 * inode size is retained by backup inode size.
		 */
		size = i_size_read(inode);
		rc = ksmbd_vfs_truncate(work, fp, alloc_blks * 512);
		if (rc) {
			pr_err("truncate failed!, err %d\n", rc);
			return rc;
		}
		if (size < alloc_blks * 512)
			i_size_write(inode, size);
	}
	return 0;
}

static int set_end_of_file_info(struct ksmbd_work *work, struct ksmbd_file *fp,
				struct smb2_file_eof_info *file_eof_info)
{
	loff_t newsize;
	struct inode *inode;
	int rc;

	if (!(fp->daccess & FILE_WRITE_DATA_LE))
		return -EACCES;

	newsize = le64_to_cpu(file_eof_info->EndOfFile);
	inode = file_inode(fp->filp);

	/*
	 * If FILE_END_OF_FILE_INFORMATION of set_info_file is called
	 * on FAT32 shared device, truncate execution time is too long
	 * and network error could cause from windows client. because
	 * truncate of some filesystem like FAT32 fill zero data in
	 * truncated range.
	 */
	if (inode->i_sb->s_magic != MSDOS_SUPER_MAGIC) {
		ksmbd_debug(SMB, "truncated to newsize %lld\n", newsize);
		rc = ksmbd_vfs_truncate(work, fp, newsize);
		if (rc) {
			ksmbd_debug(SMB, "truncate failed!, err %d\n", rc);
			if (rc != -EAGAIN)
				rc = -EBADF;
			return rc;
		}
	}
	return 0;
}

static int set_rename_info(struct ksmbd_work *work, struct ksmbd_file *fp,
			   struct smb2_file_rename_info *rename_info,
			   unsigned int buf_len)
{
	if (!(fp->daccess & FILE_DELETE_LE)) {
		pr_err("no right to delete : 0x%x\n", fp->daccess);
		return -EACCES;
	}

	if (buf_len < (u64)sizeof(struct smb2_file_rename_info) +
			le32_to_cpu(rename_info->FileNameLength))
		return -EINVAL;

	if (!le32_to_cpu(rename_info->FileNameLength))
		return -EINVAL;

	return smb2_rename(work, fp, rename_info, work->conn->local_nls);
}

static int set_file_disposition_info(struct ksmbd_file *fp,
				     struct smb2_file_disposition_info *file_info)
{
	struct inode *inode;

	if (!(fp->daccess & FILE_DELETE_LE)) {
		pr_err("no right to delete : 0x%x\n", fp->daccess);
		return -EACCES;
	}

	inode = file_inode(fp->filp);
	if (file_info->DeletePending) {
		if (S_ISDIR(inode->i_mode) &&
		    ksmbd_vfs_empty_dir(fp) == -ENOTEMPTY)
			return -EBUSY;
		ksmbd_set_inode_pending_delete(fp);
	} else {
		ksmbd_clear_inode_pending_delete(fp);
	}
	return 0;
}

static int set_file_position_info(struct ksmbd_file *fp,
				  struct smb2_file_pos_info *file_info)
{
	loff_t current_byte_offset;
	unsigned long sector_size;
	struct inode *inode;

	inode = file_inode(fp->filp);
	current_byte_offset = le64_to_cpu(file_info->CurrentByteOffset);
	sector_size = inode->i_sb->s_blocksize;

	if (current_byte_offset < 0 ||
	    (fp->coption == FILE_NO_INTERMEDIATE_BUFFERING_LE &&
	     current_byte_offset & (sector_size - 1))) {
		pr_err("CurrentByteOffset is not valid : %llu\n",
		       current_byte_offset);
		return -EINVAL;
	}

	fp->filp->f_pos = current_byte_offset;
	return 0;
}

static int set_file_mode_info(struct ksmbd_file *fp,
			      struct smb2_file_mode_info *file_info)
{
	__le32 mode;

	mode = file_info->Mode;

	if ((mode & ~FILE_MODE_INFO_MASK)) {
		pr_err("Mode is not valid : 0x%x\n", le32_to_cpu(mode));
		return -EINVAL;
	}

	/*
	 * TODO : need to implement consideration for
	 * FILE_SYNCHRONOUS_IO_ALERT and FILE_SYNCHRONOUS_IO_NONALERT
	 */
	ksmbd_vfs_set_fadvise(fp->filp, mode);
	fp->coption = mode;
	return 0;
}

/**
 * smb2_set_info_file() - handler for smb2 set info command
 * @work:	smb work containing set info command buffer
 * @fp:		ksmbd_file pointer
 * @req:	request buffer pointer
 * @share:	ksmbd_share_config pointer
 *
 * Return:	0 on success, otherwise error
 * TODO: need to implement an error handling for STATUS_INFO_LENGTH_MISMATCH
 */
static int smb2_set_info_file(struct ksmbd_work *work, struct ksmbd_file *fp,
			      struct smb2_set_info_req *req,
			      struct ksmbd_share_config *share)
{
	unsigned int buf_len = le32_to_cpu(req->BufferLength);
	char *buffer = (char *)req + le16_to_cpu(req->BufferOffset);

	switch (req->FileInfoClass) {
	case FILE_BASIC_INFORMATION:
	{
		if (buf_len < sizeof(struct smb2_file_basic_info))
			return -EINVAL;

		return set_file_basic_info(fp, (struct smb2_file_basic_info *)buffer, share);
	}
	case FILE_ALLOCATION_INFORMATION:
	{
		if (buf_len < sizeof(struct smb2_file_alloc_info))
			return -EINVAL;

		return set_file_allocation_info(work, fp,
						(struct smb2_file_alloc_info *)buffer);
	}
	case FILE_END_OF_FILE_INFORMATION:
	{
		if (buf_len < sizeof(struct smb2_file_eof_info))
			return -EINVAL;

		return set_end_of_file_info(work, fp,
					    (struct smb2_file_eof_info *)buffer);
	}
	case FILE_RENAME_INFORMATION:
	{
		if (buf_len < sizeof(struct smb2_file_rename_info))
			return -EINVAL;

		return set_rename_info(work, fp,
				       (struct smb2_file_rename_info *)buffer,
				       buf_len);
	}
	case FILE_LINK_INFORMATION:
	{
		if (buf_len < sizeof(struct smb2_file_link_info))
			return -EINVAL;

		return smb2_create_link(work, work->tcon->share_conf,
					(struct smb2_file_link_info *)buffer,
					buf_len, fp->filp,
					work->conn->local_nls);
	}
	case FILE_DISPOSITION_INFORMATION:
	{
		if (buf_len < sizeof(struct smb2_file_disposition_info))
			return -EINVAL;

		return set_file_disposition_info(fp,
						 (struct smb2_file_disposition_info *)buffer);
	}
	case FILE_FULL_EA_INFORMATION:
	{
		if (!(fp->daccess & FILE_WRITE_EA_LE)) {
			pr_err("Not permitted to write ext  attr: 0x%x\n",
			       fp->daccess);
			return -EACCES;
		}

		if (buf_len < sizeof(struct smb2_ea_info))
			return -EINVAL;

		return smb2_set_ea((struct smb2_ea_info *)buffer,
				   buf_len, &fp->filp->f_path, true);
	}
	case FILE_POSITION_INFORMATION:
	{
		if (buf_len < sizeof(struct smb2_file_pos_info))
			return -EINVAL;

		return set_file_position_info(fp, (struct smb2_file_pos_info *)buffer);
	}
	case FILE_MODE_INFORMATION:
	{
		if (buf_len < sizeof(struct smb2_file_mode_info))
			return -EINVAL;

		return set_file_mode_info(fp, (struct smb2_file_mode_info *)buffer);
	}
	}

	pr_err("Unimplemented Fileinfoclass :%d\n", req->FileInfoClass);
	return -EOPNOTSUPP;
}

static int smb2_set_info_sec(struct ksmbd_file *fp, int addition_info,
			     char *buffer, int buf_len)
{
	struct smb_ntsd *pntsd = (struct smb_ntsd *)buffer;

	fp->saccess |= FILE_SHARE_DELETE_LE;

	return set_info_sec(fp->conn, fp->tcon, &fp->filp->f_path, pntsd,
			buf_len, false, true);
}

/**
 * smb2_set_info() - handler for smb2 set info command handler
 * @work:	smb work containing set info request buffer
 *
 * Return:	0 on success, otherwise error
 */
int smb2_set_info(struct ksmbd_work *work)
{
	struct smb2_set_info_req *req;
	struct smb2_set_info_rsp *rsp;
	struct ksmbd_file *fp = NULL;
	int rc = 0;
	unsigned int id = KSMBD_NO_FID, pid = KSMBD_NO_FID;

	ksmbd_debug(SMB, "Received set info request\n");

	if (work->next_smb2_rcv_hdr_off) {
		req = ksmbd_req_buf_next(work);
		rsp = ksmbd_resp_buf_next(work);
		if (!has_file_id(req->VolatileFileId)) {
			ksmbd_debug(SMB, "Compound request set FID = %llu\n",
				    work->compound_fid);
			id = work->compound_fid;
			pid = work->compound_pfid;
		}
	} else {
		req = smb2_get_msg(work->request_buf);
		rsp = smb2_get_msg(work->response_buf);
	}

	if (!test_tree_conn_flag(work->tcon, KSMBD_TREE_CONN_FLAG_WRITABLE)) {
		ksmbd_debug(SMB, "User does not have write permission\n");
		pr_err("User does not have write permission\n");
		rc = -EACCES;
		goto err_out;
	}

	if (!has_file_id(id)) {
		id = req->VolatileFileId;
		pid = req->PersistentFileId;
	}

	fp = ksmbd_lookup_fd_slow(work, id, pid);
	if (!fp) {
		ksmbd_debug(SMB, "Invalid id for close: %u\n", id);
		rc = -ENOENT;
		goto err_out;
	}

	switch (req->InfoType) {
	case SMB2_O_INFO_FILE:
		ksmbd_debug(SMB, "GOT SMB2_O_INFO_FILE\n");
		rc = smb2_set_info_file(work, fp, req, work->tcon->share_conf);
		break;
	case SMB2_O_INFO_SECURITY:
		ksmbd_debug(SMB, "GOT SMB2_O_INFO_SECURITY\n");
		if (ksmbd_override_fsids(work)) {
			rc = -ENOMEM;
			goto err_out;
		}
		rc = smb2_set_info_sec(fp,
				       le32_to_cpu(req->AdditionalInformation),
				       (char *)req + le16_to_cpu(req->BufferOffset),
				       le32_to_cpu(req->BufferLength));
		ksmbd_revert_fsids(work);
		break;
	default:
		rc = -EOPNOTSUPP;
	}

	if (rc < 0)
		goto err_out;

	rsp->StructureSize = cpu_to_le16(2);
	rc = ksmbd_iov_pin_rsp(work, (void *)rsp,
			       sizeof(struct smb2_set_info_rsp));
	if (rc)
		goto err_out;
	ksmbd_fd_put(work, fp);
	return 0;

err_out:
	if (rc == -EACCES || rc == -EPERM || rc == -EXDEV)
		rsp->hdr.Status = STATUS_ACCESS_DENIED;
	else if (rc == -EINVAL)
		rsp->hdr.Status = STATUS_INVALID_PARAMETER;
	else if (rc == -ESHARE)
		rsp->hdr.Status = STATUS_SHARING_VIOLATION;
	else if (rc == -ENOENT)
		rsp->hdr.Status = STATUS_OBJECT_NAME_INVALID;
	else if (rc == -EBUSY || rc == -ENOTEMPTY)
		rsp->hdr.Status = STATUS_DIRECTORY_NOT_EMPTY;
	else if (rc == -EAGAIN)
		rsp->hdr.Status = STATUS_FILE_LOCK_CONFLICT;
	else if (rc == -EBADF || rc == -ESTALE)
		rsp->hdr.Status = STATUS_INVALID_HANDLE;
	else if (rc == -EEXIST)
		rsp->hdr.Status = STATUS_OBJECT_NAME_COLLISION;
	else if (rsp->hdr.Status == 0 || rc == -EOPNOTSUPP)
		rsp->hdr.Status = STATUS_INVALID_INFO_CLASS;
	smb2_set_err_rsp(work);
	ksmbd_fd_put(work, fp);
	ksmbd_debug(SMB, "error while processing smb2 query rc = %d\n", rc);
	return rc;
}

/**
 * smb2_read_pipe() - handler for smb2 read from IPC pipe
 * @work:	smb work containing read IPC pipe command buffer
 *
 * Return:	0 on success, otherwise error
 */
static noinline int smb2_read_pipe(struct ksmbd_work *work)
{
	int nbytes = 0, err;
	u64 id;
	struct ksmbd_rpc_command *rpc_resp;
	struct smb2_read_req *req;
	struct smb2_read_rsp *rsp;

	WORK_BUFFERS(work, req, rsp);

	id = req->VolatileFileId;

	rpc_resp = ksmbd_rpc_read(work->sess, id);
	if (rpc_resp) {
		void *aux_payload_buf;

		if (rpc_resp->flags != KSMBD_RPC_OK) {
			err = -EINVAL;
			goto out;
		}

		aux_payload_buf =
			kvmalloc(rpc_resp->payload_sz, GFP_KERNEL);
		if (!aux_payload_buf) {
			err = -ENOMEM;
			goto out;
		}

		memcpy(aux_payload_buf, rpc_resp->payload, rpc_resp->payload_sz);

		nbytes = rpc_resp->payload_sz;
		err = ksmbd_iov_pin_rsp_read(work, (void *)rsp,
					     offsetof(struct smb2_read_rsp, Buffer),
					     aux_payload_buf, nbytes);
		if (err) {
			kvfree(aux_payload_buf);
			goto out;
		}
		kvfree(rpc_resp);
	} else {
		err = ksmbd_iov_pin_rsp(work, (void *)rsp,
					offsetof(struct smb2_read_rsp, Buffer));
		if (err)
			goto out;
	}

	rsp->StructureSize = cpu_to_le16(17);
	rsp->DataOffset = 80;
	rsp->Reserved = 0;
	rsp->DataLength = cpu_to_le32(nbytes);
	rsp->DataRemaining = 0;
	rsp->Flags = 0;
	return 0;

out:
	rsp->hdr.Status = STATUS_UNEXPECTED_IO_ERROR;
	smb2_set_err_rsp(work);
	kvfree(rpc_resp);
	return err;
}

static int smb2_set_remote_key_for_rdma(struct ksmbd_work *work,
					struct smb2_buffer_desc_v1 *desc,
					__le32 Channel,
					__le16 ChannelInfoLength)
{
	unsigned int i, ch_count;

	if (work->conn->dialect == SMB30_PROT_ID &&
	    Channel != SMB2_CHANNEL_RDMA_V1)
		return -EINVAL;

	ch_count = le16_to_cpu(ChannelInfoLength) / sizeof(*desc);
	if (ksmbd_debug_types & KSMBD_DEBUG_RDMA) {
		for (i = 0; i < ch_count; i++) {
			pr_info("RDMA r/w request %#x: token %#x, length %#x\n",
				i,
				le32_to_cpu(desc[i].token),
				le32_to_cpu(desc[i].length));
		}
	}
	if (!ch_count)
		return -EINVAL;

	work->need_invalidate_rkey =
		(Channel == SMB2_CHANNEL_RDMA_V1_INVALIDATE);
	if (Channel == SMB2_CHANNEL_RDMA_V1_INVALIDATE)
		work->remote_key = le32_to_cpu(desc->token);
	return 0;
}

static ssize_t smb2_read_rdma_channel(struct ksmbd_work *work,
				      struct smb2_read_req *req, void *data_buf,
				      size_t length)
{
	int err;

	err = ksmbd_conn_rdma_write(work->conn, data_buf, length,
				    (struct smb2_buffer_desc_v1 *)
				    ((char *)req + le16_to_cpu(req->ReadChannelInfoOffset)),
				    le16_to_cpu(req->ReadChannelInfoLength));
	if (err)
		return err;

	return length;
}

/**
 * smb2_read() - handler for smb2 read from file
 * @work:	smb work containing read command buffer
 *
 * Return:	0 on success, otherwise error
 */
int smb2_read(struct ksmbd_work *work)
{
	struct ksmbd_conn *conn = work->conn;
	struct smb2_read_req *req;
	struct smb2_read_rsp *rsp;
	struct ksmbd_file *fp = NULL;
	loff_t offset;
	size_t length, mincount;
	ssize_t nbytes = 0, remain_bytes = 0;
	int err = 0;
	bool is_rdma_channel = false;
	unsigned int max_read_size = conn->vals->max_read_size;
	unsigned int id = KSMBD_NO_FID, pid = KSMBD_NO_FID;
	void *aux_payload_buf;

	if (test_share_config_flag(work->tcon->share_conf,
				   KSMBD_SHARE_FLAG_PIPE)) {
		ksmbd_debug(SMB, "IPC pipe read request\n");
		return smb2_read_pipe(work);
	}

	if (work->next_smb2_rcv_hdr_off) {
		req = ksmbd_req_buf_next(work);
		rsp = ksmbd_resp_buf_next(work);
		if (!has_file_id(req->VolatileFileId)) {
			ksmbd_debug(SMB, "Compound request set FID = %llu\n",
					work->compound_fid);
			id = work->compound_fid;
			pid = work->compound_pfid;
		}
	} else {
		req = smb2_get_msg(work->request_buf);
		rsp = smb2_get_msg(work->response_buf);
	}

	if (!has_file_id(id)) {
		id = req->VolatileFileId;
		pid = req->PersistentFileId;
	}

	if (req->Channel == SMB2_CHANNEL_RDMA_V1_INVALIDATE ||
	    req->Channel == SMB2_CHANNEL_RDMA_V1) {
		is_rdma_channel = true;
		max_read_size = get_smbd_max_read_write_size();
	}

	if (is_rdma_channel == true) {
		unsigned int ch_offset = le16_to_cpu(req->ReadChannelInfoOffset);

		if (ch_offset < offsetof(struct smb2_read_req, Buffer)) {
			err = -EINVAL;
			goto out;
		}
		err = smb2_set_remote_key_for_rdma(work,
						   (struct smb2_buffer_desc_v1 *)
						   ((char *)req + ch_offset),
						   req->Channel,
						   req->ReadChannelInfoLength);
		if (err)
			goto out;
	}

	fp = ksmbd_lookup_fd_slow(work, id, pid);
	if (!fp) {
		err = -ENOENT;
		goto out;
	}

	if (!(fp->daccess & (FILE_READ_DATA_LE | FILE_READ_ATTRIBUTES_LE))) {
		pr_err("Not permitted to read : 0x%x\n", fp->daccess);
		err = -EACCES;
		goto out;
	}

	offset = le64_to_cpu(req->Offset);
	length = le32_to_cpu(req->Length);
	mincount = le32_to_cpu(req->MinimumCount);

	if (length > max_read_size) {
		ksmbd_debug(SMB, "limiting read size to max size(%u)\n",
			    max_read_size);
		err = -EINVAL;
		goto out;
	}

	ksmbd_debug(SMB, "filename %pD, offset %lld, len %zu\n",
		    fp->filp, offset, length);

	aux_payload_buf = kvzalloc(length, GFP_KERNEL);
	if (!aux_payload_buf) {
		err = -ENOMEM;
		goto out;
	}

	nbytes = ksmbd_vfs_read(work, fp, length, &offset, aux_payload_buf);
	if (nbytes < 0) {
		err = nbytes;
		goto out;
	}

	if ((nbytes == 0 && length != 0) || nbytes < mincount) {
		kvfree(aux_payload_buf);
		rsp->hdr.Status = STATUS_END_OF_FILE;
		smb2_set_err_rsp(work);
		ksmbd_fd_put(work, fp);
		return 0;
	}

	ksmbd_debug(SMB, "nbytes %zu, offset %lld mincount %zu\n",
		    nbytes, offset, mincount);

	if (is_rdma_channel == true) {
		/* write data to the client using rdma channel */
		remain_bytes = smb2_read_rdma_channel(work, req,
						      aux_payload_buf,
						      nbytes);
		kvfree(aux_payload_buf);
		aux_payload_buf = NULL;
		nbytes = 0;
		if (remain_bytes < 0) {
			err = (int)remain_bytes;
			goto out;
		}
	}

	rsp->StructureSize = cpu_to_le16(17);
	rsp->DataOffset = 80;
	rsp->Reserved = 0;
	rsp->DataLength = cpu_to_le32(nbytes);
	rsp->DataRemaining = cpu_to_le32(remain_bytes);
	rsp->Flags = 0;
	err = ksmbd_iov_pin_rsp_read(work, (void *)rsp,
				     offsetof(struct smb2_read_rsp, Buffer),
				     aux_payload_buf, nbytes);
	if (err) {
		kvfree(aux_payload_buf);
		goto out;
	}
	ksmbd_fd_put(work, fp);
	return 0;

out:
	if (err) {
		if (err == -EISDIR)
			rsp->hdr.Status = STATUS_INVALID_DEVICE_REQUEST;
		else if (err == -EAGAIN)
			rsp->hdr.Status = STATUS_FILE_LOCK_CONFLICT;
		else if (err == -ENOENT)
			rsp->hdr.Status = STATUS_FILE_CLOSED;
		else if (err == -EACCES)
			rsp->hdr.Status = STATUS_ACCESS_DENIED;
		else if (err == -ESHARE)
			rsp->hdr.Status = STATUS_SHARING_VIOLATION;
		else if (err == -EINVAL)
			rsp->hdr.Status = STATUS_INVALID_PARAMETER;
		else
			rsp->hdr.Status = STATUS_INVALID_HANDLE;

		smb2_set_err_rsp(work);
	}
	ksmbd_fd_put(work, fp);
	return err;
}

/**
 * smb2_write_pipe() - handler for smb2 write on IPC pipe
 * @work:	smb work containing write IPC pipe command buffer
 *
 * Return:	0 on success, otherwise error
 */
static noinline int smb2_write_pipe(struct ksmbd_work *work)
{
	struct smb2_write_req *req;
	struct smb2_write_rsp *rsp;
	struct ksmbd_rpc_command *rpc_resp;
	u64 id = 0;
	int err = 0, ret = 0;
	char *data_buf;
	size_t length;

	WORK_BUFFERS(work, req, rsp);

	length = le32_to_cpu(req->Length);
	id = req->VolatileFileId;

	if ((u64)le16_to_cpu(req->DataOffset) + length >
	    get_rfc1002_len(work->request_buf)) {
		pr_err("invalid write data offset %u, smb_len %u\n",
		       le16_to_cpu(req->DataOffset),
		       get_rfc1002_len(work->request_buf));
		err = -EINVAL;
		goto out;
	}

	data_buf = (char *)(((char *)&req->hdr.ProtocolId) +
			   le16_to_cpu(req->DataOffset));

	rpc_resp = ksmbd_rpc_write(work->sess, id, data_buf, length);
	if (rpc_resp) {
		if (rpc_resp->flags == KSMBD_RPC_ENOTIMPLEMENTED) {
			rsp->hdr.Status = STATUS_NOT_SUPPORTED;
			kvfree(rpc_resp);
			smb2_set_err_rsp(work);
			return -EOPNOTSUPP;
		}
		if (rpc_resp->flags != KSMBD_RPC_OK) {
			rsp->hdr.Status = STATUS_INVALID_HANDLE;
			smb2_set_err_rsp(work);
			kvfree(rpc_resp);
			return ret;
		}
		kvfree(rpc_resp);
	}

	rsp->StructureSize = cpu_to_le16(17);
	rsp->DataOffset = 0;
	rsp->Reserved = 0;
	rsp->DataLength = cpu_to_le32(length);
	rsp->DataRemaining = 0;
	rsp->Reserved2 = 0;
	err = ksmbd_iov_pin_rsp(work, (void *)rsp,
				offsetof(struct smb2_write_rsp, Buffer));
out:
	if (err) {
		rsp->hdr.Status = STATUS_INVALID_HANDLE;
		smb2_set_err_rsp(work);
	}

	return err;
}

static ssize_t smb2_write_rdma_channel(struct ksmbd_work *work,
				       struct smb2_write_req *req,
				       struct ksmbd_file *fp,
				       loff_t offset, size_t length, bool sync)
{
	char *data_buf;
	int ret;
	ssize_t nbytes;

	data_buf = kvzalloc(length, GFP_KERNEL);
	if (!data_buf)
		return -ENOMEM;

	ret = ksmbd_conn_rdma_read(work->conn, data_buf, length,
				   (struct smb2_buffer_desc_v1 *)
				   ((char *)req + le16_to_cpu(req->WriteChannelInfoOffset)),
				   le16_to_cpu(req->WriteChannelInfoLength));
	if (ret < 0) {
		kvfree(data_buf);
		return ret;
	}

	ret = ksmbd_vfs_write(work, fp, data_buf, length, &offset, sync, &nbytes);
	kvfree(data_buf);
	if (ret < 0)
		return ret;

	return nbytes;
}

/**
 * smb2_write() - handler for smb2 write from file
 * @work:	smb work containing write command buffer
 *
 * Return:	0 on success, otherwise error
 */
int smb2_write(struct ksmbd_work *work)
{
	struct smb2_write_req *req;
	struct smb2_write_rsp *rsp;
	struct ksmbd_file *fp = NULL;
	loff_t offset;
	size_t length;
	ssize_t nbytes;
	char *data_buf;
	bool writethrough = false, is_rdma_channel = false;
	int err = 0;
	unsigned int max_write_size = work->conn->vals->max_write_size;

	WORK_BUFFERS(work, req, rsp);

	if (test_share_config_flag(work->tcon->share_conf, KSMBD_SHARE_FLAG_PIPE)) {
		ksmbd_debug(SMB, "IPC pipe write request\n");
		return smb2_write_pipe(work);
	}

	offset = le64_to_cpu(req->Offset);
	length = le32_to_cpu(req->Length);

	if (req->Channel == SMB2_CHANNEL_RDMA_V1 ||
	    req->Channel == SMB2_CHANNEL_RDMA_V1_INVALIDATE) {
		is_rdma_channel = true;
		max_write_size = get_smbd_max_read_write_size();
		length = le32_to_cpu(req->RemainingBytes);
	}

	if (is_rdma_channel == true) {
		unsigned int ch_offset = le16_to_cpu(req->WriteChannelInfoOffset);

		if (req->Length != 0 || req->DataOffset != 0 ||
		    ch_offset < offsetof(struct smb2_write_req, Buffer)) {
			err = -EINVAL;
			goto out;
		}
		err = smb2_set_remote_key_for_rdma(work,
						   (struct smb2_buffer_desc_v1 *)
						   ((char *)req + ch_offset),
						   req->Channel,
						   req->WriteChannelInfoLength);
		if (err)
			goto out;
	}

	if (!test_tree_conn_flag(work->tcon, KSMBD_TREE_CONN_FLAG_WRITABLE)) {
		ksmbd_debug(SMB, "User does not have write permission\n");
		err = -EACCES;
		goto out;
	}

	fp = ksmbd_lookup_fd_slow(work, req->VolatileFileId, req->PersistentFileId);
	if (!fp) {
		err = -ENOENT;
		goto out;
	}

	if (!(fp->daccess & (FILE_WRITE_DATA_LE | FILE_READ_ATTRIBUTES_LE))) {
		pr_err("Not permitted to write : 0x%x\n", fp->daccess);
		err = -EACCES;
		goto out;
	}

	if (length > max_write_size) {
		ksmbd_debug(SMB, "limiting write size to max size(%u)\n",
			    max_write_size);
		err = -EINVAL;
		goto out;
	}

	ksmbd_debug(SMB, "flags %u\n", le32_to_cpu(req->Flags));
	if (le32_to_cpu(req->Flags) & SMB2_WRITEFLAG_WRITE_THROUGH)
		writethrough = true;

	if (is_rdma_channel == false) {
		if (le16_to_cpu(req->DataOffset) <
		    offsetof(struct smb2_write_req, Buffer)) {
			err = -EINVAL;
			goto out;
		}

		data_buf = (char *)(((char *)&req->hdr.ProtocolId) +
				    le16_to_cpu(req->DataOffset));

		ksmbd_debug(SMB, "filename %pD, offset %lld, len %zu\n",
			    fp->filp, offset, length);
		err = ksmbd_vfs_write(work, fp, data_buf, length, &offset,
				      writethrough, &nbytes);
		if (err < 0)
			goto out;
	} else {
		/* read data from the client using rdma channel, and
		 * write the data.
		 */
		nbytes = smb2_write_rdma_channel(work, req, fp, offset, length,
						 writethrough);
		if (nbytes < 0) {
			err = (int)nbytes;
			goto out;
		}
	}

	rsp->StructureSize = cpu_to_le16(17);
	rsp->DataOffset = 0;
	rsp->Reserved = 0;
	rsp->DataLength = cpu_to_le32(nbytes);
	rsp->DataRemaining = 0;
	rsp->Reserved2 = 0;
	err = ksmbd_iov_pin_rsp(work, rsp, offsetof(struct smb2_write_rsp, Buffer));
	if (err)
		goto out;
	ksmbd_fd_put(work, fp);
	return 0;

out:
	if (err == -EAGAIN)
		rsp->hdr.Status = STATUS_FILE_LOCK_CONFLICT;
	else if (err == -ENOSPC || err == -EFBIG)
		rsp->hdr.Status = STATUS_DISK_FULL;
	else if (err == -ENOENT)
		rsp->hdr.Status = STATUS_FILE_CLOSED;
	else if (err == -EACCES)
		rsp->hdr.Status = STATUS_ACCESS_DENIED;
	else if (err == -ESHARE)
		rsp->hdr.Status = STATUS_SHARING_VIOLATION;
	else if (err == -EINVAL)
		rsp->hdr.Status = STATUS_INVALID_PARAMETER;
	else
		rsp->hdr.Status = STATUS_INVALID_HANDLE;

	smb2_set_err_rsp(work);
	ksmbd_fd_put(work, fp);
	return err;
}

/**
 * smb2_flush() - handler for smb2 flush file - fsync
 * @work:	smb work containing flush command buffer
 *
 * Return:	0 on success, otherwise error
 */
int smb2_flush(struct ksmbd_work *work)
{
	struct smb2_flush_req *req;
	struct smb2_flush_rsp *rsp;
	int err;

	WORK_BUFFERS(work, req, rsp);

	ksmbd_debug(SMB, "SMB2_FLUSH called for fid %llu\n", req->VolatileFileId);

	err = ksmbd_vfs_fsync(work, req->VolatileFileId, req->PersistentFileId);
	if (err)
		goto out;

	rsp->StructureSize = cpu_to_le16(4);
	rsp->Reserved = 0;
	return ksmbd_iov_pin_rsp(work, rsp, sizeof(struct smb2_flush_rsp));

out:
	rsp->hdr.Status = STATUS_INVALID_HANDLE;
	smb2_set_err_rsp(work);
	return err;
}

/**
 * smb2_cancel() - handler for smb2 cancel command
 * @work:	smb work containing cancel command buffer
 *
 * Return:	0 on success, otherwise error
 */
int smb2_cancel(struct ksmbd_work *work)
{
	struct ksmbd_conn *conn = work->conn;
	struct smb2_hdr *hdr = smb2_get_msg(work->request_buf);
	struct smb2_hdr *chdr;
	struct ksmbd_work *iter;
	struct list_head *command_list;

	if (work->next_smb2_rcv_hdr_off)
		hdr = ksmbd_resp_buf_next(work);

	ksmbd_debug(SMB, "smb2 cancel called on mid %llu, async flags 0x%x\n",
		    hdr->MessageId, hdr->Flags);

	if (hdr->Flags & SMB2_FLAGS_ASYNC_COMMAND) {
		command_list = &conn->async_requests;

		spin_lock(&conn->request_lock);
		list_for_each_entry(iter, command_list,
				    async_request_entry) {
			chdr = smb2_get_msg(iter->request_buf);

			if (iter->async_id !=
			    le64_to_cpu(hdr->Id.AsyncId))
				continue;

			ksmbd_debug(SMB,
				    "smb2 with AsyncId %llu cancelled command = 0x%x\n",
				    le64_to_cpu(hdr->Id.AsyncId),
				    le16_to_cpu(chdr->Command));
			iter->state = KSMBD_WORK_CANCELLED;
			if (iter->cancel_fn)
				iter->cancel_fn(iter->cancel_argv);
			break;
		}
		spin_unlock(&conn->request_lock);
	} else {
		command_list = &conn->requests;

		spin_lock(&conn->request_lock);
		list_for_each_entry(iter, command_list, request_entry) {
			chdr = smb2_get_msg(iter->request_buf);

			if (chdr->MessageId != hdr->MessageId ||
			    iter == work)
				continue;

			ksmbd_debug(SMB,
				    "smb2 with mid %llu cancelled command = 0x%x\n",
				    le64_to_cpu(hdr->MessageId),
				    le16_to_cpu(chdr->Command));
			iter->state = KSMBD_WORK_CANCELLED;
			break;
		}
		spin_unlock(&conn->request_lock);
	}

	/* For SMB2_CANCEL command itself send no response*/
	work->send_no_response = 1;
	return 0;
}

struct file_lock *smb_flock_init(struct file *f)
{
	struct file_lock *fl;

	fl = locks_alloc_lock();
	if (!fl)
		goto out;

	locks_init_lock(fl);

	fl->c.flc_owner = f;
	fl->c.flc_pid = current->tgid;
	fl->c.flc_file = f;
	fl->c.flc_flags = FL_POSIX;
	fl->fl_ops = NULL;
	fl->fl_lmops = NULL;

out:
	return fl;
}

static int smb2_set_flock_flags(struct file_lock *flock, int flags)
{
	int cmd = -EINVAL;

	/* Checking for wrong flag combination during lock request*/
	switch (flags) {
	case SMB2_LOCKFLAG_SHARED:
		ksmbd_debug(SMB, "received shared request\n");
		cmd = F_SETLKW;
		flock->c.flc_type = F_RDLCK;
		flock->c.flc_flags |= FL_SLEEP;
		break;
	case SMB2_LOCKFLAG_EXCLUSIVE:
		ksmbd_debug(SMB, "received exclusive request\n");
		cmd = F_SETLKW;
		flock->c.flc_type = F_WRLCK;
		flock->c.flc_flags |= FL_SLEEP;
		break;
	case SMB2_LOCKFLAG_SHARED | SMB2_LOCKFLAG_FAIL_IMMEDIATELY:
		ksmbd_debug(SMB,
			    "received shared & fail immediately request\n");
		cmd = F_SETLK;
		flock->c.flc_type = F_RDLCK;
		break;
	case SMB2_LOCKFLAG_EXCLUSIVE | SMB2_LOCKFLAG_FAIL_IMMEDIATELY:
		ksmbd_debug(SMB,
			    "received exclusive & fail immediately request\n");
		cmd = F_SETLK;
		flock->c.flc_type = F_WRLCK;
		break;
	case SMB2_LOCKFLAG_UNLOCK:
		ksmbd_debug(SMB, "received unlock request\n");
		flock->c.flc_type = F_UNLCK;
		cmd = F_SETLK;
		break;
	}

	return cmd;
}

static struct ksmbd_lock *smb2_lock_init(struct file_lock *flock,
					 unsigned int cmd, int flags,
					 struct list_head *lock_list)
{
	struct ksmbd_lock *lock;

	lock = kzalloc(sizeof(struct ksmbd_lock), GFP_KERNEL);
	if (!lock)
		return NULL;

	lock->cmd = cmd;
	lock->fl = flock;
	lock->start = flock->fl_start;
	lock->end = flock->fl_end;
	lock->flags = flags;
	if (lock->start == lock->end)
		lock->zero_len = 1;
	INIT_LIST_HEAD(&lock->clist);
	INIT_LIST_HEAD(&lock->flist);
	INIT_LIST_HEAD(&lock->llist);
	list_add_tail(&lock->llist, lock_list);

	return lock;
}

static void smb2_remove_blocked_lock(void **argv)
{
	struct file_lock *flock = (struct file_lock *)argv[0];

	ksmbd_vfs_posix_lock_unblock(flock);
	locks_wake_up(flock);
}

static inline bool lock_defer_pending(struct file_lock *fl)
{
	/* check pending lock waiters */
	return waitqueue_active(&fl->c.flc_wait);
}

/**
 * smb2_lock() - handler for smb2 file lock command
 * @work:	smb work containing lock command buffer
 *
 * Return:	0 on success, otherwise error
 */
int smb2_lock(struct ksmbd_work *work)
{
	struct smb2_lock_req *req;
	struct smb2_lock_rsp *rsp;
	struct smb2_lock_element *lock_ele;
	struct ksmbd_file *fp = NULL;
	struct file_lock *flock = NULL;
	struct file *filp = NULL;
	int lock_count;
	int flags = 0;
	int cmd = 0;
	int err = -EIO, i, rc = 0;
	u64 lock_start, lock_length;
	struct ksmbd_lock *smb_lock = NULL, *cmp_lock, *tmp, *tmp2;
	struct ksmbd_conn *conn;
	int nolock = 0;
	LIST_HEAD(lock_list);
	LIST_HEAD(rollback_list);
	int prior_lock = 0;

	WORK_BUFFERS(work, req, rsp);

	ksmbd_debug(SMB, "Received lock request\n");
	fp = ksmbd_lookup_fd_slow(work, req->VolatileFileId, req->PersistentFileId);
	if (!fp) {
		ksmbd_debug(SMB, "Invalid file id for lock : %llu\n", req->VolatileFileId);
		err = -ENOENT;
		goto out2;
	}

	filp = fp->filp;
	lock_count = le16_to_cpu(req->LockCount);
	lock_ele = req->locks;

	ksmbd_debug(SMB, "lock count is %d\n", lock_count);
	if (!lock_count) {
		err = -EINVAL;
		goto out2;
	}

	for (i = 0; i < lock_count; i++) {
		flags = le32_to_cpu(lock_ele[i].Flags);

		flock = smb_flock_init(filp);
		if (!flock)
			goto out;

		cmd = smb2_set_flock_flags(flock, flags);

		lock_start = le64_to_cpu(lock_ele[i].Offset);
		lock_length = le64_to_cpu(lock_ele[i].Length);
		if (lock_start > U64_MAX - lock_length) {
			pr_err("Invalid lock range requested\n");
			rsp->hdr.Status = STATUS_INVALID_LOCK_RANGE;
			locks_free_lock(flock);
			goto out;
		}

		if (lock_start > OFFSET_MAX)
			flock->fl_start = OFFSET_MAX;
		else
			flock->fl_start = lock_start;

		lock_length = le64_to_cpu(lock_ele[i].Length);
		if (lock_length > OFFSET_MAX - flock->fl_start)
			lock_length = OFFSET_MAX - flock->fl_start;

		flock->fl_end = flock->fl_start + lock_length;

		if (flock->fl_end < flock->fl_start) {
			ksmbd_debug(SMB,
				    "the end offset(%llx) is smaller than the start offset(%llx)\n",
				    flock->fl_end, flock->fl_start);
			rsp->hdr.Status = STATUS_INVALID_LOCK_RANGE;
			locks_free_lock(flock);
			goto out;
		}

		/* Check conflict locks in one request */
		list_for_each_entry(cmp_lock, &lock_list, llist) {
			if (cmp_lock->fl->fl_start <= flock->fl_start &&
			    cmp_lock->fl->fl_end >= flock->fl_end) {
				if (cmp_lock->fl->c.flc_type != F_UNLCK &&
				    flock->c.flc_type != F_UNLCK) {
					pr_err("conflict two locks in one request\n");
					err = -EINVAL;
					locks_free_lock(flock);
					goto out;
				}
			}
		}

		smb_lock = smb2_lock_init(flock, cmd, flags, &lock_list);
		if (!smb_lock) {
			err = -EINVAL;
			locks_free_lock(flock);
			goto out;
		}
	}

	list_for_each_entry_safe(smb_lock, tmp, &lock_list, llist) {
		if (smb_lock->cmd < 0) {
			err = -EINVAL;
			goto out;
		}

		if (!(smb_lock->flags & SMB2_LOCKFLAG_MASK)) {
			err = -EINVAL;
			goto out;
		}

		if ((prior_lock & (SMB2_LOCKFLAG_EXCLUSIVE | SMB2_LOCKFLAG_SHARED) &&
		     smb_lock->flags & SMB2_LOCKFLAG_UNLOCK) ||
		    (prior_lock == SMB2_LOCKFLAG_UNLOCK &&
		     !(smb_lock->flags & SMB2_LOCKFLAG_UNLOCK))) {
			err = -EINVAL;
			goto out;
		}

		prior_lock = smb_lock->flags;

		if (!(smb_lock->flags & SMB2_LOCKFLAG_UNLOCK) &&
		    !(smb_lock->flags & SMB2_LOCKFLAG_FAIL_IMMEDIATELY))
			goto no_check_cl;

		nolock = 1;
		/* check locks in connection list */
		down_read(&conn_list_lock);
		list_for_each_entry(conn, &conn_list, conns_list) {
			spin_lock(&conn->llist_lock);
			list_for_each_entry_safe(cmp_lock, tmp2, &conn->lock_list, clist) {
				if (file_inode(cmp_lock->fl->c.flc_file) !=
				    file_inode(smb_lock->fl->c.flc_file))
					continue;

				if (lock_is_unlock(smb_lock->fl)) {
					if (cmp_lock->fl->c.flc_file == smb_lock->fl->c.flc_file &&
					    cmp_lock->start == smb_lock->start &&
					    cmp_lock->end == smb_lock->end &&
					    !lock_defer_pending(cmp_lock->fl)) {
						nolock = 0;
						list_del(&cmp_lock->flist);
						list_del(&cmp_lock->clist);
						spin_unlock(&conn->llist_lock);
						up_read(&conn_list_lock);

						locks_free_lock(cmp_lock->fl);
						kfree(cmp_lock);
						goto out_check_cl;
					}
					continue;
				}

				if (cmp_lock->fl->c.flc_file == smb_lock->fl->c.flc_file) {
					if (smb_lock->flags & SMB2_LOCKFLAG_SHARED)
						continue;
				} else {
					if (cmp_lock->flags & SMB2_LOCKFLAG_SHARED)
						continue;
				}

				/* check zero byte lock range */
				if (cmp_lock->zero_len && !smb_lock->zero_len &&
				    cmp_lock->start > smb_lock->start &&
				    cmp_lock->start < smb_lock->end) {
					spin_unlock(&conn->llist_lock);
					up_read(&conn_list_lock);
					pr_err("previous lock conflict with zero byte lock range\n");
					goto out;
				}

				if (smb_lock->zero_len && !cmp_lock->zero_len &&
				    smb_lock->start > cmp_lock->start &&
				    smb_lock->start < cmp_lock->end) {
					spin_unlock(&conn->llist_lock);
					up_read(&conn_list_lock);
					pr_err("current lock conflict with zero byte lock range\n");
					goto out;
				}

				if (((cmp_lock->start <= smb_lock->start &&
				      cmp_lock->end > smb_lock->start) ||
				     (cmp_lock->start < smb_lock->end &&
				      cmp_lock->end >= smb_lock->end)) &&
				    !cmp_lock->zero_len && !smb_lock->zero_len) {
					spin_unlock(&conn->llist_lock);
					up_read(&conn_list_lock);
					pr_err("Not allow lock operation on exclusive lock range\n");
					goto out;
				}
			}
			spin_unlock(&conn->llist_lock);
		}
		up_read(&conn_list_lock);
out_check_cl:
		if (lock_is_unlock(smb_lock->fl) && nolock) {
			pr_err("Try to unlock nolocked range\n");
			rsp->hdr.Status = STATUS_RANGE_NOT_LOCKED;
			goto out;
		}

no_check_cl:
		if (smb_lock->zero_len) {
			err = 0;
			goto skip;
		}

		flock = smb_lock->fl;
		list_del(&smb_lock->llist);
retry:
		rc = vfs_lock_file(filp, smb_lock->cmd, flock, NULL);
skip:
		if (flags & SMB2_LOCKFLAG_UNLOCK) {
			if (!rc) {
				ksmbd_debug(SMB, "File unlocked\n");
			} else if (rc == -ENOENT) {
				rsp->hdr.Status = STATUS_NOT_LOCKED;
				goto out;
			}
			locks_free_lock(flock);
			kfree(smb_lock);
		} else {
			if (rc == FILE_LOCK_DEFERRED) {
				void **argv;

				ksmbd_debug(SMB,
					    "would have to wait for getting lock\n");
				list_add(&smb_lock->llist, &rollback_list);

				argv = kmalloc(sizeof(void *), GFP_KERNEL);
				if (!argv) {
					err = -ENOMEM;
					goto out;
				}
				argv[0] = flock;

				rc = setup_async_work(work,
						      smb2_remove_blocked_lock,
						      argv);
				if (rc) {
					kfree(argv);
					err = -ENOMEM;
					goto out;
				}
				spin_lock(&fp->f_lock);
				list_add(&work->fp_entry, &fp->blocked_works);
				spin_unlock(&fp->f_lock);

				smb2_send_interim_resp(work, STATUS_PENDING);

				ksmbd_vfs_posix_lock_wait(flock);

				spin_lock(&fp->f_lock);
				list_del(&work->fp_entry);
				spin_unlock(&fp->f_lock);

				if (work->state != KSMBD_WORK_ACTIVE) {
					list_del(&smb_lock->llist);
					locks_free_lock(flock);

					if (work->state == KSMBD_WORK_CANCELLED) {
						rsp->hdr.Status =
							STATUS_CANCELLED;
						kfree(smb_lock);
						smb2_send_interim_resp(work,
								       STATUS_CANCELLED);
						work->send_no_response = 1;
						goto out;
					}

					rsp->hdr.Status =
						STATUS_RANGE_NOT_LOCKED;
					kfree(smb_lock);
					goto out2;
				}

				list_del(&smb_lock->llist);
				release_async_work(work);
				goto retry;
			} else if (!rc) {
				list_add(&smb_lock->llist, &rollback_list);
				spin_lock(&work->conn->llist_lock);
				list_add_tail(&smb_lock->clist,
					      &work->conn->lock_list);
				list_add_tail(&smb_lock->flist,
					      &fp->lock_list);
				spin_unlock(&work->conn->llist_lock);
				ksmbd_debug(SMB, "successful in taking lock\n");
			} else {
				goto out;
			}
		}
	}

	if (atomic_read(&fp->f_ci->op_count) > 1)
		smb_break_all_oplock(work, fp);

	rsp->StructureSize = cpu_to_le16(4);
	ksmbd_debug(SMB, "successful in taking lock\n");
	rsp->hdr.Status = STATUS_SUCCESS;
	rsp->Reserved = 0;
	err = ksmbd_iov_pin_rsp(work, rsp, sizeof(struct smb2_lock_rsp));
	if (err)
		goto out;

	ksmbd_fd_put(work, fp);
	return 0;

out:
	list_for_each_entry_safe(smb_lock, tmp, &lock_list, llist) {
		locks_free_lock(smb_lock->fl);
		list_del(&smb_lock->llist);
		kfree(smb_lock);
	}

	list_for_each_entry_safe(smb_lock, tmp, &rollback_list, llist) {
		struct file_lock *rlock = NULL;

		rlock = smb_flock_init(filp);
		rlock->c.flc_type = F_UNLCK;
		rlock->fl_start = smb_lock->start;
		rlock->fl_end = smb_lock->end;

		rc = vfs_lock_file(filp, F_SETLK, rlock, NULL);
		if (rc)
			pr_err("rollback unlock fail : %d\n", rc);

		list_del(&smb_lock->llist);
		spin_lock(&work->conn->llist_lock);
		if (!list_empty(&smb_lock->flist))
			list_del(&smb_lock->flist);
		list_del(&smb_lock->clist);
		spin_unlock(&work->conn->llist_lock);

		locks_free_lock(smb_lock->fl);
		locks_free_lock(rlock);
		kfree(smb_lock);
	}
out2:
	ksmbd_debug(SMB, "failed in taking lock(flags : %x), err : %d\n", flags, err);

	if (!rsp->hdr.Status) {
		if (err == -EINVAL)
			rsp->hdr.Status = STATUS_INVALID_PARAMETER;
		else if (err == -ENOMEM)
			rsp->hdr.Status = STATUS_INSUFFICIENT_RESOURCES;
		else if (err == -ENOENT)
			rsp->hdr.Status = STATUS_FILE_CLOSED;
		else
			rsp->hdr.Status = STATUS_LOCK_NOT_GRANTED;
	}

	smb2_set_err_rsp(work);
	ksmbd_fd_put(work, fp);
	return err;
}

static int fsctl_copychunk(struct ksmbd_work *work,
			   struct copychunk_ioctl_req *ci_req,
			   unsigned int cnt_code,
			   unsigned int input_count,
			   unsigned long long volatile_id,
			   unsigned long long persistent_id,
			   struct smb2_ioctl_rsp *rsp)
{
	struct copychunk_ioctl_rsp *ci_rsp;
	struct ksmbd_file *src_fp = NULL, *dst_fp = NULL;
	struct srv_copychunk *chunks;
	unsigned int i, chunk_count, chunk_count_written = 0;
	unsigned int chunk_size_written = 0;
	loff_t total_size_written = 0;
	int ret = 0;

	ci_rsp = (struct copychunk_ioctl_rsp *)&rsp->Buffer[0];

	rsp->VolatileFileId = volatile_id;
	rsp->PersistentFileId = persistent_id;
	ci_rsp->ChunksWritten =
		cpu_to_le32(ksmbd_server_side_copy_max_chunk_count());
	ci_rsp->ChunkBytesWritten =
		cpu_to_le32(ksmbd_server_side_copy_max_chunk_size());
	ci_rsp->TotalBytesWritten =
		cpu_to_le32(ksmbd_server_side_copy_max_total_size());

	chunks = (struct srv_copychunk *)&ci_req->Chunks[0];
	chunk_count = le32_to_cpu(ci_req->ChunkCount);
	if (chunk_count == 0)
		goto out;
	total_size_written = 0;

	/* verify the SRV_COPYCHUNK_COPY packet */
	if (chunk_count > ksmbd_server_side_copy_max_chunk_count() ||
	    input_count < offsetof(struct copychunk_ioctl_req, Chunks) +
	     chunk_count * sizeof(struct srv_copychunk)) {
		rsp->hdr.Status = STATUS_INVALID_PARAMETER;
		return -EINVAL;
	}

	for (i = 0; i < chunk_count; i++) {
		if (le32_to_cpu(chunks[i].Length) == 0 ||
		    le32_to_cpu(chunks[i].Length) > ksmbd_server_side_copy_max_chunk_size())
			break;
		total_size_written += le32_to_cpu(chunks[i].Length);
	}

	if (i < chunk_count ||
	    total_size_written > ksmbd_server_side_copy_max_total_size()) {
		rsp->hdr.Status = STATUS_INVALID_PARAMETER;
		return -EINVAL;
	}

	src_fp = ksmbd_lookup_foreign_fd(work,
					 le64_to_cpu(ci_req->ResumeKey[0]));
	dst_fp = ksmbd_lookup_fd_slow(work, volatile_id, persistent_id);
	ret = -EINVAL;
	if (!src_fp ||
	    src_fp->persistent_id != le64_to_cpu(ci_req->ResumeKey[1])) {
		rsp->hdr.Status = STATUS_OBJECT_NAME_NOT_FOUND;
		goto out;
	}

	if (!dst_fp) {
		rsp->hdr.Status = STATUS_FILE_CLOSED;
		goto out;
	}

	/*
	 * FILE_READ_DATA should only be included in
	 * the FSCTL_COPYCHUNK case
	 */
	if (cnt_code == FSCTL_COPYCHUNK &&
	    !(dst_fp->daccess & (FILE_READ_DATA_LE | FILE_GENERIC_READ_LE))) {
		rsp->hdr.Status = STATUS_ACCESS_DENIED;
		goto out;
	}

	ret = ksmbd_vfs_copy_file_ranges(work, src_fp, dst_fp,
					 chunks, chunk_count,
					 &chunk_count_written,
					 &chunk_size_written,
					 &total_size_written);
	if (ret < 0) {
		if (ret == -EACCES)
			rsp->hdr.Status = STATUS_ACCESS_DENIED;
		if (ret == -EAGAIN)
			rsp->hdr.Status = STATUS_FILE_LOCK_CONFLICT;
		else if (ret == -EBADF)
			rsp->hdr.Status = STATUS_INVALID_HANDLE;
		else if (ret == -EFBIG || ret == -ENOSPC)
			rsp->hdr.Status = STATUS_DISK_FULL;
		else if (ret == -EINVAL)
			rsp->hdr.Status = STATUS_INVALID_PARAMETER;
		else if (ret == -EISDIR)
			rsp->hdr.Status = STATUS_FILE_IS_A_DIRECTORY;
		else if (ret == -E2BIG)
			rsp->hdr.Status = STATUS_INVALID_VIEW_SIZE;
		else
			rsp->hdr.Status = STATUS_UNEXPECTED_IO_ERROR;
	}

	ci_rsp->ChunksWritten = cpu_to_le32(chunk_count_written);
	ci_rsp->ChunkBytesWritten = cpu_to_le32(chunk_size_written);
	ci_rsp->TotalBytesWritten = cpu_to_le32(total_size_written);
out:
	ksmbd_fd_put(work, src_fp);
	ksmbd_fd_put(work, dst_fp);
	return ret;
}

static __be32 idev_ipv4_address(struct in_device *idev)
{
	__be32 addr = 0;

	struct in_ifaddr *ifa;

	rcu_read_lock();
	in_dev_for_each_ifa_rcu(ifa, idev) {
		if (ifa->ifa_flags & IFA_F_SECONDARY)
			continue;

		addr = ifa->ifa_address;
		break;
	}
	rcu_read_unlock();
	return addr;
}

static int fsctl_query_iface_info_ioctl(struct ksmbd_conn *conn,
					struct smb2_ioctl_rsp *rsp,
					unsigned int out_buf_len)
{
	struct network_interface_info_ioctl_rsp *nii_rsp = NULL;
	int nbytes = 0;
	struct net_device *netdev;
	struct sockaddr_storage_rsp *sockaddr_storage;
	unsigned int flags;
	unsigned long long speed;

	rtnl_lock();
	for_each_netdev(&init_net, netdev) {
		bool ipv4_set = false;

		if (netdev->type == ARPHRD_LOOPBACK)
			continue;

		flags = dev_get_flags(netdev);
		if (!(flags & IFF_RUNNING))
			continue;
ipv6_retry:
		if (out_buf_len <
		    nbytes + sizeof(struct network_interface_info_ioctl_rsp)) {
			rtnl_unlock();
			return -ENOSPC;
		}

		nii_rsp = (struct network_interface_info_ioctl_rsp *)
				&rsp->Buffer[nbytes];
		nii_rsp->IfIndex = cpu_to_le32(netdev->ifindex);

		nii_rsp->Capability = 0;
		if (netdev->real_num_tx_queues > 1)
			nii_rsp->Capability |= cpu_to_le32(RSS_CAPABLE);
		if (ksmbd_rdma_capable_netdev(netdev))
			nii_rsp->Capability |= cpu_to_le32(RDMA_CAPABLE);

		nii_rsp->Next = cpu_to_le32(152);
		nii_rsp->Reserved = 0;

		if (netdev->ethtool_ops->get_link_ksettings) {
			struct ethtool_link_ksettings cmd;

			netdev->ethtool_ops->get_link_ksettings(netdev, &cmd);
			speed = cmd.base.speed;
		} else {
			ksmbd_debug(SMB, "%s %s\n", netdev->name,
				    "speed is unknown, defaulting to 1Gb/sec");
			speed = SPEED_1000;
		}

		speed *= 1000000;
		nii_rsp->LinkSpeed = cpu_to_le64(speed);

		sockaddr_storage = (struct sockaddr_storage_rsp *)
					nii_rsp->SockAddr_Storage;
		memset(sockaddr_storage, 0, 128);

		if (!ipv4_set) {
			struct in_device *idev;

			sockaddr_storage->Family = cpu_to_le16(INTERNETWORK);
			sockaddr_storage->addr4.Port = 0;

			idev = __in_dev_get_rtnl(netdev);
			if (!idev)
				continue;
			sockaddr_storage->addr4.IPv4address =
						idev_ipv4_address(idev);
			nbytes += sizeof(struct network_interface_info_ioctl_rsp);
			ipv4_set = true;
			goto ipv6_retry;
		} else {
			struct inet6_dev *idev6;
			struct inet6_ifaddr *ifa;
			__u8 *ipv6_addr = sockaddr_storage->addr6.IPv6address;

			sockaddr_storage->Family = cpu_to_le16(INTERNETWORKV6);
			sockaddr_storage->addr6.Port = 0;
			sockaddr_storage->addr6.FlowInfo = 0;

			idev6 = __in6_dev_get(netdev);
			if (!idev6)
				continue;

			list_for_each_entry(ifa, &idev6->addr_list, if_list) {
				if (ifa->flags & (IFA_F_TENTATIVE |
							IFA_F_DEPRECATED))
					continue;
				memcpy(ipv6_addr, ifa->addr.s6_addr, 16);
				break;
			}
			sockaddr_storage->addr6.ScopeId = 0;
			nbytes += sizeof(struct network_interface_info_ioctl_rsp);
		}
	}
	rtnl_unlock();

	/* zero if this is last one */
	if (nii_rsp)
		nii_rsp->Next = 0;

	rsp->PersistentFileId = SMB2_NO_FID;
	rsp->VolatileFileId = SMB2_NO_FID;
	return nbytes;
}

static int fsctl_validate_negotiate_info(struct ksmbd_conn *conn,
					 struct validate_negotiate_info_req *neg_req,
					 struct validate_negotiate_info_rsp *neg_rsp,
					 unsigned int in_buf_len)
{
	int ret = 0;
	int dialect;

	if (in_buf_len < offsetof(struct validate_negotiate_info_req, Dialects) +
			le16_to_cpu(neg_req->DialectCount) * sizeof(__le16))
		return -EINVAL;

	dialect = ksmbd_lookup_dialect_by_id(neg_req->Dialects,
					     neg_req->DialectCount);
	if (dialect == BAD_PROT_ID || dialect != conn->dialect) {
		ret = -EINVAL;
		goto err_out;
	}

	if (strncmp(neg_req->Guid, conn->ClientGUID, SMB2_CLIENT_GUID_SIZE)) {
		ret = -EINVAL;
		goto err_out;
	}

	if (le16_to_cpu(neg_req->SecurityMode) != conn->cli_sec_mode) {
		ret = -EINVAL;
		goto err_out;
	}

	if (le32_to_cpu(neg_req->Capabilities) != conn->cli_cap) {
		ret = -EINVAL;
		goto err_out;
	}

	neg_rsp->Capabilities = cpu_to_le32(conn->vals->capabilities);
	memset(neg_rsp->Guid, 0, SMB2_CLIENT_GUID_SIZE);
	neg_rsp->SecurityMode = cpu_to_le16(conn->srv_sec_mode);
	neg_rsp->Dialect = cpu_to_le16(conn->dialect);
err_out:
	return ret;
}

static int fsctl_query_allocated_ranges(struct ksmbd_work *work, u64 id,
					struct file_allocated_range_buffer *qar_req,
					struct file_allocated_range_buffer *qar_rsp,
					unsigned int in_count, unsigned int *out_count)
{
	struct ksmbd_file *fp;
	loff_t start, length;
	int ret = 0;

	*out_count = 0;
	if (in_count == 0)
		return -EINVAL;

	start = le64_to_cpu(qar_req->file_offset);
	length = le64_to_cpu(qar_req->length);

	if (start < 0 || length < 0)
		return -EINVAL;

	fp = ksmbd_lookup_fd_fast(work, id);
	if (!fp)
		return -ENOENT;

	ret = ksmbd_vfs_fqar_lseek(fp, start, length,
				   qar_rsp, in_count, out_count);
	if (ret && ret != -E2BIG)
		*out_count = 0;

	ksmbd_fd_put(work, fp);
	return ret;
}

static int fsctl_pipe_transceive(struct ksmbd_work *work, u64 id,
				 unsigned int out_buf_len,
				 struct smb2_ioctl_req *req,
				 struct smb2_ioctl_rsp *rsp)
{
	struct ksmbd_rpc_command *rpc_resp;
	char *data_buf = (char *)req + le32_to_cpu(req->InputOffset);
	int nbytes = 0;

	rpc_resp = ksmbd_rpc_ioctl(work->sess, id, data_buf,
				   le32_to_cpu(req->InputCount));
	if (rpc_resp) {
		if (rpc_resp->flags == KSMBD_RPC_SOME_NOT_MAPPED) {
			/*
			 * set STATUS_SOME_NOT_MAPPED response
			 * for unknown domain sid.
			 */
			rsp->hdr.Status = STATUS_SOME_NOT_MAPPED;
		} else if (rpc_resp->flags == KSMBD_RPC_ENOTIMPLEMENTED) {
			rsp->hdr.Status = STATUS_NOT_SUPPORTED;
			goto out;
		} else if (rpc_resp->flags != KSMBD_RPC_OK) {
			rsp->hdr.Status = STATUS_INVALID_PARAMETER;
			goto out;
		}

		nbytes = rpc_resp->payload_sz;
		if (rpc_resp->payload_sz > out_buf_len) {
			rsp->hdr.Status = STATUS_BUFFER_OVERFLOW;
			nbytes = out_buf_len;
		}

		if (!rpc_resp->payload_sz) {
			rsp->hdr.Status =
				STATUS_UNEXPECTED_IO_ERROR;
			goto out;
		}

		memcpy((char *)rsp->Buffer, rpc_resp->payload, nbytes);
	}
out:
	kvfree(rpc_resp);
	return nbytes;
}

static inline int fsctl_set_sparse(struct ksmbd_work *work, u64 id,
				   struct file_sparse *sparse)
{
	struct ksmbd_file *fp;
	struct mnt_idmap *idmap;
	int ret = 0;
	__le32 old_fattr;

	fp = ksmbd_lookup_fd_fast(work, id);
	if (!fp)
		return -ENOENT;
	idmap = file_mnt_idmap(fp->filp);

	old_fattr = fp->f_ci->m_fattr;
	if (sparse->SetSparse)
		fp->f_ci->m_fattr |= FILE_ATTRIBUTE_SPARSE_FILE_LE;
	else
		fp->f_ci->m_fattr &= ~FILE_ATTRIBUTE_SPARSE_FILE_LE;

	if (fp->f_ci->m_fattr != old_fattr &&
	    test_share_config_flag(work->tcon->share_conf,
				   KSMBD_SHARE_FLAG_STORE_DOS_ATTRS)) {
		struct xattr_dos_attrib da;

		ret = ksmbd_vfs_get_dos_attrib_xattr(idmap,
						     fp->filp->f_path.dentry, &da);
		if (ret <= 0)
			goto out;

		da.attr = le32_to_cpu(fp->f_ci->m_fattr);
		ret = ksmbd_vfs_set_dos_attrib_xattr(idmap,
						     &fp->filp->f_path,
						     &da, true);
		if (ret)
			fp->f_ci->m_fattr = old_fattr;
	}

out:
	ksmbd_fd_put(work, fp);
	return ret;
}

static int fsctl_request_resume_key(struct ksmbd_work *work,
				    struct smb2_ioctl_req *req,
				    struct resume_key_ioctl_rsp *key_rsp)
{
	struct ksmbd_file *fp;

	fp = ksmbd_lookup_fd_slow(work, req->VolatileFileId, req->PersistentFileId);
	if (!fp)
		return -ENOENT;

	memset(key_rsp, 0, sizeof(*key_rsp));
	key_rsp->ResumeKey[0] = req->VolatileFileId;
	key_rsp->ResumeKey[1] = req->PersistentFileId;
	ksmbd_fd_put(work, fp);

	return 0;
}

/**
 * smb2_ioctl() - handler for smb2 ioctl command
 * @work:	smb work containing ioctl command buffer
 *
 * Return:	0 on success, otherwise error
 */
int smb2_ioctl(struct ksmbd_work *work)
{
	struct smb2_ioctl_req *req;
	struct smb2_ioctl_rsp *rsp;
	unsigned int cnt_code, nbytes = 0, out_buf_len, in_buf_len;
	u64 id = KSMBD_NO_FID;
	struct ksmbd_conn *conn = work->conn;
	int ret = 0;
	char *buffer;

	if (work->next_smb2_rcv_hdr_off) {
		req = ksmbd_req_buf_next(work);
		rsp = ksmbd_resp_buf_next(work);
		if (!has_file_id(req->VolatileFileId)) {
			ksmbd_debug(SMB, "Compound request set FID = %llu\n",
				    work->compound_fid);
			id = work->compound_fid;
		}
	} else {
		req = smb2_get_msg(work->request_buf);
		rsp = smb2_get_msg(work->response_buf);
	}

	if (!has_file_id(id))
		id = req->VolatileFileId;

	if (req->Flags != cpu_to_le32(SMB2_0_IOCTL_IS_FSCTL)) {
		rsp->hdr.Status = STATUS_NOT_SUPPORTED;
		goto out;
	}

	buffer = (char *)req + le32_to_cpu(req->InputOffset);

	cnt_code = le32_to_cpu(req->CtlCode);
	ret = smb2_calc_max_out_buf_len(work, 48,
					le32_to_cpu(req->MaxOutputResponse));
	if (ret < 0) {
		rsp->hdr.Status = STATUS_INVALID_PARAMETER;
		goto out;
	}
	out_buf_len = (unsigned int)ret;
	in_buf_len = le32_to_cpu(req->InputCount);

	switch (cnt_code) {
	case FSCTL_DFS_GET_REFERRALS:
	case FSCTL_DFS_GET_REFERRALS_EX:
		/* Not support DFS yet */
		rsp->hdr.Status = STATUS_FS_DRIVER_REQUIRED;
		goto out;
	case FSCTL_CREATE_OR_GET_OBJECT_ID:
	{
		struct file_object_buf_type1_ioctl_rsp *obj_buf;

		nbytes = sizeof(struct file_object_buf_type1_ioctl_rsp);
		obj_buf = (struct file_object_buf_type1_ioctl_rsp *)
			&rsp->Buffer[0];

		/*
		 * TODO: This is dummy implementation to pass smbtorture
		 * Need to check correct response later
		 */
		memset(obj_buf->ObjectId, 0x0, 16);
		memset(obj_buf->BirthVolumeId, 0x0, 16);
		memset(obj_buf->BirthObjectId, 0x0, 16);
		memset(obj_buf->DomainId, 0x0, 16);

		break;
	}
	case FSCTL_PIPE_TRANSCEIVE:
		out_buf_len = min_t(u32, KSMBD_IPC_MAX_PAYLOAD, out_buf_len);
		nbytes = fsctl_pipe_transceive(work, id, out_buf_len, req, rsp);
		break;
	case FSCTL_VALIDATE_NEGOTIATE_INFO:
		if (conn->dialect < SMB30_PROT_ID) {
			ret = -EOPNOTSUPP;
			goto out;
		}

		if (in_buf_len < offsetof(struct validate_negotiate_info_req,
					  Dialects)) {
			ret = -EINVAL;
			goto out;
		}

		if (out_buf_len < sizeof(struct validate_negotiate_info_rsp)) {
			ret = -EINVAL;
			goto out;
		}

		ret = fsctl_validate_negotiate_info(conn,
			(struct validate_negotiate_info_req *)buffer,
			(struct validate_negotiate_info_rsp *)&rsp->Buffer[0],
			in_buf_len);
		if (ret < 0)
			goto out;

		nbytes = sizeof(struct validate_negotiate_info_rsp);
		rsp->PersistentFileId = SMB2_NO_FID;
		rsp->VolatileFileId = SMB2_NO_FID;
		break;
	case FSCTL_QUERY_NETWORK_INTERFACE_INFO:
		ret = fsctl_query_iface_info_ioctl(conn, rsp, out_buf_len);
		if (ret < 0)
			goto out;
		nbytes = ret;
		break;
	case FSCTL_REQUEST_RESUME_KEY:
		if (out_buf_len < sizeof(struct resume_key_ioctl_rsp)) {
			ret = -EINVAL;
			goto out;
		}

		ret = fsctl_request_resume_key(work, req,
					       (struct resume_key_ioctl_rsp *)&rsp->Buffer[0]);
		if (ret < 0)
			goto out;
		rsp->PersistentFileId = req->PersistentFileId;
		rsp->VolatileFileId = req->VolatileFileId;
		nbytes = sizeof(struct resume_key_ioctl_rsp);
		break;
	case FSCTL_COPYCHUNK:
	case FSCTL_COPYCHUNK_WRITE:
		if (!test_tree_conn_flag(work->tcon, KSMBD_TREE_CONN_FLAG_WRITABLE)) {
			ksmbd_debug(SMB,
				    "User does not have write permission\n");
			ret = -EACCES;
			goto out;
		}

		if (in_buf_len < sizeof(struct copychunk_ioctl_req)) {
			ret = -EINVAL;
			goto out;
		}

		if (out_buf_len < sizeof(struct copychunk_ioctl_rsp)) {
			ret = -EINVAL;
			goto out;
		}

		nbytes = sizeof(struct copychunk_ioctl_rsp);
		rsp->VolatileFileId = req->VolatileFileId;
		rsp->PersistentFileId = req->PersistentFileId;
		fsctl_copychunk(work,
				(struct copychunk_ioctl_req *)buffer,
				le32_to_cpu(req->CtlCode),
				le32_to_cpu(req->InputCount),
				req->VolatileFileId,
				req->PersistentFileId,
				rsp);
		break;
	case FSCTL_SET_SPARSE:
		if (in_buf_len < sizeof(struct file_sparse)) {
			ret = -EINVAL;
			goto out;
		}

		ret = fsctl_set_sparse(work, id, (struct file_sparse *)buffer);
		if (ret < 0)
			goto out;
		break;
	case FSCTL_SET_ZERO_DATA:
	{
		struct file_zero_data_information *zero_data;
		struct ksmbd_file *fp;
		loff_t off, len, bfz;

		if (!test_tree_conn_flag(work->tcon, KSMBD_TREE_CONN_FLAG_WRITABLE)) {
			ksmbd_debug(SMB,
				    "User does not have write permission\n");
			ret = -EACCES;
			goto out;
		}

		if (in_buf_len < sizeof(struct file_zero_data_information)) {
			ret = -EINVAL;
			goto out;
		}

		zero_data =
			(struct file_zero_data_information *)buffer;

		off = le64_to_cpu(zero_data->FileOffset);
		bfz = le64_to_cpu(zero_data->BeyondFinalZero);
		if (off < 0 || bfz < 0 || off > bfz) {
			ret = -EINVAL;
			goto out;
		}

		len = bfz - off;
		if (len) {
			fp = ksmbd_lookup_fd_fast(work, id);
			if (!fp) {
				ret = -ENOENT;
				goto out;
			}

			ret = ksmbd_vfs_zero_data(work, fp, off, len);
			ksmbd_fd_put(work, fp);
			if (ret < 0)
				goto out;
		}
		break;
	}
	case FSCTL_QUERY_ALLOCATED_RANGES:
		if (in_buf_len < sizeof(struct file_allocated_range_buffer)) {
			ret = -EINVAL;
			goto out;
		}

		ret = fsctl_query_allocated_ranges(work, id,
			(struct file_allocated_range_buffer *)buffer,
			(struct file_allocated_range_buffer *)&rsp->Buffer[0],
			out_buf_len /
			sizeof(struct file_allocated_range_buffer), &nbytes);
		if (ret == -E2BIG) {
			rsp->hdr.Status = STATUS_BUFFER_OVERFLOW;
		} else if (ret < 0) {
			nbytes = 0;
			goto out;
		}

		nbytes *= sizeof(struct file_allocated_range_buffer);
		break;
	case FSCTL_GET_REPARSE_POINT:
	{
		struct reparse_data_buffer *reparse_ptr;
		struct ksmbd_file *fp;

		reparse_ptr = (struct reparse_data_buffer *)&rsp->Buffer[0];
		fp = ksmbd_lookup_fd_fast(work, id);
		if (!fp) {
			pr_err("not found fp!!\n");
			ret = -ENOENT;
			goto out;
		}

		reparse_ptr->ReparseTag =
			smb2_get_reparse_tag_special_file(file_inode(fp->filp)->i_mode);
		reparse_ptr->ReparseDataLength = 0;
		ksmbd_fd_put(work, fp);
		nbytes = sizeof(struct reparse_data_buffer);
		break;
	}
	case FSCTL_DUPLICATE_EXTENTS_TO_FILE:
	{
		struct ksmbd_file *fp_in, *fp_out = NULL;
		struct duplicate_extents_to_file *dup_ext;
		loff_t src_off, dst_off, length, cloned;

		if (in_buf_len < sizeof(struct duplicate_extents_to_file)) {
			ret = -EINVAL;
			goto out;
		}

		dup_ext = (struct duplicate_extents_to_file *)buffer;

		fp_in = ksmbd_lookup_fd_slow(work, dup_ext->VolatileFileHandle,
					     dup_ext->PersistentFileHandle);
		if (!fp_in) {
			pr_err("not found file handle in duplicate extent to file\n");
			ret = -ENOENT;
			goto out;
		}

		fp_out = ksmbd_lookup_fd_fast(work, id);
		if (!fp_out) {
			pr_err("not found fp\n");
			ret = -ENOENT;
			goto dup_ext_out;
		}

		src_off = le64_to_cpu(dup_ext->SourceFileOffset);
		dst_off = le64_to_cpu(dup_ext->TargetFileOffset);
		length = le64_to_cpu(dup_ext->ByteCount);
		/*
		 * XXX: It is not clear if FSCTL_DUPLICATE_EXTENTS_TO_FILE
		 * should fall back to vfs_copy_file_range().  This could be
		 * beneficial when re-exporting nfs/smb mount, but note that
		 * this can result in partial copy that returns an error status.
		 * If/when FSCTL_DUPLICATE_EXTENTS_TO_FILE_EX is implemented,
		 * fall back to vfs_copy_file_range(), should be avoided when
		 * the flag DUPLICATE_EXTENTS_DATA_EX_SOURCE_ATOMIC is set.
		 */
		cloned = vfs_clone_file_range(fp_in->filp, src_off,
					      fp_out->filp, dst_off, length, 0);
		if (cloned == -EXDEV || cloned == -EOPNOTSUPP) {
			ret = -EOPNOTSUPP;
			goto dup_ext_out;
		} else if (cloned != length) {
			cloned = vfs_copy_file_range(fp_in->filp, src_off,
						     fp_out->filp, dst_off,
						     length, 0);
			if (cloned != length) {
				if (cloned < 0)
					ret = cloned;
				else
					ret = -EINVAL;
			}
		}

dup_ext_out:
		ksmbd_fd_put(work, fp_in);
		ksmbd_fd_put(work, fp_out);
		if (ret < 0)
			goto out;
		break;
	}
	default:
		ksmbd_debug(SMB, "not implemented yet ioctl command 0x%x\n",
			    cnt_code);
		ret = -EOPNOTSUPP;
		goto out;
	}

	rsp->CtlCode = cpu_to_le32(cnt_code);
	rsp->InputCount = cpu_to_le32(0);
	rsp->InputOffset = cpu_to_le32(112);
	rsp->OutputOffset = cpu_to_le32(112);
	rsp->OutputCount = cpu_to_le32(nbytes);
	rsp->StructureSize = cpu_to_le16(49);
	rsp->Reserved = cpu_to_le16(0);
	rsp->Flags = cpu_to_le32(0);
	rsp->Reserved2 = cpu_to_le32(0);
	ret = ksmbd_iov_pin_rsp(work, rsp, sizeof(struct smb2_ioctl_rsp) + nbytes);
	if (!ret)
		return ret;

out:
	if (ret == -EACCES)
		rsp->hdr.Status = STATUS_ACCESS_DENIED;
	else if (ret == -ENOENT)
		rsp->hdr.Status = STATUS_OBJECT_NAME_NOT_FOUND;
	else if (ret == -EOPNOTSUPP)
		rsp->hdr.Status = STATUS_NOT_SUPPORTED;
	else if (ret == -ENOSPC)
		rsp->hdr.Status = STATUS_BUFFER_TOO_SMALL;
	else if (ret < 0 || rsp->hdr.Status == 0)
		rsp->hdr.Status = STATUS_INVALID_PARAMETER;
	smb2_set_err_rsp(work);
	return 0;
}

/**
 * smb20_oplock_break_ack() - handler for smb2.0 oplock break command
 * @work:	smb work containing oplock break command buffer
 *
 * Return:	0
 */
static void smb20_oplock_break_ack(struct ksmbd_work *work)
{
	struct smb2_oplock_break *req;
	struct smb2_oplock_break *rsp;
	struct ksmbd_file *fp;
	struct oplock_info *opinfo = NULL;
	__le32 err = 0;
	int ret = 0;
	u64 volatile_id, persistent_id;
	char req_oplevel = 0, rsp_oplevel = 0;
	unsigned int oplock_change_type;

	WORK_BUFFERS(work, req, rsp);

	volatile_id = req->VolatileFid;
	persistent_id = req->PersistentFid;
	req_oplevel = req->OplockLevel;
	ksmbd_debug(OPLOCK, "v_id %llu, p_id %llu request oplock level %d\n",
		    volatile_id, persistent_id, req_oplevel);

	fp = ksmbd_lookup_fd_slow(work, volatile_id, persistent_id);
	if (!fp) {
		rsp->hdr.Status = STATUS_FILE_CLOSED;
		smb2_set_err_rsp(work);
		return;
	}

	opinfo = opinfo_get(fp);
	if (!opinfo) {
		pr_err("unexpected null oplock_info\n");
		rsp->hdr.Status = STATUS_INVALID_OPLOCK_PROTOCOL;
		smb2_set_err_rsp(work);
		ksmbd_fd_put(work, fp);
		return;
	}

	if (opinfo->level == SMB2_OPLOCK_LEVEL_NONE) {
		rsp->hdr.Status = STATUS_INVALID_OPLOCK_PROTOCOL;
		goto err_out;
	}

	if (opinfo->op_state == OPLOCK_STATE_NONE) {
		ksmbd_debug(SMB, "unexpected oplock state 0x%x\n", opinfo->op_state);
		rsp->hdr.Status = STATUS_UNSUCCESSFUL;
		goto err_out;
	}

	if ((opinfo->level == SMB2_OPLOCK_LEVEL_EXCLUSIVE ||
	     opinfo->level == SMB2_OPLOCK_LEVEL_BATCH) &&
	    (req_oplevel != SMB2_OPLOCK_LEVEL_II &&
	     req_oplevel != SMB2_OPLOCK_LEVEL_NONE)) {
		err = STATUS_INVALID_OPLOCK_PROTOCOL;
		oplock_change_type = OPLOCK_WRITE_TO_NONE;
	} else if (opinfo->level == SMB2_OPLOCK_LEVEL_II &&
		   req_oplevel != SMB2_OPLOCK_LEVEL_NONE) {
		err = STATUS_INVALID_OPLOCK_PROTOCOL;
		oplock_change_type = OPLOCK_READ_TO_NONE;
	} else if (req_oplevel == SMB2_OPLOCK_LEVEL_II ||
		   req_oplevel == SMB2_OPLOCK_LEVEL_NONE) {
		err = STATUS_INVALID_DEVICE_STATE;
		if ((opinfo->level == SMB2_OPLOCK_LEVEL_EXCLUSIVE ||
		     opinfo->level == SMB2_OPLOCK_LEVEL_BATCH) &&
		    req_oplevel == SMB2_OPLOCK_LEVEL_II) {
			oplock_change_type = OPLOCK_WRITE_TO_READ;
		} else if ((opinfo->level == SMB2_OPLOCK_LEVEL_EXCLUSIVE ||
			    opinfo->level == SMB2_OPLOCK_LEVEL_BATCH) &&
			   req_oplevel == SMB2_OPLOCK_LEVEL_NONE) {
			oplock_change_type = OPLOCK_WRITE_TO_NONE;
		} else if (opinfo->level == SMB2_OPLOCK_LEVEL_II &&
			   req_oplevel == SMB2_OPLOCK_LEVEL_NONE) {
			oplock_change_type = OPLOCK_READ_TO_NONE;
		} else {
			oplock_change_type = 0;
		}
	} else {
		oplock_change_type = 0;
	}

	switch (oplock_change_type) {
	case OPLOCK_WRITE_TO_READ:
		ret = opinfo_write_to_read(opinfo);
		rsp_oplevel = SMB2_OPLOCK_LEVEL_II;
		break;
	case OPLOCK_WRITE_TO_NONE:
		ret = opinfo_write_to_none(opinfo);
		rsp_oplevel = SMB2_OPLOCK_LEVEL_NONE;
		break;
	case OPLOCK_READ_TO_NONE:
		ret = opinfo_read_to_none(opinfo);
		rsp_oplevel = SMB2_OPLOCK_LEVEL_NONE;
		break;
	default:
		pr_err("unknown oplock change 0x%x -> 0x%x\n",
		       opinfo->level, rsp_oplevel);
	}

	if (ret < 0) {
		rsp->hdr.Status = err;
		goto err_out;
	}

	opinfo->op_state = OPLOCK_STATE_NONE;
	wake_up_interruptible_all(&opinfo->oplock_q);
	opinfo_put(opinfo);
	ksmbd_fd_put(work, fp);

	rsp->StructureSize = cpu_to_le16(24);
	rsp->OplockLevel = rsp_oplevel;
	rsp->Reserved = 0;
	rsp->Reserved2 = 0;
	rsp->VolatileFid = volatile_id;
	rsp->PersistentFid = persistent_id;
	ret = ksmbd_iov_pin_rsp(work, rsp, sizeof(struct smb2_oplock_break));
	if (!ret)
		return;

err_out:
	opinfo->op_state = OPLOCK_STATE_NONE;
	wake_up_interruptible_all(&opinfo->oplock_q);

	opinfo_put(opinfo);
	ksmbd_fd_put(work, fp);
	smb2_set_err_rsp(work);
}

static int check_lease_state(struct lease *lease, __le32 req_state)
{
	if ((lease->new_state ==
	     (SMB2_LEASE_READ_CACHING_LE | SMB2_LEASE_HANDLE_CACHING_LE)) &&
	    !(req_state & SMB2_LEASE_WRITE_CACHING_LE)) {
		lease->new_state = req_state;
		return 0;
	}

	if (lease->new_state == req_state)
		return 0;

	return 1;
}

/**
 * smb21_lease_break_ack() - handler for smb2.1 lease break command
 * @work:	smb work containing lease break command buffer
 *
 * Return:	0
 */
static void smb21_lease_break_ack(struct ksmbd_work *work)
{
	struct ksmbd_conn *conn = work->conn;
	struct smb2_lease_ack *req;
	struct smb2_lease_ack *rsp;
	struct oplock_info *opinfo;
	__le32 err = 0;
	int ret = 0;
	unsigned int lease_change_type;
	__le32 lease_state;
	struct lease *lease;

	WORK_BUFFERS(work, req, rsp);

	ksmbd_debug(OPLOCK, "smb21 lease break, lease state(0x%x)\n",
		    le32_to_cpu(req->LeaseState));
	opinfo = lookup_lease_in_table(conn, req->LeaseKey);
	if (!opinfo) {
		ksmbd_debug(OPLOCK, "file not opened\n");
		smb2_set_err_rsp(work);
		rsp->hdr.Status = STATUS_UNSUCCESSFUL;
		return;
	}
	lease = opinfo->o_lease;

	if (opinfo->op_state == OPLOCK_STATE_NONE) {
		pr_err("unexpected lease break state 0x%x\n",
		       opinfo->op_state);
		rsp->hdr.Status = STATUS_UNSUCCESSFUL;
		goto err_out;
	}

	if (check_lease_state(lease, req->LeaseState)) {
		rsp->hdr.Status = STATUS_REQUEST_NOT_ACCEPTED;
		ksmbd_debug(OPLOCK,
			    "req lease state: 0x%x, expected state: 0x%x\n",
			    req->LeaseState, lease->new_state);
		goto err_out;
	}

	if (!atomic_read(&opinfo->breaking_cnt)) {
		rsp->hdr.Status = STATUS_UNSUCCESSFUL;
		goto err_out;
	}

	/* check for bad lease state */
	if (req->LeaseState &
	    (~(SMB2_LEASE_READ_CACHING_LE | SMB2_LEASE_HANDLE_CACHING_LE))) {
		err = STATUS_INVALID_OPLOCK_PROTOCOL;
		if (lease->state & SMB2_LEASE_WRITE_CACHING_LE)
			lease_change_type = OPLOCK_WRITE_TO_NONE;
		else
			lease_change_type = OPLOCK_READ_TO_NONE;
		ksmbd_debug(OPLOCK, "handle bad lease state 0x%x -> 0x%x\n",
			    le32_to_cpu(lease->state),
			    le32_to_cpu(req->LeaseState));
	} else if (lease->state == SMB2_LEASE_READ_CACHING_LE &&
		   req->LeaseState != SMB2_LEASE_NONE_LE) {
		err = STATUS_INVALID_OPLOCK_PROTOCOL;
		lease_change_type = OPLOCK_READ_TO_NONE;
		ksmbd_debug(OPLOCK, "handle bad lease state 0x%x -> 0x%x\n",
			    le32_to_cpu(lease->state),
			    le32_to_cpu(req->LeaseState));
	} else {
		/* valid lease state changes */
		err = STATUS_INVALID_DEVICE_STATE;
		if (req->LeaseState == SMB2_LEASE_NONE_LE) {
			if (lease->state & SMB2_LEASE_WRITE_CACHING_LE)
				lease_change_type = OPLOCK_WRITE_TO_NONE;
			else
				lease_change_type = OPLOCK_READ_TO_NONE;
		} else if (req->LeaseState & SMB2_LEASE_READ_CACHING_LE) {
			if (lease->state & SMB2_LEASE_WRITE_CACHING_LE)
				lease_change_type = OPLOCK_WRITE_TO_READ;
			else
				lease_change_type = OPLOCK_READ_HANDLE_TO_READ;
		} else {
			lease_change_type = 0;
		}
	}

	switch (lease_change_type) {
	case OPLOCK_WRITE_TO_READ:
		ret = opinfo_write_to_read(opinfo);
		break;
	case OPLOCK_READ_HANDLE_TO_READ:
		ret = opinfo_read_handle_to_read(opinfo);
		break;
	case OPLOCK_WRITE_TO_NONE:
		ret = opinfo_write_to_none(opinfo);
		break;
	case OPLOCK_READ_TO_NONE:
		ret = opinfo_read_to_none(opinfo);
		break;
	default:
		ksmbd_debug(OPLOCK, "unknown lease change 0x%x -> 0x%x\n",
			    le32_to_cpu(lease->state),
			    le32_to_cpu(req->LeaseState));
	}

	if (ret < 0) {
		rsp->hdr.Status = err;
		goto err_out;
	}

	lease_state = lease->state;
	opinfo->op_state = OPLOCK_STATE_NONE;
	wake_up_interruptible_all(&opinfo->oplock_q);
	atomic_dec(&opinfo->breaking_cnt);
	wake_up_interruptible_all(&opinfo->oplock_brk);
	opinfo_put(opinfo);

	rsp->StructureSize = cpu_to_le16(36);
	rsp->Reserved = 0;
	rsp->Flags = 0;
	memcpy(rsp->LeaseKey, req->LeaseKey, 16);
	rsp->LeaseState = lease_state;
	rsp->LeaseDuration = 0;
	ret = ksmbd_iov_pin_rsp(work, rsp, sizeof(struct smb2_lease_ack));
	if (!ret)
		return;

err_out:
	wake_up_interruptible_all(&opinfo->oplock_q);
	atomic_dec(&opinfo->breaking_cnt);
	wake_up_interruptible_all(&opinfo->oplock_brk);

	opinfo_put(opinfo);
	smb2_set_err_rsp(work);
}

/**
 * smb2_oplock_break() - dispatcher for smb2.0 and 2.1 oplock/lease break
 * @work:	smb work containing oplock/lease break command buffer
 *
 * Return:	0
 */
int smb2_oplock_break(struct ksmbd_work *work)
{
	struct smb2_oplock_break *req;
	struct smb2_oplock_break *rsp;

	WORK_BUFFERS(work, req, rsp);

	switch (le16_to_cpu(req->StructureSize)) {
	case OP_BREAK_STRUCT_SIZE_20:
		smb20_oplock_break_ack(work);
		break;
	case OP_BREAK_STRUCT_SIZE_21:
		smb21_lease_break_ack(work);
		break;
	default:
		ksmbd_debug(OPLOCK, "invalid break cmd %d\n",
			    le16_to_cpu(req->StructureSize));
		rsp->hdr.Status = STATUS_INVALID_PARAMETER;
		smb2_set_err_rsp(work);
	}

	return 0;
}

/**
 * smb2_notify() - handler for smb2 notify request
 * @work:   smb work containing notify command buffer
 *
 * Return:      0
 */
int smb2_notify(struct ksmbd_work *work)
{
	struct smb2_change_notify_req *req;
	struct smb2_change_notify_rsp *rsp;

	WORK_BUFFERS(work, req, rsp);

	if (work->next_smb2_rcv_hdr_off && req->hdr.NextCommand) {
		rsp->hdr.Status = STATUS_INTERNAL_ERROR;
		smb2_set_err_rsp(work);
		return 0;
	}

	smb2_set_err_rsp(work);
	rsp->hdr.Status = STATUS_NOT_IMPLEMENTED;
	return 0;
}

/**
 * smb2_is_sign_req() - handler for checking packet signing status
 * @work:	smb work containing notify command buffer
 * @command:	SMB2 command id
 *
 * Return:	true if packed is signed, false otherwise
 */
bool smb2_is_sign_req(struct ksmbd_work *work, unsigned int command)
{
	struct smb2_hdr *rcv_hdr2 = smb2_get_msg(work->request_buf);

	if ((rcv_hdr2->Flags & SMB2_FLAGS_SIGNED) &&
	    command != SMB2_NEGOTIATE_HE &&
	    command != SMB2_SESSION_SETUP_HE &&
	    command != SMB2_OPLOCK_BREAK_HE)
		return true;

	return false;
}

/**
 * smb2_check_sign_req() - handler for req packet sign processing
 * @work:   smb work containing notify command buffer
 *
 * Return:	1 on success, 0 otherwise
 */
int smb2_check_sign_req(struct ksmbd_work *work)
{
	struct smb2_hdr *hdr;
	char signature_req[SMB2_SIGNATURE_SIZE];
	char signature[SMB2_HMACSHA256_SIZE];
	struct kvec iov[1];
	size_t len;

	hdr = smb2_get_msg(work->request_buf);
	if (work->next_smb2_rcv_hdr_off)
		hdr = ksmbd_req_buf_next(work);

	if (!hdr->NextCommand && !work->next_smb2_rcv_hdr_off)
		len = get_rfc1002_len(work->request_buf);
	else if (hdr->NextCommand)
		len = le32_to_cpu(hdr->NextCommand);
	else
		len = get_rfc1002_len(work->request_buf) -
			work->next_smb2_rcv_hdr_off;

	memcpy(signature_req, hdr->Signature, SMB2_SIGNATURE_SIZE);
	memset(hdr->Signature, 0, SMB2_SIGNATURE_SIZE);

	iov[0].iov_base = (char *)&hdr->ProtocolId;
	iov[0].iov_len = len;

	if (ksmbd_sign_smb2_pdu(work->conn, work->sess->sess_key, iov, 1,
				signature))
		return 0;

	if (memcmp(signature, signature_req, SMB2_SIGNATURE_SIZE)) {
		pr_err("bad smb2 signature\n");
		return 0;
	}

	return 1;
}

/**
 * smb2_set_sign_rsp() - handler for rsp packet sign processing
 * @work:   smb work containing notify command buffer
 *
 */
void smb2_set_sign_rsp(struct ksmbd_work *work)
{
	struct smb2_hdr *hdr;
	char signature[SMB2_HMACSHA256_SIZE];
	struct kvec *iov;
	int n_vec = 1;

	hdr = ksmbd_resp_buf_curr(work);
	hdr->Flags |= SMB2_FLAGS_SIGNED;
	memset(hdr->Signature, 0, SMB2_SIGNATURE_SIZE);

	if (hdr->Command == SMB2_READ) {
		iov = &work->iov[work->iov_idx - 1];
		n_vec++;
	} else {
		iov = &work->iov[work->iov_idx];
	}

	if (!ksmbd_sign_smb2_pdu(work->conn, work->sess->sess_key, iov, n_vec,
				 signature))
		memcpy(hdr->Signature, signature, SMB2_SIGNATURE_SIZE);
}

/**
 * smb3_check_sign_req() - handler for req packet sign processing
 * @work:   smb work containing notify command buffer
 *
 * Return:	1 on success, 0 otherwise
 */
int smb3_check_sign_req(struct ksmbd_work *work)
{
	struct ksmbd_conn *conn = work->conn;
	char *signing_key;
	struct smb2_hdr *hdr;
	struct channel *chann;
	char signature_req[SMB2_SIGNATURE_SIZE];
	char signature[SMB2_CMACAES_SIZE];
	struct kvec iov[1];
	size_t len;

	hdr = smb2_get_msg(work->request_buf);
	if (work->next_smb2_rcv_hdr_off)
		hdr = ksmbd_req_buf_next(work);

	if (!hdr->NextCommand && !work->next_smb2_rcv_hdr_off)
		len = get_rfc1002_len(work->request_buf);
	else if (hdr->NextCommand)
		len = le32_to_cpu(hdr->NextCommand);
	else
		len = get_rfc1002_len(work->request_buf) -
			work->next_smb2_rcv_hdr_off;

	if (le16_to_cpu(hdr->Command) == SMB2_SESSION_SETUP_HE) {
		signing_key = work->sess->smb3signingkey;
	} else {
		chann = lookup_chann_list(work->sess, conn);
		if (!chann) {
			return 0;
		}
		signing_key = chann->smb3signingkey;
	}

	if (!signing_key) {
		pr_err("SMB3 signing key is not generated\n");
		return 0;
	}

	memcpy(signature_req, hdr->Signature, SMB2_SIGNATURE_SIZE);
	memset(hdr->Signature, 0, SMB2_SIGNATURE_SIZE);
	iov[0].iov_base = (char *)&hdr->ProtocolId;
	iov[0].iov_len = len;

	if (ksmbd_sign_smb3_pdu(conn, signing_key, iov, 1, signature))
		return 0;

	if (memcmp(signature, signature_req, SMB2_SIGNATURE_SIZE)) {
		pr_err("bad smb2 signature\n");
		return 0;
	}

	return 1;
}

/**
 * smb3_set_sign_rsp() - handler for rsp packet sign processing
 * @work:   smb work containing notify command buffer
 *
 */
void smb3_set_sign_rsp(struct ksmbd_work *work)
{
	struct ksmbd_conn *conn = work->conn;
	struct smb2_hdr *hdr;
	struct channel *chann;
	char signature[SMB2_CMACAES_SIZE];
	struct kvec *iov;
	int n_vec = 1;
	char *signing_key;

	hdr = ksmbd_resp_buf_curr(work);

	if (conn->binding == false &&
	    le16_to_cpu(hdr->Command) == SMB2_SESSION_SETUP_HE) {
		signing_key = work->sess->smb3signingkey;
	} else {
		chann = lookup_chann_list(work->sess, work->conn);
		if (!chann) {
			return;
		}
		signing_key = chann->smb3signingkey;
	}

	if (!signing_key)
		return;

	hdr->Flags |= SMB2_FLAGS_SIGNED;
	memset(hdr->Signature, 0, SMB2_SIGNATURE_SIZE);

	if (hdr->Command == SMB2_READ) {
		iov = &work->iov[work->iov_idx - 1];
		n_vec++;
	} else {
		iov = &work->iov[work->iov_idx];
	}

	if (!ksmbd_sign_smb3_pdu(conn, signing_key, iov, n_vec,
				 signature))
		memcpy(hdr->Signature, signature, SMB2_SIGNATURE_SIZE);
}

/**
 * smb3_preauth_hash_rsp() - handler for computing preauth hash on response
 * @work:   smb work containing response buffer
 *
 */
void smb3_preauth_hash_rsp(struct ksmbd_work *work)
{
	struct ksmbd_conn *conn = work->conn;
	struct ksmbd_session *sess = work->sess;
	struct smb2_hdr *req, *rsp;

	if (conn->dialect != SMB311_PROT_ID)
		return;

	WORK_BUFFERS(work, req, rsp);

	if (le16_to_cpu(req->Command) == SMB2_NEGOTIATE_HE &&
	    conn->preauth_info)
		ksmbd_gen_preauth_integrity_hash(conn, work->response_buf,
						 conn->preauth_info->Preauth_HashValue);

	if (le16_to_cpu(rsp->Command) == SMB2_SESSION_SETUP_HE && sess) {
		__u8 *hash_value;

		if (conn->binding) {
			struct preauth_session *preauth_sess;

			preauth_sess = ksmbd_preauth_session_lookup(conn, sess->id);
			if (!preauth_sess)
				return;
			hash_value = preauth_sess->Preauth_HashValue;
		} else {
			hash_value = sess->Preauth_HashValue;
			if (!hash_value)
				return;
		}
		ksmbd_gen_preauth_integrity_hash(conn, work->response_buf,
						 hash_value);
	}
}

static void fill_transform_hdr(void *tr_buf, char *old_buf, __le16 cipher_type)
{
	struct smb2_transform_hdr *tr_hdr = tr_buf + 4;
	struct smb2_hdr *hdr = smb2_get_msg(old_buf);
	unsigned int orig_len = get_rfc1002_len(old_buf);

	/* tr_buf must be cleared by the caller */
	tr_hdr->ProtocolId = SMB2_TRANSFORM_PROTO_NUM;
	tr_hdr->OriginalMessageSize = cpu_to_le32(orig_len);
	tr_hdr->Flags = cpu_to_le16(TRANSFORM_FLAG_ENCRYPTED);
	if (cipher_type == SMB2_ENCRYPTION_AES128_GCM ||
	    cipher_type == SMB2_ENCRYPTION_AES256_GCM)
		get_random_bytes(&tr_hdr->Nonce, SMB3_AES_GCM_NONCE);
	else
		get_random_bytes(&tr_hdr->Nonce, SMB3_AES_CCM_NONCE);
	memcpy(&tr_hdr->SessionId, &hdr->SessionId, 8);
	inc_rfc1001_len(tr_buf, sizeof(struct smb2_transform_hdr));
	inc_rfc1001_len(tr_buf, orig_len);
}

int smb3_encrypt_resp(struct ksmbd_work *work)
{
	struct kvec *iov = work->iov;
	int rc = -ENOMEM;
	void *tr_buf;

	tr_buf = kzalloc(sizeof(struct smb2_transform_hdr) + 4, GFP_KERNEL);
	if (!tr_buf)
		return rc;

	/* fill transform header */
	fill_transform_hdr(tr_buf, work->response_buf, work->conn->cipher_type);

	iov[0].iov_base = tr_buf;
	iov[0].iov_len = sizeof(struct smb2_transform_hdr) + 4;
	work->tr_buf = tr_buf;

	return ksmbd_crypt_message(work, iov, work->iov_idx + 1, 1);
}

bool smb3_is_transform_hdr(void *buf)
{
	struct smb2_transform_hdr *trhdr = smb2_get_msg(buf);

	return trhdr->ProtocolId == SMB2_TRANSFORM_PROTO_NUM;
}

int smb3_decrypt_req(struct ksmbd_work *work)
{
	struct ksmbd_session *sess;
	char *buf = work->request_buf;
	unsigned int pdu_length = get_rfc1002_len(buf);
	struct kvec iov[2];
	int buf_data_size = pdu_length - sizeof(struct smb2_transform_hdr);
	struct smb2_transform_hdr *tr_hdr = smb2_get_msg(buf);
	int rc = 0;

	if (pdu_length < sizeof(struct smb2_transform_hdr) ||
	    buf_data_size < sizeof(struct smb2_hdr)) {
		pr_err("Transform message is too small (%u)\n",
		       pdu_length);
		return -ECONNABORTED;
	}

	if (buf_data_size < le32_to_cpu(tr_hdr->OriginalMessageSize)) {
		pr_err("Transform message is broken\n");
		return -ECONNABORTED;
	}

	sess = ksmbd_session_lookup_all(work->conn, le64_to_cpu(tr_hdr->SessionId));
	if (!sess) {
		pr_err("invalid session id(%llx) in transform header\n",
		       le64_to_cpu(tr_hdr->SessionId));
		return -ECONNABORTED;
	}

	iov[0].iov_base = buf;
	iov[0].iov_len = sizeof(struct smb2_transform_hdr) + 4;
	iov[1].iov_base = buf + sizeof(struct smb2_transform_hdr) + 4;
	iov[1].iov_len = buf_data_size;
	rc = ksmbd_crypt_message(work, iov, 2, 0);
	if (rc)
		return rc;

	memmove(buf + 4, iov[1].iov_base, buf_data_size);
	*(__be32 *)buf = cpu_to_be32(buf_data_size);

	return rc;
}

bool smb3_11_final_sess_setup_resp(struct ksmbd_work *work)
{
	struct ksmbd_conn *conn = work->conn;
	struct ksmbd_session *sess = work->sess;
	struct smb2_hdr *rsp = smb2_get_msg(work->response_buf);

	if (conn->dialect < SMB30_PROT_ID)
		return false;

	if (work->next_smb2_rcv_hdr_off)
		rsp = ksmbd_resp_buf_next(work);

	if (le16_to_cpu(rsp->Command) == SMB2_SESSION_SETUP_HE &&
	    sess->user && !user_guest(sess->user) &&
	    rsp->Status == STATUS_SUCCESS)
		return true;
	return false;
}<|MERGE_RESOLUTION|>--- conflicted
+++ resolved
@@ -2390,11 +2390,7 @@
 		} else {
 			rc = ksmbd_vfs_setxattr(idmap, path, attr_name, value,
 						le16_to_cpu(eabuf->EaValueLength),
-<<<<<<< HEAD
-						0, true);
-=======
 						0, get_write);
->>>>>>> 0c383648
 			if (rc < 0) {
 				ksmbd_debug(SMB,
 					    "ksmbd_vfs_setxattr is failed(%d)\n",
@@ -2860,16 +2856,6 @@
 	}
 
 	if (req->NameLength) {
-<<<<<<< HEAD
-		if ((req->CreateOptions & FILE_DIRECTORY_FILE_LE) &&
-		    *(char *)req->Buffer == '\\') {
-			pr_err("not allow directory name included leading slash\n");
-			rc = -EINVAL;
-			goto err_out2;
-		}
-
-=======
->>>>>>> 0c383648
 		name = smb2_get_name((char *)req + le16_to_cpu(req->NameOffset),
 				     le16_to_cpu(req->NameLength),
 				     work->conn->local_nls);
