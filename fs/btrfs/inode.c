--- conflicted
+++ resolved
@@ -9162,11 +9162,7 @@
 		 */
 		WRITE_ONCE(priv->status, bbio->bio.bi_status);
 	}
-<<<<<<< HEAD
-	if (atomic_dec_and_test(&priv->pending)) {
-=======
 	if (refcount_dec_and_test(&priv->pending_refs)) {
->>>>>>> a5a056c8
 		int err = blk_status_to_errno(READ_ONCE(priv->status));
 
 		if (priv->uring_ctx) {
