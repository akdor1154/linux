/* memcontrol.h - Memory Controller
 *
 * Copyright IBM Corporation, 2007
 * Author Balbir Singh <balbir@linux.vnet.ibm.com>
 *
 * Copyright 2007 OpenVZ SWsoft Inc
 * Author: Pavel Emelianov <xemul@openvz.org>
 *
 * This program is free software; you can redistribute it and/or modify
 * it under the terms of the GNU General Public License as published by
 * the Free Software Foundation; either version 2 of the License, or
 * (at your option) any later version.
 *
 * This program is distributed in the hope that it will be useful,
 * but WITHOUT ANY WARRANTY; without even the implied warranty of
 * MERCHANTABILITY or FITNESS FOR A PARTICULAR PURPOSE.  See the
 * GNU General Public License for more details.
 */

#ifndef _LINUX_MEMCONTROL_H
#define _LINUX_MEMCONTROL_H
#include <linux/cgroup.h>
#include <linux/vm_event_item.h>
#include <linux/hardirq.h>
#include <linux/jump_label.h>
#include <linux/page_counter.h>
#include <linux/vmpressure.h>
#include <linux/eventfd.h>
#include <linux/mm.h>
#include <linux/vmstat.h>
#include <linux/writeback.h>
#include <linux/page-flags.h>

struct mem_cgroup;
struct page;
struct mm_struct;
struct kmem_cache;

/* Cgroup-specific page state, on top of universal node page state */
enum memcg_stat_item {
	MEMCG_CACHE = NR_VM_NODE_STAT_ITEMS,
	MEMCG_RSS,
	MEMCG_RSS_HUGE,
	MEMCG_SWAP,
	MEMCG_SOCK,
	/* XXX: why are these zone and not node counters? */
	MEMCG_KERNEL_STACK_KB,
	MEMCG_NR_STAT,
};

/* Cgroup-specific events, on top of universal VM events */
enum memcg_event_item {
	MEMCG_LOW = NR_VM_EVENT_ITEMS,
	MEMCG_HIGH,
	MEMCG_MAX,
	MEMCG_OOM,
	MEMCG_NR_EVENTS,
};

struct mem_cgroup_reclaim_cookie {
	pg_data_t *pgdat;
	int priority;
	unsigned int generation;
};

#ifdef CONFIG_MEMCG

#define MEM_CGROUP_ID_SHIFT	16
#define MEM_CGROUP_ID_MAX	USHRT_MAX

struct mem_cgroup_id {
	int id;
	atomic_t ref;
};

/*
 * Per memcg event counter is incremented at every pagein/pageout. With THP,
 * it will be incremated by the number of pages. This counter is used for
 * for trigger some periodic events. This is straightforward and better
 * than using jiffies etc. to handle periodic memcg event.
 */
enum mem_cgroup_events_target {
	MEM_CGROUP_TARGET_THRESH,
	MEM_CGROUP_TARGET_SOFTLIMIT,
	MEM_CGROUP_TARGET_NUMAINFO,
	MEM_CGROUP_NTARGETS,
};

struct mem_cgroup_stat_cpu {
	long count[MEMCG_NR_STAT];
	unsigned long events[MEMCG_NR_EVENTS];
	unsigned long nr_page_events;
	unsigned long targets[MEM_CGROUP_NTARGETS];
};

struct mem_cgroup_reclaim_iter {
	struct mem_cgroup *position;
	/* scan generation, increased every round-trip */
	unsigned int generation;
};

struct lruvec_stat {
	long count[NR_VM_NODE_STAT_ITEMS];
};

/*
 * per-zone information in memory controller.
 */
struct mem_cgroup_per_node {
	struct lruvec		lruvec;
	struct lruvec_stat __percpu *lruvec_stat;
	unsigned long		lru_zone_size[MAX_NR_ZONES][NR_LRU_LISTS];

	struct mem_cgroup_reclaim_iter	iter[DEF_PRIORITY + 1];

	struct rb_node		tree_node;	/* RB tree node */
	unsigned long		usage_in_excess;/* Set to the value by which */
						/* the soft limit is exceeded*/
	bool			on_tree;
	struct mem_cgroup	*memcg;		/* Back pointer, we cannot */
						/* use container_of	   */
};

struct mem_cgroup_threshold {
	struct eventfd_ctx *eventfd;
	unsigned long threshold;
};

/* For threshold */
struct mem_cgroup_threshold_ary {
	/* An array index points to threshold just below or equal to usage. */
	int current_threshold;
	/* Size of entries[] */
	unsigned int size;
	/* Array of thresholds */
	struct mem_cgroup_threshold entries[0];
};

struct mem_cgroup_thresholds {
	/* Primary thresholds array */
	struct mem_cgroup_threshold_ary *primary;
	/*
	 * Spare threshold array.
	 * This is needed to make mem_cgroup_unregister_event() "never fail".
	 * It must be able to store at least primary->size - 1 entries.
	 */
	struct mem_cgroup_threshold_ary *spare;
};

enum memcg_kmem_state {
	KMEM_NONE,
	KMEM_ALLOCATED,
	KMEM_ONLINE,
};

/*
 * The memory controller data structure. The memory controller controls both
 * page cache and RSS per cgroup. We would eventually like to provide
 * statistics based on the statistics developed by Rik Van Riel for clock-pro,
 * to help the administrator determine what knobs to tune.
 */
struct mem_cgroup {
	struct cgroup_subsys_state css;

	/* Private memcg ID. Used to ID objects that outlive the cgroup */
	struct mem_cgroup_id id;

	/* Accounted resources */
	struct page_counter memory;
	struct page_counter swap;

	/* Legacy consumer-oriented counters */
	struct page_counter memsw;
	struct page_counter kmem;
	struct page_counter tcpmem;

	/* Normal memory consumption range */
	unsigned long low;
	unsigned long high;

	/* Range enforcement for interrupt charges */
	struct work_struct high_work;

	unsigned long soft_limit;

	/* vmpressure notifications */
	struct vmpressure vmpressure;

	/*
	 * Should the accounting and control be hierarchical, per subtree?
	 */
	bool use_hierarchy;

	/* protected by memcg_oom_lock */
	bool		oom_lock;
	int		under_oom;

	int	swappiness;
	/* OOM-Killer disable */
	int		oom_kill_disable;

	/* handle for "memory.events" */
	struct cgroup_file events_file;

	/* protect arrays of thresholds */
	struct mutex thresholds_lock;

	/* thresholds for memory usage. RCU-protected */
	struct mem_cgroup_thresholds thresholds;

	/* thresholds for mem+swap usage. RCU-protected */
	struct mem_cgroup_thresholds memsw_thresholds;

	/* For oom notifier event fd */
	struct list_head oom_notify;

	/*
	 * Should we move charges of a task when a task is moved into this
	 * mem_cgroup ? And what type of charges should we move ?
	 */
	unsigned long move_charge_at_immigrate;
	/*
	 * set > 0 if pages under this cgroup are moving to other cgroup.
	 */
	atomic_t		moving_account;
	/* taken only while moving_account > 0 */
	spinlock_t		move_lock;
	struct task_struct	*move_lock_task;
	unsigned long		move_lock_flags;
	/*
	 * percpu counter.
	 */
	struct mem_cgroup_stat_cpu __percpu *stat;

	unsigned long		socket_pressure;

	/* Legacy tcp memory accounting */
	bool			tcpmem_active;
	int			tcpmem_pressure;

#ifndef CONFIG_SLOB
        /* Index in the kmem_cache->memcg_params.memcg_caches array */
	int kmemcg_id;
	enum memcg_kmem_state kmem_state;
	struct list_head kmem_caches;
#endif

	int last_scanned_node;
#if MAX_NUMNODES > 1
	nodemask_t	scan_nodes;
	atomic_t	numainfo_events;
	atomic_t	numainfo_updating;
#endif

#ifdef CONFIG_CGROUP_WRITEBACK
	struct list_head cgwb_list;
	struct wb_domain cgwb_domain;
#endif

	/* List of events which userspace want to receive */
	struct list_head event_list;
	spinlock_t event_list_lock;

	struct mem_cgroup_per_node *nodeinfo[0];
	/* WARNING: nodeinfo must be the last member here */
};

extern struct mem_cgroup *root_mem_cgroup;

static inline bool mem_cgroup_disabled(void)
{
	return !cgroup_subsys_enabled(memory_cgrp_subsys);
}

static inline void mem_cgroup_event(struct mem_cgroup *memcg,
				    enum memcg_event_item event)
{
	this_cpu_inc(memcg->stat->events[event]);
	cgroup_file_notify(&memcg->events_file);
}

bool mem_cgroup_low(struct mem_cgroup *root, struct mem_cgroup *memcg);

int mem_cgroup_try_charge(struct page *page, struct mm_struct *mm,
			  gfp_t gfp_mask, struct mem_cgroup **memcgp,
			  bool compound);
void mem_cgroup_commit_charge(struct page *page, struct mem_cgroup *memcg,
			      bool lrucare, bool compound);
void mem_cgroup_cancel_charge(struct page *page, struct mem_cgroup *memcg,
		bool compound);
void mem_cgroup_uncharge(struct page *page);
void mem_cgroup_uncharge_list(struct list_head *page_list);

void mem_cgroup_migrate(struct page *oldpage, struct page *newpage);

static struct mem_cgroup_per_node *
mem_cgroup_nodeinfo(struct mem_cgroup *memcg, int nid)
{
	return memcg->nodeinfo[nid];
}

/**
 * mem_cgroup_lruvec - get the lru list vector for a node or a memcg zone
 * @node: node of the wanted lruvec
 * @memcg: memcg of the wanted lruvec
 *
 * Returns the lru list vector holding pages for a given @node or a given
 * @memcg and @zone. This can be the node lruvec, if the memory controller
 * is disabled.
 */
static inline struct lruvec *mem_cgroup_lruvec(struct pglist_data *pgdat,
				struct mem_cgroup *memcg)
{
	struct mem_cgroup_per_node *mz;
	struct lruvec *lruvec;

	if (mem_cgroup_disabled()) {
		lruvec = node_lruvec(pgdat);
		goto out;
	}

	mz = mem_cgroup_nodeinfo(memcg, pgdat->node_id);
	lruvec = &mz->lruvec;
out:
	/*
	 * Since a node can be onlined after the mem_cgroup was created,
	 * we have to be prepared to initialize lruvec->pgdat here;
	 * and if offlined then reonlined, we need to reinitialize it.
	 */
	if (unlikely(lruvec->pgdat != pgdat))
		lruvec->pgdat = pgdat;
	return lruvec;
}

struct lruvec *mem_cgroup_page_lruvec(struct page *, struct pglist_data *);

bool task_in_mem_cgroup(struct task_struct *task, struct mem_cgroup *memcg);
struct mem_cgroup *mem_cgroup_from_task(struct task_struct *p);

static inline
struct mem_cgroup *mem_cgroup_from_css(struct cgroup_subsys_state *css){
	return css ? container_of(css, struct mem_cgroup, css) : NULL;
}

#define mem_cgroup_from_counter(counter, member)	\
	container_of(counter, struct mem_cgroup, member)

struct mem_cgroup *mem_cgroup_iter(struct mem_cgroup *,
				   struct mem_cgroup *,
				   struct mem_cgroup_reclaim_cookie *);
void mem_cgroup_iter_break(struct mem_cgroup *, struct mem_cgroup *);
int mem_cgroup_scan_tasks(struct mem_cgroup *,
			  int (*)(struct task_struct *, void *), void *);

static inline unsigned short mem_cgroup_id(struct mem_cgroup *memcg)
{
	if (mem_cgroup_disabled())
		return 0;

	return memcg->id.id;
}
struct mem_cgroup *mem_cgroup_from_id(unsigned short id);

static inline struct mem_cgroup *lruvec_memcg(struct lruvec *lruvec)
{
	struct mem_cgroup_per_node *mz;

	if (mem_cgroup_disabled())
		return NULL;

	mz = container_of(lruvec, struct mem_cgroup_per_node, lruvec);
	return mz->memcg;
}

/**
 * parent_mem_cgroup - find the accounting parent of a memcg
 * @memcg: memcg whose parent to find
 *
 * Returns the parent memcg, or NULL if this is the root or the memory
 * controller is in legacy no-hierarchy mode.
 */
static inline struct mem_cgroup *parent_mem_cgroup(struct mem_cgroup *memcg)
{
	if (!memcg->memory.parent)
		return NULL;
	return mem_cgroup_from_counter(memcg->memory.parent, memory);
}

static inline bool mem_cgroup_is_descendant(struct mem_cgroup *memcg,
			      struct mem_cgroup *root)
{
	if (root == memcg)
		return true;
	if (!root->use_hierarchy)
		return false;
	return cgroup_is_descendant(memcg->css.cgroup, root->css.cgroup);
}

static inline bool mm_match_cgroup(struct mm_struct *mm,
				   struct mem_cgroup *memcg)
{
	struct mem_cgroup *task_memcg;
	bool match = false;

	rcu_read_lock();
	task_memcg = mem_cgroup_from_task(rcu_dereference(mm->owner));
	if (task_memcg)
		match = mem_cgroup_is_descendant(task_memcg, memcg);
	rcu_read_unlock();
	return match;
}

struct cgroup_subsys_state *mem_cgroup_css_from_page(struct page *page);
ino_t page_cgroup_ino(struct page *page);

static inline bool mem_cgroup_online(struct mem_cgroup *memcg)
{
	if (mem_cgroup_disabled())
		return true;
	return !!(memcg->css.flags & CSS_ONLINE);
}

/*
 * For memory reclaim.
 */
int mem_cgroup_select_victim_node(struct mem_cgroup *memcg);

void mem_cgroup_update_lru_size(struct lruvec *lruvec, enum lru_list lru,
		int zid, int nr_pages);

unsigned long mem_cgroup_node_nr_lru_pages(struct mem_cgroup *memcg,
					   int nid, unsigned int lru_mask);

static inline
unsigned long mem_cgroup_get_lru_size(struct lruvec *lruvec, enum lru_list lru)
{
	struct mem_cgroup_per_node *mz;
	unsigned long nr_pages = 0;
	int zid;

	mz = container_of(lruvec, struct mem_cgroup_per_node, lruvec);
	for (zid = 0; zid < MAX_NR_ZONES; zid++)
		nr_pages += mz->lru_zone_size[zid][lru];
	return nr_pages;
}

static inline
unsigned long mem_cgroup_get_zone_lru_size(struct lruvec *lruvec,
		enum lru_list lru, int zone_idx)
{
	struct mem_cgroup_per_node *mz;

	mz = container_of(lruvec, struct mem_cgroup_per_node, lruvec);
	return mz->lru_zone_size[zone_idx][lru];
}

void mem_cgroup_handle_over_high(void);

unsigned long mem_cgroup_get_limit(struct mem_cgroup *memcg);

void mem_cgroup_print_oom_info(struct mem_cgroup *memcg,
				struct task_struct *p);

static inline void mem_cgroup_oom_enable(void)
{
	WARN_ON(current->memcg_may_oom);
	current->memcg_may_oom = 1;
}

static inline void mem_cgroup_oom_disable(void)
{
	WARN_ON(!current->memcg_may_oom);
	current->memcg_may_oom = 0;
}

static inline bool task_in_memcg_oom(struct task_struct *p)
{
	return p->memcg_in_oom;
}

bool mem_cgroup_oom_synchronize(bool wait);

#ifdef CONFIG_MEMCG_SWAP
extern int do_swap_account;
#endif

struct mem_cgroup *lock_page_memcg(struct page *page);
void __unlock_page_memcg(struct mem_cgroup *memcg);
void unlock_page_memcg(struct page *page);

/* idx can be of type enum memcg_stat_item or node_stat_item */
static inline unsigned long memcg_page_state(struct mem_cgroup *memcg,
					     int idx)
{
	long val = 0;
	int cpu;

	for_each_possible_cpu(cpu)
		val += per_cpu(memcg->stat->count[idx], cpu);

	if (val < 0)
		val = 0;

	return val;
}

<<<<<<< HEAD
static inline void __mod_memcg_state(struct mem_cgroup *memcg,
				     enum memcg_stat_item idx, int val)
=======
/* idx can be of type enum memcg_stat_item or node_stat_item */
static inline void __mod_memcg_state(struct mem_cgroup *memcg,
				     int idx, int val)
>>>>>>> bb176f67
{
	if (!mem_cgroup_disabled())
		__this_cpu_add(memcg->stat->count[idx], val);
}

<<<<<<< HEAD
static inline void mod_memcg_state(struct mem_cgroup *memcg,
				   enum memcg_stat_item idx, int val)
=======
/* idx can be of type enum memcg_stat_item or node_stat_item */
static inline void mod_memcg_state(struct mem_cgroup *memcg,
				   int idx, int val)
>>>>>>> bb176f67
{
	if (!mem_cgroup_disabled())
		this_cpu_add(memcg->stat->count[idx], val);
}

/**
 * mod_memcg_page_state - update page state statistics
 * @page: the page
 * @idx: page state item to account
 * @val: number of pages (positive or negative)
 *
 * The @page must be locked or the caller must use lock_page_memcg()
 * to prevent double accounting when the page is concurrently being
 * moved to another memcg:
 *
 *   lock_page(page) or lock_page_memcg(page)
 *   if (TestClearPageState(page))
 *     mod_memcg_page_state(page, state, -1);
 *   unlock_page(page) or unlock_page_memcg(page)
 *
 * Kernel pages are an exception to this, since they'll never move.
 */
static inline void __mod_memcg_page_state(struct page *page,
<<<<<<< HEAD
					  enum memcg_stat_item idx, int val)
=======
					  int idx, int val)
>>>>>>> bb176f67
{
	if (page->mem_cgroup)
		__mod_memcg_state(page->mem_cgroup, idx, val);
}

static inline void mod_memcg_page_state(struct page *page,
					int idx, int val)
{
	if (page->mem_cgroup)
		mod_memcg_state(page->mem_cgroup, idx, val);
}

static inline unsigned long lruvec_page_state(struct lruvec *lruvec,
					      enum node_stat_item idx)
{
	struct mem_cgroup_per_node *pn;
	long val = 0;
	int cpu;

	if (mem_cgroup_disabled())
		return node_page_state(lruvec_pgdat(lruvec), idx);

	pn = container_of(lruvec, struct mem_cgroup_per_node, lruvec);
	for_each_possible_cpu(cpu)
		val += per_cpu(pn->lruvec_stat->count[idx], cpu);

	if (val < 0)
		val = 0;

	return val;
}

static inline void __mod_lruvec_state(struct lruvec *lruvec,
				      enum node_stat_item idx, int val)
{
	struct mem_cgroup_per_node *pn;

	__mod_node_page_state(lruvec_pgdat(lruvec), idx, val);
	if (mem_cgroup_disabled())
		return;
	pn = container_of(lruvec, struct mem_cgroup_per_node, lruvec);
	__mod_memcg_state(pn->memcg, idx, val);
	__this_cpu_add(pn->lruvec_stat->count[idx], val);
}

static inline void mod_lruvec_state(struct lruvec *lruvec,
				    enum node_stat_item idx, int val)
{
	struct mem_cgroup_per_node *pn;

	mod_node_page_state(lruvec_pgdat(lruvec), idx, val);
	if (mem_cgroup_disabled())
		return;
	pn = container_of(lruvec, struct mem_cgroup_per_node, lruvec);
	mod_memcg_state(pn->memcg, idx, val);
	this_cpu_add(pn->lruvec_stat->count[idx], val);
}

static inline void __mod_lruvec_page_state(struct page *page,
					   enum node_stat_item idx, int val)
{
	struct mem_cgroup_per_node *pn;

	__mod_node_page_state(page_pgdat(page), idx, val);
	if (mem_cgroup_disabled() || !page->mem_cgroup)
		return;
	__mod_memcg_state(page->mem_cgroup, idx, val);
	pn = page->mem_cgroup->nodeinfo[page_to_nid(page)];
	__this_cpu_add(pn->lruvec_stat->count[idx], val);
}

static inline void mod_lruvec_page_state(struct page *page,
					 enum node_stat_item idx, int val)
{
	struct mem_cgroup_per_node *pn;

	mod_node_page_state(page_pgdat(page), idx, val);
	if (mem_cgroup_disabled() || !page->mem_cgroup)
		return;
	mod_memcg_state(page->mem_cgroup, idx, val);
	pn = page->mem_cgroup->nodeinfo[page_to_nid(page)];
	this_cpu_add(pn->lruvec_stat->count[idx], val);
}

unsigned long mem_cgroup_soft_limit_reclaim(pg_data_t *pgdat, int order,
						gfp_t gfp_mask,
						unsigned long *total_scanned);

static inline void count_memcg_events(struct mem_cgroup *memcg,
				      enum vm_event_item idx,
				      unsigned long count)
{
	if (!mem_cgroup_disabled())
		this_cpu_add(memcg->stat->events[idx], count);
}

<<<<<<< HEAD
static inline void count_memcg_page_event(struct page *page,
					  enum memcg_stat_item idx)
=======
/* idx can be of type enum memcg_stat_item or node_stat_item */
static inline void count_memcg_page_event(struct page *page,
					  int idx)
>>>>>>> bb176f67
{
	if (page->mem_cgroup)
		count_memcg_events(page->mem_cgroup, idx, 1);
}

static inline void count_memcg_event_mm(struct mm_struct *mm,
					enum vm_event_item idx)
{
	struct mem_cgroup *memcg;

	if (mem_cgroup_disabled())
		return;

	rcu_read_lock();
	memcg = mem_cgroup_from_task(rcu_dereference(mm->owner));
	if (likely(memcg)) {
		this_cpu_inc(memcg->stat->events[idx]);
		if (idx == OOM_KILL)
			cgroup_file_notify(&memcg->events_file);
	}
	rcu_read_unlock();
}
#ifdef CONFIG_TRANSPARENT_HUGEPAGE
void mem_cgroup_split_huge_fixup(struct page *head);
#endif

#else /* CONFIG_MEMCG */

#define MEM_CGROUP_ID_SHIFT	0
#define MEM_CGROUP_ID_MAX	0

struct mem_cgroup;

static inline bool mem_cgroup_disabled(void)
{
	return true;
}

static inline void mem_cgroup_event(struct mem_cgroup *memcg,
				    enum memcg_event_item event)
{
}

static inline bool mem_cgroup_low(struct mem_cgroup *root,
				  struct mem_cgroup *memcg)
{
	return false;
}

static inline int mem_cgroup_try_charge(struct page *page, struct mm_struct *mm,
					gfp_t gfp_mask,
					struct mem_cgroup **memcgp,
					bool compound)
{
	*memcgp = NULL;
	return 0;
}

static inline void mem_cgroup_commit_charge(struct page *page,
					    struct mem_cgroup *memcg,
					    bool lrucare, bool compound)
{
}

static inline void mem_cgroup_cancel_charge(struct page *page,
					    struct mem_cgroup *memcg,
					    bool compound)
{
}

static inline void mem_cgroup_uncharge(struct page *page)
{
}

static inline void mem_cgroup_uncharge_list(struct list_head *page_list)
{
}

static inline void mem_cgroup_migrate(struct page *old, struct page *new)
{
}

static inline struct lruvec *mem_cgroup_lruvec(struct pglist_data *pgdat,
				struct mem_cgroup *memcg)
{
	return node_lruvec(pgdat);
}

static inline struct lruvec *mem_cgroup_page_lruvec(struct page *page,
						    struct pglist_data *pgdat)
{
	return &pgdat->lruvec;
}

static inline bool mm_match_cgroup(struct mm_struct *mm,
		struct mem_cgroup *memcg)
{
	return true;
}

static inline bool task_in_mem_cgroup(struct task_struct *task,
				      const struct mem_cgroup *memcg)
{
	return true;
}

static inline struct mem_cgroup *
mem_cgroup_iter(struct mem_cgroup *root,
		struct mem_cgroup *prev,
		struct mem_cgroup_reclaim_cookie *reclaim)
{
	return NULL;
}

static inline void mem_cgroup_iter_break(struct mem_cgroup *root,
					 struct mem_cgroup *prev)
{
}

static inline int mem_cgroup_scan_tasks(struct mem_cgroup *memcg,
		int (*fn)(struct task_struct *, void *), void *arg)
{
	return 0;
}

static inline unsigned short mem_cgroup_id(struct mem_cgroup *memcg)
{
	return 0;
}

static inline struct mem_cgroup *mem_cgroup_from_id(unsigned short id)
{
	WARN_ON_ONCE(id);
	/* XXX: This should always return root_mem_cgroup */
	return NULL;
}

static inline struct mem_cgroup *lruvec_memcg(struct lruvec *lruvec)
{
	return NULL;
}

static inline bool mem_cgroup_online(struct mem_cgroup *memcg)
{
	return true;
}

static inline unsigned long
mem_cgroup_get_lru_size(struct lruvec *lruvec, enum lru_list lru)
{
	return 0;
}
static inline
unsigned long mem_cgroup_get_zone_lru_size(struct lruvec *lruvec,
		enum lru_list lru, int zone_idx)
{
	return 0;
}

static inline unsigned long
mem_cgroup_node_nr_lru_pages(struct mem_cgroup *memcg,
			     int nid, unsigned int lru_mask)
{
	return 0;
}

static inline unsigned long mem_cgroup_get_limit(struct mem_cgroup *memcg)
{
	return 0;
}

static inline void
mem_cgroup_print_oom_info(struct mem_cgroup *memcg, struct task_struct *p)
{
}

static inline struct mem_cgroup *lock_page_memcg(struct page *page)
{
	return NULL;
}

static inline void __unlock_page_memcg(struct mem_cgroup *memcg)
{
}

static inline void unlock_page_memcg(struct page *page)
{
}

static inline void mem_cgroup_handle_over_high(void)
{
}

static inline void mem_cgroup_oom_enable(void)
{
}

static inline void mem_cgroup_oom_disable(void)
{
}

static inline bool task_in_memcg_oom(struct task_struct *p)
{
	return false;
}

static inline bool mem_cgroup_oom_synchronize(bool wait)
{
	return false;
}

static inline unsigned long memcg_page_state(struct mem_cgroup *memcg,
					     int idx)
{
	return 0;
}

static inline void __mod_memcg_state(struct mem_cgroup *memcg,
<<<<<<< HEAD
				     enum memcg_stat_item idx,
				     int nr)
{
}

static inline void mod_memcg_state(struct mem_cgroup *memcg,
				   enum memcg_stat_item idx,
				   int nr)
{
}

static inline void __mod_memcg_page_state(struct page *page,
					  enum memcg_stat_item idx,
=======
				     int idx,
				     int nr)
{
}

static inline void mod_memcg_state(struct mem_cgroup *memcg,
				   int idx,
				   int nr)
{
}

static inline void __mod_memcg_page_state(struct page *page,
					  int idx,
>>>>>>> bb176f67
					  int nr)
{
}

static inline void mod_memcg_page_state(struct page *page,
					int idx,
					int nr)
{
}

static inline unsigned long lruvec_page_state(struct lruvec *lruvec,
					      enum node_stat_item idx)
{
	return node_page_state(lruvec_pgdat(lruvec), idx);
}

static inline void __mod_lruvec_state(struct lruvec *lruvec,
				      enum node_stat_item idx, int val)
{
	__mod_node_page_state(lruvec_pgdat(lruvec), idx, val);
}

static inline void mod_lruvec_state(struct lruvec *lruvec,
				    enum node_stat_item idx, int val)
{
	mod_node_page_state(lruvec_pgdat(lruvec), idx, val);
}

static inline void __mod_lruvec_page_state(struct page *page,
					   enum node_stat_item idx, int val)
<<<<<<< HEAD
{
	__mod_node_page_state(page_pgdat(page), idx, val);
}

static inline void mod_lruvec_page_state(struct page *page,
					 enum node_stat_item idx, int val)
{
=======
{
	__mod_node_page_state(page_pgdat(page), idx, val);
}

static inline void mod_lruvec_page_state(struct page *page,
					 enum node_stat_item idx, int val)
{
>>>>>>> bb176f67
	mod_node_page_state(page_pgdat(page), idx, val);
}

static inline
unsigned long mem_cgroup_soft_limit_reclaim(pg_data_t *pgdat, int order,
					    gfp_t gfp_mask,
					    unsigned long *total_scanned)
{
	return 0;
}

static inline void mem_cgroup_split_huge_fixup(struct page *head)
{
}

static inline void count_memcg_events(struct mem_cgroup *memcg,
				      enum vm_event_item idx,
				      unsigned long count)
{
}

static inline void count_memcg_page_event(struct page *page,
<<<<<<< HEAD
					  enum memcg_stat_item idx)
=======
					  int idx)
>>>>>>> bb176f67
{
}

static inline
void count_memcg_event_mm(struct mm_struct *mm, enum vm_event_item idx)
{
}
#endif /* CONFIG_MEMCG */

<<<<<<< HEAD
static inline void __inc_memcg_state(struct mem_cgroup *memcg,
				     enum memcg_stat_item idx)
=======
/* idx can be of type enum memcg_stat_item or node_stat_item */
static inline void __inc_memcg_state(struct mem_cgroup *memcg,
				     int idx)
>>>>>>> bb176f67
{
	__mod_memcg_state(memcg, idx, 1);
}

<<<<<<< HEAD
static inline void __dec_memcg_state(struct mem_cgroup *memcg,
				     enum memcg_stat_item idx)
=======
/* idx can be of type enum memcg_stat_item or node_stat_item */
static inline void __dec_memcg_state(struct mem_cgroup *memcg,
				     int idx)
>>>>>>> bb176f67
{
	__mod_memcg_state(memcg, idx, -1);
}

<<<<<<< HEAD
static inline void __inc_memcg_page_state(struct page *page,
					  enum memcg_stat_item idx)
=======
/* idx can be of type enum memcg_stat_item or node_stat_item */
static inline void __inc_memcg_page_state(struct page *page,
					  int idx)
>>>>>>> bb176f67
{
	__mod_memcg_page_state(page, idx, 1);
}

<<<<<<< HEAD
static inline void __dec_memcg_page_state(struct page *page,
					  enum memcg_stat_item idx)
=======
/* idx can be of type enum memcg_stat_item or node_stat_item */
static inline void __dec_memcg_page_state(struct page *page,
					  int idx)
>>>>>>> bb176f67
{
	__mod_memcg_page_state(page, idx, -1);
}

static inline void __inc_lruvec_state(struct lruvec *lruvec,
				      enum node_stat_item idx)
{
	__mod_lruvec_state(lruvec, idx, 1);
}

static inline void __dec_lruvec_state(struct lruvec *lruvec,
				      enum node_stat_item idx)
{
	__mod_lruvec_state(lruvec, idx, -1);
}

static inline void __inc_lruvec_page_state(struct page *page,
					   enum node_stat_item idx)
{
	__mod_lruvec_page_state(page, idx, 1);
}

static inline void __dec_lruvec_page_state(struct page *page,
					   enum node_stat_item idx)
{
	__mod_lruvec_page_state(page, idx, -1);
}

<<<<<<< HEAD
static inline void inc_memcg_state(struct mem_cgroup *memcg,
				   enum memcg_stat_item idx)
=======
/* idx can be of type enum memcg_stat_item or node_stat_item */
static inline void inc_memcg_state(struct mem_cgroup *memcg,
				   int idx)
>>>>>>> bb176f67
{
	mod_memcg_state(memcg, idx, 1);
}

<<<<<<< HEAD
static inline void dec_memcg_state(struct mem_cgroup *memcg,
				   enum memcg_stat_item idx)
=======
/* idx can be of type enum memcg_stat_item or node_stat_item */
static inline void dec_memcg_state(struct mem_cgroup *memcg,
				   int idx)
>>>>>>> bb176f67
{
	mod_memcg_state(memcg, idx, -1);
}

<<<<<<< HEAD
static inline void inc_memcg_page_state(struct page *page,
					enum memcg_stat_item idx)
=======
/* idx can be of type enum memcg_stat_item or node_stat_item */
static inline void inc_memcg_page_state(struct page *page,
					int idx)
>>>>>>> bb176f67
{
	mod_memcg_page_state(page, idx, 1);
}

<<<<<<< HEAD
static inline void dec_memcg_page_state(struct page *page,
					enum memcg_stat_item idx)
=======
/* idx can be of type enum memcg_stat_item or node_stat_item */
static inline void dec_memcg_page_state(struct page *page,
					int idx)
>>>>>>> bb176f67
{
	mod_memcg_page_state(page, idx, -1);
}

static inline void inc_lruvec_state(struct lruvec *lruvec,
				    enum node_stat_item idx)
{
	mod_lruvec_state(lruvec, idx, 1);
}

static inline void dec_lruvec_state(struct lruvec *lruvec,
				    enum node_stat_item idx)
{
	mod_lruvec_state(lruvec, idx, -1);
}

static inline void inc_lruvec_page_state(struct page *page,
					 enum node_stat_item idx)
{
	mod_lruvec_page_state(page, idx, 1);
}

static inline void dec_lruvec_page_state(struct page *page,
					 enum node_stat_item idx)
{
	mod_lruvec_page_state(page, idx, -1);
}

#ifdef CONFIG_CGROUP_WRITEBACK

struct list_head *mem_cgroup_cgwb_list(struct mem_cgroup *memcg);
struct wb_domain *mem_cgroup_wb_domain(struct bdi_writeback *wb);
void mem_cgroup_wb_stats(struct bdi_writeback *wb, unsigned long *pfilepages,
			 unsigned long *pheadroom, unsigned long *pdirty,
			 unsigned long *pwriteback);

#else	/* CONFIG_CGROUP_WRITEBACK */

static inline struct wb_domain *mem_cgroup_wb_domain(struct bdi_writeback *wb)
{
	return NULL;
}

static inline void mem_cgroup_wb_stats(struct bdi_writeback *wb,
				       unsigned long *pfilepages,
				       unsigned long *pheadroom,
				       unsigned long *pdirty,
				       unsigned long *pwriteback)
{
}

#endif	/* CONFIG_CGROUP_WRITEBACK */

struct sock;
bool mem_cgroup_charge_skmem(struct mem_cgroup *memcg, unsigned int nr_pages);
void mem_cgroup_uncharge_skmem(struct mem_cgroup *memcg, unsigned int nr_pages);
#ifdef CONFIG_MEMCG
extern struct static_key_false memcg_sockets_enabled_key;
#define mem_cgroup_sockets_enabled static_branch_unlikely(&memcg_sockets_enabled_key)
void mem_cgroup_sk_alloc(struct sock *sk);
void mem_cgroup_sk_free(struct sock *sk);
static inline bool mem_cgroup_under_socket_pressure(struct mem_cgroup *memcg)
{
	if (!cgroup_subsys_on_dfl(memory_cgrp_subsys) && memcg->tcpmem_pressure)
		return true;
	do {
		if (time_before(jiffies, memcg->socket_pressure))
			return true;
	} while ((memcg = parent_mem_cgroup(memcg)));
	return false;
}
#else
#define mem_cgroup_sockets_enabled 0
static inline void mem_cgroup_sk_alloc(struct sock *sk) { };
static inline void mem_cgroup_sk_free(struct sock *sk) { };
static inline bool mem_cgroup_under_socket_pressure(struct mem_cgroup *memcg)
{
	return false;
}
#endif

struct kmem_cache *memcg_kmem_get_cache(struct kmem_cache *cachep);
void memcg_kmem_put_cache(struct kmem_cache *cachep);
int memcg_kmem_charge_memcg(struct page *page, gfp_t gfp, int order,
			    struct mem_cgroup *memcg);
int memcg_kmem_charge(struct page *page, gfp_t gfp, int order);
void memcg_kmem_uncharge(struct page *page, int order);

#if defined(CONFIG_MEMCG) && !defined(CONFIG_SLOB)
extern struct static_key_false memcg_kmem_enabled_key;
extern struct workqueue_struct *memcg_kmem_cache_wq;

extern int memcg_nr_cache_ids;
void memcg_get_cache_ids(void);
void memcg_put_cache_ids(void);

/*
 * Helper macro to loop through all memcg-specific caches. Callers must still
 * check if the cache is valid (it is either valid or NULL).
 * the slab_mutex must be held when looping through those caches
 */
#define for_each_memcg_cache_index(_idx)	\
	for ((_idx) = 0; (_idx) < memcg_nr_cache_ids; (_idx)++)

static inline bool memcg_kmem_enabled(void)
{
	return static_branch_unlikely(&memcg_kmem_enabled_key);
}

/*
 * helper for accessing a memcg's index. It will be used as an index in the
 * child cache array in kmem_cache, and also to derive its name. This function
 * will return -1 when this is not a kmem-limited memcg.
 */
static inline int memcg_cache_id(struct mem_cgroup *memcg)
{
	return memcg ? memcg->kmemcg_id : -1;
}

#else
#define for_each_memcg_cache_index(_idx)	\
	for (; NULL; )

static inline bool memcg_kmem_enabled(void)
{
	return false;
}

static inline int memcg_cache_id(struct mem_cgroup *memcg)
{
	return -1;
}

static inline void memcg_get_cache_ids(void)
{
}

static inline void memcg_put_cache_ids(void)
{
}

#endif /* CONFIG_MEMCG && !CONFIG_SLOB */

#endif /* _LINUX_MEMCONTROL_H */<|MERGE_RESOLUTION|>--- conflicted
+++ resolved
@@ -504,27 +504,17 @@
 	return val;
 }
 
-<<<<<<< HEAD
-static inline void __mod_memcg_state(struct mem_cgroup *memcg,
-				     enum memcg_stat_item idx, int val)
-=======
 /* idx can be of type enum memcg_stat_item or node_stat_item */
 static inline void __mod_memcg_state(struct mem_cgroup *memcg,
 				     int idx, int val)
->>>>>>> bb176f67
 {
 	if (!mem_cgroup_disabled())
 		__this_cpu_add(memcg->stat->count[idx], val);
 }
 
-<<<<<<< HEAD
-static inline void mod_memcg_state(struct mem_cgroup *memcg,
-				   enum memcg_stat_item idx, int val)
-=======
 /* idx can be of type enum memcg_stat_item or node_stat_item */
 static inline void mod_memcg_state(struct mem_cgroup *memcg,
 				   int idx, int val)
->>>>>>> bb176f67
 {
 	if (!mem_cgroup_disabled())
 		this_cpu_add(memcg->stat->count[idx], val);
@@ -548,11 +538,7 @@
  * Kernel pages are an exception to this, since they'll never move.
  */
 static inline void __mod_memcg_page_state(struct page *page,
-<<<<<<< HEAD
-					  enum memcg_stat_item idx, int val)
-=======
 					  int idx, int val)
->>>>>>> bb176f67
 {
 	if (page->mem_cgroup)
 		__mod_memcg_state(page->mem_cgroup, idx, val);
@@ -649,14 +635,9 @@
 		this_cpu_add(memcg->stat->events[idx], count);
 }
 
-<<<<<<< HEAD
-static inline void count_memcg_page_event(struct page *page,
-					  enum memcg_stat_item idx)
-=======
 /* idx can be of type enum memcg_stat_item or node_stat_item */
 static inline void count_memcg_page_event(struct page *page,
 					  int idx)
->>>>>>> bb176f67
 {
 	if (page->mem_cgroup)
 		count_memcg_events(page->mem_cgroup, idx, 1);
@@ -875,21 +856,6 @@
 }
 
 static inline void __mod_memcg_state(struct mem_cgroup *memcg,
-<<<<<<< HEAD
-				     enum memcg_stat_item idx,
-				     int nr)
-{
-}
-
-static inline void mod_memcg_state(struct mem_cgroup *memcg,
-				   enum memcg_stat_item idx,
-				   int nr)
-{
-}
-
-static inline void __mod_memcg_page_state(struct page *page,
-					  enum memcg_stat_item idx,
-=======
 				     int idx,
 				     int nr)
 {
@@ -903,7 +869,6 @@
 
 static inline void __mod_memcg_page_state(struct page *page,
 					  int idx,
->>>>>>> bb176f67
 					  int nr)
 {
 }
@@ -934,7 +899,6 @@
 
 static inline void __mod_lruvec_page_state(struct page *page,
 					   enum node_stat_item idx, int val)
-<<<<<<< HEAD
 {
 	__mod_node_page_state(page_pgdat(page), idx, val);
 }
@@ -942,15 +906,6 @@
 static inline void mod_lruvec_page_state(struct page *page,
 					 enum node_stat_item idx, int val)
 {
-=======
-{
-	__mod_node_page_state(page_pgdat(page), idx, val);
-}
-
-static inline void mod_lruvec_page_state(struct page *page,
-					 enum node_stat_item idx, int val)
-{
->>>>>>> bb176f67
 	mod_node_page_state(page_pgdat(page), idx, val);
 }
 
@@ -973,11 +928,7 @@
 }
 
 static inline void count_memcg_page_event(struct page *page,
-<<<<<<< HEAD
-					  enum memcg_stat_item idx)
-=======
 					  int idx)
->>>>>>> bb176f67
 {
 }
 
@@ -987,50 +938,30 @@
 }
 #endif /* CONFIG_MEMCG */
 
-<<<<<<< HEAD
-static inline void __inc_memcg_state(struct mem_cgroup *memcg,
-				     enum memcg_stat_item idx)
-=======
 /* idx can be of type enum memcg_stat_item or node_stat_item */
 static inline void __inc_memcg_state(struct mem_cgroup *memcg,
 				     int idx)
->>>>>>> bb176f67
 {
 	__mod_memcg_state(memcg, idx, 1);
 }
 
-<<<<<<< HEAD
-static inline void __dec_memcg_state(struct mem_cgroup *memcg,
-				     enum memcg_stat_item idx)
-=======
 /* idx can be of type enum memcg_stat_item or node_stat_item */
 static inline void __dec_memcg_state(struct mem_cgroup *memcg,
 				     int idx)
->>>>>>> bb176f67
 {
 	__mod_memcg_state(memcg, idx, -1);
 }
 
-<<<<<<< HEAD
-static inline void __inc_memcg_page_state(struct page *page,
-					  enum memcg_stat_item idx)
-=======
 /* idx can be of type enum memcg_stat_item or node_stat_item */
 static inline void __inc_memcg_page_state(struct page *page,
 					  int idx)
->>>>>>> bb176f67
 {
 	__mod_memcg_page_state(page, idx, 1);
 }
 
-<<<<<<< HEAD
-static inline void __dec_memcg_page_state(struct page *page,
-					  enum memcg_stat_item idx)
-=======
 /* idx can be of type enum memcg_stat_item or node_stat_item */
 static inline void __dec_memcg_page_state(struct page *page,
 					  int idx)
->>>>>>> bb176f67
 {
 	__mod_memcg_page_state(page, idx, -1);
 }
@@ -1059,50 +990,30 @@
 	__mod_lruvec_page_state(page, idx, -1);
 }
 
-<<<<<<< HEAD
-static inline void inc_memcg_state(struct mem_cgroup *memcg,
-				   enum memcg_stat_item idx)
-=======
 /* idx can be of type enum memcg_stat_item or node_stat_item */
 static inline void inc_memcg_state(struct mem_cgroup *memcg,
 				   int idx)
->>>>>>> bb176f67
 {
 	mod_memcg_state(memcg, idx, 1);
 }
 
-<<<<<<< HEAD
-static inline void dec_memcg_state(struct mem_cgroup *memcg,
-				   enum memcg_stat_item idx)
-=======
 /* idx can be of type enum memcg_stat_item or node_stat_item */
 static inline void dec_memcg_state(struct mem_cgroup *memcg,
 				   int idx)
->>>>>>> bb176f67
 {
 	mod_memcg_state(memcg, idx, -1);
 }
 
-<<<<<<< HEAD
-static inline void inc_memcg_page_state(struct page *page,
-					enum memcg_stat_item idx)
-=======
 /* idx can be of type enum memcg_stat_item or node_stat_item */
 static inline void inc_memcg_page_state(struct page *page,
 					int idx)
->>>>>>> bb176f67
 {
 	mod_memcg_page_state(page, idx, 1);
 }
 
-<<<<<<< HEAD
-static inline void dec_memcg_page_state(struct page *page,
-					enum memcg_stat_item idx)
-=======
 /* idx can be of type enum memcg_stat_item or node_stat_item */
 static inline void dec_memcg_page_state(struct page *page,
 					int idx)
->>>>>>> bb176f67
 {
 	mod_memcg_page_state(page, idx, -1);
 }
