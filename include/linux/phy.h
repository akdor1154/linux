/* SPDX-License-Identifier: GPL-2.0-or-later */
/*
 * Framework and drivers for configuring and reading different PHYs
 * Based on code in sungem_phy.c and (long-removed) gianfar_phy.c
 *
 * Author: Andy Fleming
 *
 * Copyright (c) 2004 Freescale Semiconductor, Inc.
 */

#ifndef __PHY_H
#define __PHY_H

#include <linux/compiler.h>
#include <linux/spinlock.h>
#include <linux/ethtool.h>
#include <linux/leds.h>
#include <linux/linkmode.h>
#include <linux/netlink.h>
#include <linux/mdio.h>
#include <linux/mii.h>
#include <linux/mii_timestamper.h>
#include <linux/module.h>
#include <linux/timer.h>
#include <linux/workqueue.h>
#include <linux/mod_devicetable.h>
#include <linux/u64_stats_sync.h>
#include <linux/irqreturn.h>
#include <linux/iopoll.h>
#include <linux/refcount.h>

#include <linux/atomic.h>
#include <net/eee.h>

extern __ETHTOOL_DECLARE_LINK_MODE_MASK(phy_basic_features) __ro_after_init;
extern __ETHTOOL_DECLARE_LINK_MODE_MASK(phy_basic_t1_features) __ro_after_init;
extern __ETHTOOL_DECLARE_LINK_MODE_MASK(phy_basic_t1s_p2mp_features) __ro_after_init;
extern __ETHTOOL_DECLARE_LINK_MODE_MASK(phy_gbit_features) __ro_after_init;
extern __ETHTOOL_DECLARE_LINK_MODE_MASK(phy_gbit_fibre_features) __ro_after_init;
extern __ETHTOOL_DECLARE_LINK_MODE_MASK(phy_10gbit_features) __ro_after_init;
extern __ETHTOOL_DECLARE_LINK_MODE_MASK(phy_eee_cap1_features) __ro_after_init;
extern __ETHTOOL_DECLARE_LINK_MODE_MASK(phy_eee_cap2_features) __ro_after_init;

#define PHY_BASIC_FEATURES ((unsigned long *)&phy_basic_features)
#define PHY_BASIC_T1_FEATURES ((unsigned long *)&phy_basic_t1_features)
#define PHY_BASIC_T1S_P2MP_FEATURES ((unsigned long *)&phy_basic_t1s_p2mp_features)
#define PHY_GBIT_FEATURES ((unsigned long *)&phy_gbit_features)
#define PHY_GBIT_FIBRE_FEATURES ((unsigned long *)&phy_gbit_fibre_features)
#define PHY_10GBIT_FEATURES ((unsigned long *)&phy_10gbit_features)
#define PHY_EEE_CAP1_FEATURES ((unsigned long *)&phy_eee_cap1_features)
#define PHY_EEE_CAP2_FEATURES ((unsigned long *)&phy_eee_cap2_features)

extern const int phy_basic_ports_array[3];
<<<<<<< HEAD
extern const int phy_10_100_features_array[4];
extern const int phy_basic_t1_features_array[3];
extern const int phy_basic_t1s_p2mp_features_array[2];
extern const int phy_gbit_features_array[2];
extern const int phy_10gbit_features_array[1];
=======
>>>>>>> e8a457b7

/*
 * Set phydev->irq to PHY_POLL if interrupts are not supported,
 * or not desired for this PHY.  Set to PHY_MAC_INTERRUPT if
 * the attached MAC driver handles the interrupt
 */
#define PHY_POLL		-1
#define PHY_MAC_INTERRUPT	-2

#define PHY_IS_INTERNAL		0x00000001
#define PHY_RST_AFTER_CLK_EN	0x00000002
#define PHY_POLL_CABLE_TEST	0x00000004
#define PHY_ALWAYS_CALL_SUSPEND	0x00000008
#define MDIO_DEVICE_IS_PHY	0x80000000

/**
 * enum phy_interface_t - Interface Mode definitions
 *
 * @PHY_INTERFACE_MODE_NA: Not Applicable - don't touch
 * @PHY_INTERFACE_MODE_INTERNAL: No interface, MAC and PHY combined
 * @PHY_INTERFACE_MODE_MII: Media-independent interface
 * @PHY_INTERFACE_MODE_GMII: Gigabit media-independent interface
 * @PHY_INTERFACE_MODE_SGMII: Serial gigabit media-independent interface
 * @PHY_INTERFACE_MODE_TBI: Ten Bit Interface
 * @PHY_INTERFACE_MODE_REVMII: Reverse Media Independent Interface
 * @PHY_INTERFACE_MODE_RMII: Reduced Media Independent Interface
 * @PHY_INTERFACE_MODE_REVRMII: Reduced Media Independent Interface in PHY role
 * @PHY_INTERFACE_MODE_RGMII: Reduced gigabit media-independent interface
 * @PHY_INTERFACE_MODE_RGMII_ID: RGMII with Internal RX+TX delay
 * @PHY_INTERFACE_MODE_RGMII_RXID: RGMII with Internal RX delay
 * @PHY_INTERFACE_MODE_RGMII_TXID: RGMII with Internal TX delay
 * @PHY_INTERFACE_MODE_RTBI: Reduced TBI
 * @PHY_INTERFACE_MODE_SMII: Serial MII
 * @PHY_INTERFACE_MODE_XGMII: 10 gigabit media-independent interface
 * @PHY_INTERFACE_MODE_XLGMII:40 gigabit media-independent interface
 * @PHY_INTERFACE_MODE_MOCA: Multimedia over Coax
 * @PHY_INTERFACE_MODE_PSGMII: Penta SGMII
 * @PHY_INTERFACE_MODE_QSGMII: Quad SGMII
 * @PHY_INTERFACE_MODE_TRGMII: Turbo RGMII
 * @PHY_INTERFACE_MODE_100BASEX: 100 BaseX
 * @PHY_INTERFACE_MODE_1000BASEX: 1000 BaseX
 * @PHY_INTERFACE_MODE_2500BASEX: 2500 BaseX
 * @PHY_INTERFACE_MODE_5GBASER: 5G BaseR
 * @PHY_INTERFACE_MODE_RXAUI: Reduced XAUI
 * @PHY_INTERFACE_MODE_XAUI: 10 Gigabit Attachment Unit Interface
 * @PHY_INTERFACE_MODE_10GBASER: 10G BaseR
 * @PHY_INTERFACE_MODE_25GBASER: 25G BaseR
 * @PHY_INTERFACE_MODE_USXGMII:  Universal Serial 10GE MII
 * @PHY_INTERFACE_MODE_10GKR: 10GBASE-KR - with Clause 73 AN
 * @PHY_INTERFACE_MODE_QUSGMII: Quad Universal SGMII
 * @PHY_INTERFACE_MODE_1000BASEKX: 1000Base-KX - with Clause 73 AN
 * @PHY_INTERFACE_MODE_10G_QXGMII: 10G-QXGMII - 4 ports over 10G USXGMII
 * @PHY_INTERFACE_MODE_MAX: Book keeping
 *
 * Describes the interface between the MAC and PHY.
 */
typedef enum {
	PHY_INTERFACE_MODE_NA,
	PHY_INTERFACE_MODE_INTERNAL,
	PHY_INTERFACE_MODE_MII,
	PHY_INTERFACE_MODE_GMII,
	PHY_INTERFACE_MODE_SGMII,
	PHY_INTERFACE_MODE_TBI,
	PHY_INTERFACE_MODE_REVMII,
	PHY_INTERFACE_MODE_RMII,
	PHY_INTERFACE_MODE_REVRMII,
	PHY_INTERFACE_MODE_RGMII,
	PHY_INTERFACE_MODE_RGMII_ID,
	PHY_INTERFACE_MODE_RGMII_RXID,
	PHY_INTERFACE_MODE_RGMII_TXID,
	PHY_INTERFACE_MODE_RTBI,
	PHY_INTERFACE_MODE_SMII,
	PHY_INTERFACE_MODE_XGMII,
	PHY_INTERFACE_MODE_XLGMII,
	PHY_INTERFACE_MODE_MOCA,
	PHY_INTERFACE_MODE_PSGMII,
	PHY_INTERFACE_MODE_QSGMII,
	PHY_INTERFACE_MODE_TRGMII,
	PHY_INTERFACE_MODE_100BASEX,
	PHY_INTERFACE_MODE_1000BASEX,
	PHY_INTERFACE_MODE_2500BASEX,
	PHY_INTERFACE_MODE_5GBASER,
	PHY_INTERFACE_MODE_RXAUI,
	PHY_INTERFACE_MODE_XAUI,
	/* 10GBASE-R, XFI, SFI - single lane 10G Serdes */
	PHY_INTERFACE_MODE_10GBASER,
	PHY_INTERFACE_MODE_25GBASER,
	PHY_INTERFACE_MODE_USXGMII,
	/* 10GBASE-KR - with Clause 73 AN */
	PHY_INTERFACE_MODE_10GKR,
	PHY_INTERFACE_MODE_QUSGMII,
	PHY_INTERFACE_MODE_1000BASEKX,
	PHY_INTERFACE_MODE_10G_QXGMII,
	PHY_INTERFACE_MODE_MAX,
} phy_interface_t;

/* PHY interface mode bitmap handling */
#define DECLARE_PHY_INTERFACE_MASK(name) \
	DECLARE_BITMAP(name, PHY_INTERFACE_MODE_MAX)

static inline void phy_interface_zero(unsigned long *intf)
{
	bitmap_zero(intf, PHY_INTERFACE_MODE_MAX);
}

static inline bool phy_interface_empty(const unsigned long *intf)
{
	return bitmap_empty(intf, PHY_INTERFACE_MODE_MAX);
}

static inline void phy_interface_and(unsigned long *dst, const unsigned long *a,
				     const unsigned long *b)
{
	bitmap_and(dst, a, b, PHY_INTERFACE_MODE_MAX);
}

static inline void phy_interface_or(unsigned long *dst, const unsigned long *a,
				    const unsigned long *b)
{
	bitmap_or(dst, a, b, PHY_INTERFACE_MODE_MAX);
}

static inline void phy_interface_set_rgmii(unsigned long *intf)
{
	__set_bit(PHY_INTERFACE_MODE_RGMII, intf);
	__set_bit(PHY_INTERFACE_MODE_RGMII_ID, intf);
	__set_bit(PHY_INTERFACE_MODE_RGMII_RXID, intf);
	__set_bit(PHY_INTERFACE_MODE_RGMII_TXID, intf);
}

/**
 * phy_modes - map phy_interface_t enum to device tree binding of phy-mode
 * @interface: enum phy_interface_t value
 *
 * Description: maps enum &phy_interface_t defined in this file
 * into the device tree binding of 'phy-mode', so that Ethernet
 * device driver can get PHY interface from device tree.
 */
static inline const char *phy_modes(phy_interface_t interface)
{
	switch (interface) {
	case PHY_INTERFACE_MODE_NA:
		return "";
	case PHY_INTERFACE_MODE_INTERNAL:
		return "internal";
	case PHY_INTERFACE_MODE_MII:
		return "mii";
	case PHY_INTERFACE_MODE_GMII:
		return "gmii";
	case PHY_INTERFACE_MODE_SGMII:
		return "sgmii";
	case PHY_INTERFACE_MODE_TBI:
		return "tbi";
	case PHY_INTERFACE_MODE_REVMII:
		return "rev-mii";
	case PHY_INTERFACE_MODE_RMII:
		return "rmii";
	case PHY_INTERFACE_MODE_REVRMII:
		return "rev-rmii";
	case PHY_INTERFACE_MODE_RGMII:
		return "rgmii";
	case PHY_INTERFACE_MODE_RGMII_ID:
		return "rgmii-id";
	case PHY_INTERFACE_MODE_RGMII_RXID:
		return "rgmii-rxid";
	case PHY_INTERFACE_MODE_RGMII_TXID:
		return "rgmii-txid";
	case PHY_INTERFACE_MODE_RTBI:
		return "rtbi";
	case PHY_INTERFACE_MODE_SMII:
		return "smii";
	case PHY_INTERFACE_MODE_XGMII:
		return "xgmii";
	case PHY_INTERFACE_MODE_XLGMII:
		return "xlgmii";
	case PHY_INTERFACE_MODE_MOCA:
		return "moca";
	case PHY_INTERFACE_MODE_PSGMII:
		return "psgmii";
	case PHY_INTERFACE_MODE_QSGMII:
		return "qsgmii";
	case PHY_INTERFACE_MODE_TRGMII:
		return "trgmii";
	case PHY_INTERFACE_MODE_1000BASEX:
		return "1000base-x";
	case PHY_INTERFACE_MODE_1000BASEKX:
		return "1000base-kx";
	case PHY_INTERFACE_MODE_2500BASEX:
		return "2500base-x";
	case PHY_INTERFACE_MODE_5GBASER:
		return "5gbase-r";
	case PHY_INTERFACE_MODE_RXAUI:
		return "rxaui";
	case PHY_INTERFACE_MODE_XAUI:
		return "xaui";
	case PHY_INTERFACE_MODE_10GBASER:
		return "10gbase-r";
	case PHY_INTERFACE_MODE_25GBASER:
		return "25gbase-r";
	case PHY_INTERFACE_MODE_USXGMII:
		return "usxgmii";
	case PHY_INTERFACE_MODE_10GKR:
		return "10gbase-kr";
	case PHY_INTERFACE_MODE_100BASEX:
		return "100base-x";
	case PHY_INTERFACE_MODE_QUSGMII:
		return "qusgmii";
	case PHY_INTERFACE_MODE_10G_QXGMII:
		return "10g-qxgmii";
	default:
		return "unknown";
	}
}

/**
 * rgmii_clock - map link speed to the clock rate
 * @speed: link speed value
 *
 * Description: maps RGMII supported link speeds
 * into the clock rates.
 *
 * Returns: clock rate or negative errno
 */
static inline long rgmii_clock(int speed)
{
	switch (speed) {
	case SPEED_10:
		return 2500000;
	case SPEED_100:
		return 25000000;
	case SPEED_1000:
		return 125000000;
	default:
		return -EINVAL;
	}
}
<<<<<<< HEAD

#define PHY_INIT_TIMEOUT	100000
#define PHY_FORCE_TIMEOUT	10
=======
>>>>>>> e8a457b7

#define PHY_MAX_ADDR	32

/* Used when trying to connect to a specific phy (mii bus id:phy device id) */
#define PHY_ID_FMT "%s:%02x"
#define PHY_ID_SIZE	(MII_BUS_ID_SIZE + 3)

#define MII_BUS_ID_SIZE	61

struct device;
struct kernel_hwtstamp_config;
struct phylink;
struct sfp_bus;
struct sfp_upstream_ops;
struct sk_buff;

/**
 * struct mdio_bus_stats - Statistics counters for MDIO busses
 * @transfers: Total number of transfers, i.e. @writes + @reads
 * @errors: Number of MDIO transfers that returned an error
 * @writes: Number of write transfers
 * @reads: Number of read transfers
 * @syncp: Synchronisation for incrementing statistics
 */
struct mdio_bus_stats {
	u64_stats_t transfers;
	u64_stats_t errors;
	u64_stats_t writes;
	u64_stats_t reads;
	/* Must be last, add new statistics above */
	struct u64_stats_sync syncp;
};

/**
 * struct mii_bus - Represents an MDIO bus
 *
 * @owner: Who owns this device
 * @name: User friendly name for this MDIO device, or driver name
 * @id: Unique identifier for this bus, typical from bus hierarchy
 * @priv: Driver private data
 *
 * The Bus class for PHYs.  Devices which provide access to
 * PHYs should register using this structure
 */
struct mii_bus {
	struct module *owner;
	const char *name;
	char id[MII_BUS_ID_SIZE];
	void *priv;
	/** @read: Perform a read transfer on the bus */
	int (*read)(struct mii_bus *bus, int addr, int regnum);
	/** @write: Perform a write transfer on the bus */
	int (*write)(struct mii_bus *bus, int addr, int regnum, u16 val);
	/** @read_c45: Perform a C45 read transfer on the bus */
	int (*read_c45)(struct mii_bus *bus, int addr, int devnum, int regnum);
	/** @write_c45: Perform a C45 write transfer on the bus */
	int (*write_c45)(struct mii_bus *bus, int addr, int devnum,
			 int regnum, u16 val);
	/** @reset: Perform a reset of the bus */
	int (*reset)(struct mii_bus *bus);

	/** @stats: Statistic counters per device on the bus */
	struct mdio_bus_stats stats[PHY_MAX_ADDR];

	/**
	 * @mdio_lock: A lock to ensure that only one thing can read/write
	 * the MDIO bus at a time
	 */
	struct mutex mdio_lock;

	/** @parent: Parent device of this bus */
	struct device *parent;
	/** @state: State of bus structure */
	enum {
		MDIOBUS_ALLOCATED = 1,
		MDIOBUS_REGISTERED,
		MDIOBUS_UNREGISTERED,
		MDIOBUS_RELEASED,
	} state;

	/** @dev: Kernel device representation */
	struct device dev;

	/** @mdio_map: list of all MDIO devices on bus */
	struct mdio_device *mdio_map[PHY_MAX_ADDR];

	/** @phy_mask: PHY addresses to be ignored when probing */
	u32 phy_mask;

	/** @phy_ignore_ta_mask: PHY addresses to ignore the TA/read failure */
	u32 phy_ignore_ta_mask;

	/**
	 * @irq: An array of interrupts, each PHY's interrupt at the index
	 * matching its address
	 */
	int irq[PHY_MAX_ADDR];

	/** @reset_delay_us: GPIO reset pulse width in microseconds */
	int reset_delay_us;
	/** @reset_post_delay_us: GPIO reset deassert delay in microseconds */
	int reset_post_delay_us;
	/** @reset_gpiod: Reset GPIO descriptor pointer */
	struct gpio_desc *reset_gpiod;

	/** @shared_lock: protect access to the shared element */
	struct mutex shared_lock;

	/** @shared: shared state across different PHYs */
	struct phy_package_shared *shared[PHY_MAX_ADDR];
};
#define to_mii_bus(d) container_of(d, struct mii_bus, dev)

struct mii_bus *mdiobus_alloc_size(size_t size);

/**
 * mdiobus_alloc - Allocate an MDIO bus structure
 *
 * The internal state of the MDIO bus will be set of MDIOBUS_ALLOCATED ready
 * for the driver to register the bus.
 */
static inline struct mii_bus *mdiobus_alloc(void)
{
	return mdiobus_alloc_size(0);
}

int __mdiobus_register(struct mii_bus *bus, struct module *owner);
int __devm_mdiobus_register(struct device *dev, struct mii_bus *bus,
			    struct module *owner);
#define mdiobus_register(bus) __mdiobus_register(bus, THIS_MODULE)
#define devm_mdiobus_register(dev, bus) \
		__devm_mdiobus_register(dev, bus, THIS_MODULE)

void mdiobus_unregister(struct mii_bus *bus);
void mdiobus_free(struct mii_bus *bus);
struct mii_bus *devm_mdiobus_alloc_size(struct device *dev, int sizeof_priv);
static inline struct mii_bus *devm_mdiobus_alloc(struct device *dev)
{
	return devm_mdiobus_alloc_size(dev, 0);
}

struct mii_bus *mdio_find_bus(const char *mdio_name);
struct phy_device *mdiobus_scan_c22(struct mii_bus *bus, int addr);

#define PHY_INTERRUPT_DISABLED	false
#define PHY_INTERRUPT_ENABLED	true

/**
 * enum phy_state - PHY state machine states:
 *
 * @PHY_DOWN: PHY device and driver are not ready for anything.  probe
 * should be called if and only if the PHY is in this state,
 * given that the PHY device exists.
 * - PHY driver probe function will set the state to @PHY_READY
 *
 * @PHY_READY: PHY is ready to send and receive packets, but the
 * controller is not.  By default, PHYs which do not implement
 * probe will be set to this state by phy_probe().
 * - start will set the state to UP
 *
 * @PHY_UP: The PHY and attached device are ready to do work.
 * Interrupts should be started here.
 * - timer moves to @PHY_NOLINK or @PHY_RUNNING
 *
 * @PHY_NOLINK: PHY is up, but not currently plugged in.
 * - irq or timer will set @PHY_RUNNING if link comes back
 * - phy_stop moves to @PHY_HALTED
 *
 * @PHY_RUNNING: PHY is currently up, running, and possibly sending
 * and/or receiving packets
 * - irq or timer will set @PHY_NOLINK if link goes down
 * - phy_stop moves to @PHY_HALTED
 *
 * @PHY_CABLETEST: PHY is performing a cable test. Packet reception/sending
 * is not expected to work, carrier will be indicated as down. PHY will be
 * poll once per second, or on interrupt for it current state.
 * Once complete, move to UP to restart the PHY.
 * - phy_stop aborts the running test and moves to @PHY_HALTED
 *
 * @PHY_HALTED: PHY is up, but no polling or interrupts are done.
 * - phy_start moves to @PHY_UP
 *
 * @PHY_ERROR: PHY is up, but is in an error state.
 * - phy_stop moves to @PHY_HALTED
 */
enum phy_state {
	PHY_DOWN = 0,
	PHY_READY,
	PHY_HALTED,
	PHY_ERROR,
	PHY_UP,
	PHY_RUNNING,
	PHY_NOLINK,
	PHY_CABLETEST,
};

#define MDIO_MMD_NUM 32

/**
 * struct phy_c45_device_ids - 802.3-c45 Device Identifiers
 * @devices_in_package: IEEE 802.3 devices in package register value.
 * @mmds_present: bit vector of MMDs present.
 * @device_ids: The device identifer for each present device.
 */
struct phy_c45_device_ids {
	u32 devices_in_package;
	u32 mmds_present;
	u32 device_ids[MDIO_MMD_NUM];
};

struct macsec_context;
struct macsec_ops;

/**
 * struct phy_device - An instance of a PHY
 *
 * @mdio: MDIO bus this PHY is on
 * @drv: Pointer to the driver for this PHY instance
 * @devlink: Create a link between phy dev and mac dev, if the external phy
 *           used by current mac interface is managed by another mac interface.
 * @phyindex: Unique id across the phy's parent tree of phys to address the PHY
 *	      from userspace, similar to ifindex. A zero index means the PHY
 *	      wasn't assigned an id yet.
 * @phy_id: UID for this device found during discovery
 * @c45_ids: 802.3-c45 Device Identifiers if is_c45.
 * @is_c45:  Set to true if this PHY uses clause 45 addressing.
 * @is_internal: Set to true if this PHY is internal to a MAC.
 * @is_pseudo_fixed_link: Set to true if this PHY is an Ethernet switch, etc.
 * @is_gigabit_capable: Set to true if PHY supports 1000Mbps
 * @has_fixups: Set to true if this PHY has fixups/quirks.
 * @suspended: Set to true if this PHY has been suspended successfully.
 * @suspended_by_mdio_bus: Set to true if this PHY was suspended by MDIO bus.
 * @sysfs_links: Internal boolean tracking sysfs symbolic links setup/removal.
 * @loopback_enabled: Set true if this PHY has been loopbacked successfully.
 * @downshifted_rate: Set true if link speed has been downshifted.
 * @is_on_sfp_module: Set true if PHY is located on an SFP module.
 * @mac_managed_pm: Set true if MAC driver takes of suspending/resuming PHY
 * @wol_enabled: Set to true if the PHY or the attached MAC have Wake-on-LAN
 * 		 enabled.
 * @state: State of the PHY for management purposes
 * @dev_flags: Device-specific flags used by the PHY driver.
 *
 *      - Bits [15:0] are free to use by the PHY driver to communicate
 *        driver specific behavior.
 *      - Bits [23:16] are currently reserved for future use.
 *      - Bits [31:24] are reserved for defining generic
 *        PHY driver behavior.
 * @irq: IRQ number of the PHY's interrupt (-1 if none)
 * @phylink: Pointer to phylink instance for this PHY
 * @sfp_bus_attached: Flag indicating whether the SFP bus has been attached
 * @sfp_bus: SFP bus attached to this PHY's fiber port
 * @attached_dev: The attached enet driver's device instance ptr
 * @adjust_link: Callback for the enet controller to respond to changes: in the
 *               link state.
 * @phy_link_change: Callback for phylink for notification of link change
 * @macsec_ops: MACsec offloading ops.
 *
 * @speed: Current link speed
 * @duplex: Current duplex
 * @port: Current port
 * @pause: Current pause
 * @asym_pause: Current asymmetric pause
 * @supported: Combined MAC/PHY supported linkmodes
 * @advertising: Currently advertised linkmodes
 * @adv_old: Saved advertised while power saving for WoL
 * @supported_eee: supported PHY EEE linkmodes
 * @advertising_eee: Currently advertised EEE linkmodes
 * @enable_tx_lpi: When True, MAC should transmit LPI to PHY
 * @eee_active: phylib private state, indicating that EEE has been negotiated
 * @eee_cfg: User configuration of EEE
 * @lp_advertising: Current link partner advertised linkmodes
 * @host_interfaces: PHY interface modes supported by host
 * @eee_disabled_modes: Energy efficient ethernet modes not to be advertised
 * @autoneg: Flag autoneg being used
 * @rate_matching: Current rate matching mode
 * @link: Current link state
 * @autoneg_complete: Flag auto negotiation of the link has completed
 * @mdix: Current crossover
 * @mdix_ctrl: User setting of crossover
 * @pma_extable: Cached value of PMA/PMD Extended Abilities Register
 * @interrupts: Flag interrupts have been enabled
 * @irq_suspended: Flag indicating PHY is suspended and therefore interrupt
 *                 handling shall be postponed until PHY has resumed
 * @irq_rerun: Flag indicating interrupts occurred while PHY was suspended,
 *             requiring a rerun of the interrupt handler after resume
 * @default_timestamp: Flag indicating whether we are using the phy
 *		       timestamp as the default one
 * @interface: enum phy_interface_t value
 * @possible_interfaces: bitmap if interface modes that the attached PHY
 *			 will switch between depending on media speed.
 * @skb: Netlink message for cable diagnostics
 * @nest: Netlink nest used for cable diagnostics
 * @ehdr: nNtlink header for cable diagnostics
 * @phy_led_triggers: Array of LED triggers
 * @phy_num_led_triggers: Number of triggers in @phy_led_triggers
 * @led_link_trigger: LED trigger for link up/down
 * @last_triggered: last LED trigger for link speed
 * @leds: list of PHY LED structures
 * @master_slave_set: User requested master/slave configuration
 * @master_slave_get: Current master/slave advertisement
 * @master_slave_state: Current master/slave configuration
 * @mii_ts: Pointer to time stamper callbacks
 * @psec: Pointer to Power Sourcing Equipment control struct
 * @lock:  Mutex for serialization access to PHY
 * @state_queue: Work queue for state machine
 * @link_down_events: Number of times link was lost
 * @shared: Pointer to private data shared by phys in one package
 * @priv: Pointer to driver private data
 *
 * interrupts currently only supports enabled or disabled,
 * but could be changed in the future to support enabling
 * and disabling specific interrupts
 *
 * Contains some infrastructure for polling and interrupt
 * handling, as well as handling shifts in PHY hardware state
 */
struct phy_device {
	struct mdio_device mdio;

	/* Information about the PHY type */
	/* And management functions */
	const struct phy_driver *drv;

	struct device_link *devlink;

	u32 phyindex;
	u32 phy_id;

	struct phy_c45_device_ids c45_ids;
	unsigned is_c45:1;
	unsigned is_internal:1;
	unsigned is_pseudo_fixed_link:1;
	unsigned is_gigabit_capable:1;
	unsigned has_fixups:1;
	unsigned suspended:1;
	unsigned suspended_by_mdio_bus:1;
	unsigned sysfs_links:1;
	unsigned loopback_enabled:1;
	unsigned downshifted_rate:1;
	unsigned is_on_sfp_module:1;
	unsigned mac_managed_pm:1;
	unsigned wol_enabled:1;

	unsigned autoneg:1;
	/* The most recently read link state */
	unsigned link:1;
	unsigned autoneg_complete:1;

	/* Interrupts are enabled */
	unsigned interrupts:1;
	unsigned irq_suspended:1;
	unsigned irq_rerun:1;

	unsigned default_timestamp:1;

	int rate_matching;

	enum phy_state state;

	u32 dev_flags;

	phy_interface_t interface;
	DECLARE_PHY_INTERFACE_MASK(possible_interfaces);

	/*
	 * forced speed & duplex (no autoneg)
	 * partner speed & duplex & pause (autoneg)
	 */
	int speed;
	int duplex;
	int port;
	int pause;
	int asym_pause;
	u8 master_slave_get;
	u8 master_slave_set;
	u8 master_slave_state;

	/* Union of PHY and Attached devices' supported link modes */
	/* See ethtool.h for more info */
	__ETHTOOL_DECLARE_LINK_MODE_MASK(supported);
	__ETHTOOL_DECLARE_LINK_MODE_MASK(advertising);
	__ETHTOOL_DECLARE_LINK_MODE_MASK(lp_advertising);
	/* used with phy_speed_down */
	__ETHTOOL_DECLARE_LINK_MODE_MASK(adv_old);
	/* used for eee validation and configuration*/
	__ETHTOOL_DECLARE_LINK_MODE_MASK(supported_eee);
	__ETHTOOL_DECLARE_LINK_MODE_MASK(advertising_eee);
	/* Energy efficient ethernet modes which should be prohibited */
	__ETHTOOL_DECLARE_LINK_MODE_MASK(eee_disabled_modes);
	bool enable_tx_lpi;
	bool eee_active;
	struct eee_config eee_cfg;

	/* Host supported PHY interface types. Should be ignored if empty. */
	DECLARE_PHY_INTERFACE_MASK(host_interfaces);

#ifdef CONFIG_LED_TRIGGER_PHY
	struct phy_led_trigger *phy_led_triggers;
	unsigned int phy_num_led_triggers;
	struct phy_led_trigger *last_triggered;

	struct phy_led_trigger *led_link_trigger;
#endif
	struct list_head leds;

	/*
	 * Interrupt number for this PHY
	 * -1 means no interrupt
	 */
	int irq;

	/* private data pointer */
	/* For use by PHYs to maintain extra state */
	void *priv;

	/* shared data pointer */
	/* For use by PHYs inside the same package that need a shared state. */
	struct phy_package_shared *shared;

	/* Reporting cable test results */
	struct sk_buff *skb;
	void *ehdr;
	struct nlattr *nest;

	/* Interrupt and Polling infrastructure */
	struct delayed_work state_queue;

	struct mutex lock;

	/* This may be modified under the rtnl lock */
	bool sfp_bus_attached;
	struct sfp_bus *sfp_bus;
	struct phylink *phylink;
	struct net_device *attached_dev;
	struct mii_timestamper *mii_ts;
	struct pse_control *psec;

	u8 mdix;
	u8 mdix_ctrl;

	int pma_extable;

	unsigned int link_down_events;

	void (*phy_link_change)(struct phy_device *phydev, bool up);
	void (*adjust_link)(struct net_device *dev);

#if IS_ENABLED(CONFIG_MACSEC)
	/* MACsec management functions */
	const struct macsec_ops *macsec_ops;
#endif
};

/* Generic phy_device::dev_flags */
#define PHY_F_NO_IRQ		0x80000000
#define PHY_F_RXC_ALWAYS_ON	0x40000000

static inline struct phy_device *to_phy_device(const struct device *dev)
{
	return container_of(to_mdio_device(dev), struct phy_device, mdio);
}

/**
 * struct phy_tdr_config - Configuration of a TDR raw test
 *
 * @first: Distance for first data collection point
 * @last: Distance for last data collection point
 * @step: Step between data collection points
 * @pair: Bitmap of cable pairs to collect data for
 *
 * A structure containing possible configuration parameters
 * for a TDR cable test. The driver does not need to implement
 * all the parameters, but should report what is actually used.
 * All distances are in centimeters.
 */
struct phy_tdr_config {
	u32 first;
	u32 last;
	u32 step;
	s8 pair;
};
#define PHY_PAIR_ALL -1

/**
 * enum link_inband_signalling - in-band signalling modes that are supported
 *
 * @LINK_INBAND_DISABLE: in-band signalling can be disabled
 * @LINK_INBAND_ENABLE: in-band signalling can be enabled without bypass
 * @LINK_INBAND_BYPASS: in-band signalling can be enabled with bypass
 *
 * The possible and required bits can only be used if the valid bit is set.
 * If possible is clear, that means inband signalling can not be used.
 * Required is only valid when possible is set, and means that inband
 * signalling must be used.
 */
enum link_inband_signalling {
	LINK_INBAND_DISABLE		= BIT(0),
	LINK_INBAND_ENABLE		= BIT(1),
	LINK_INBAND_BYPASS		= BIT(2),
};

/**
 * struct phy_plca_cfg - Configuration of the PLCA (Physical Layer Collision
 * Avoidance) Reconciliation Sublayer.
 *
 * @version: read-only PLCA register map version. -1 = not available. Ignored
 *   when setting the configuration. Format is the same as reported by the PLCA
 *   IDVER register (31.CA00). -1 = not available.
 * @enabled: PLCA configured mode (enabled/disabled). -1 = not available / don't
 *   set. 0 = disabled, anything else = enabled.
 * @node_id: the PLCA local node identifier. -1 = not available / don't set.
 *   Allowed values [0 .. 254]. 255 = node disabled.
 * @node_cnt: the PLCA node count (maximum number of nodes having a TO). Only
 *   meaningful for the coordinator (node_id = 0). -1 = not available / don't
 *   set. Allowed values [1 .. 255].
 * @to_tmr: The value of the PLCA to_timer in bit-times, which determines the
 *   PLCA transmit opportunity window opening. See IEEE802.3 Clause 148 for
 *   more details. The to_timer shall be set equal over all nodes.
 *   -1 = not available / don't set. Allowed values [0 .. 255].
 * @burst_cnt: controls how many additional frames a node is allowed to send in
 *   single transmit opportunity (TO). The default value of 0 means that the
 *   node is allowed exactly one frame per TO. A value of 1 allows two frames
 *   per TO, and so on. -1 = not available / don't set.
 *   Allowed values [0 .. 255].
 * @burst_tmr: controls how many bit times to wait for the MAC to send a new
 *   frame before interrupting the burst. This value should be set to a value
 *   greater than the MAC inter-packet gap (which is typically 96 bits).
 *   -1 = not available / don't set. Allowed values [0 .. 255].
 *
 * A structure containing configuration parameters for setting/getting the PLCA
 * RS configuration. The driver does not need to implement all the parameters,
 * but should report what is actually used.
 */
struct phy_plca_cfg {
	int version;
	int enabled;
	int node_id;
	int node_cnt;
	int to_tmr;
	int burst_cnt;
	int burst_tmr;
};

/**
 * struct phy_plca_status - Status of the PLCA (Physical Layer Collision
 * Avoidance) Reconciliation Sublayer.
 *
 * @pst: The PLCA status as reported by the PST bit in the PLCA STATUS
 *	register(31.CA03), indicating BEACON activity.
 *
 * A structure containing status information of the PLCA RS configuration.
 * The driver does not need to implement all the parameters, but should report
 * what is actually used.
 */
struct phy_plca_status {
	bool pst;
};

/* Modes for PHY LED configuration */
enum phy_led_modes {
	PHY_LED_ACTIVE_HIGH = 0,
	PHY_LED_ACTIVE_LOW = 1,
	PHY_LED_INACTIVE_HIGH_IMPEDANCE = 2,

	/* keep it last */
	__PHY_LED_MODES_NUM,
};

/**
 * struct phy_led: An LED driven by the PHY
 *
 * @list: List of LEDs
 * @phydev: PHY this LED is attached to
 * @led_cdev: Standard LED class structure
 * @index: Number of the LED
 */
struct phy_led {
	struct list_head list;
	struct phy_device *phydev;
	struct led_classdev led_cdev;
	u8 index;
};

#define to_phy_led(d) container_of(d, struct phy_led, led_cdev)

/**
 * struct phy_driver - Driver structure for a particular PHY type
 *
 * @mdiodrv: Data common to all MDIO devices
 * @phy_id: The result of reading the UID registers of this PHY
 *   type, and ANDing them with the phy_id_mask.  This driver
 *   only works for PHYs with IDs which match this field
 * @name: The friendly name of this PHY type
 * @phy_id_mask: Defines the important bits of the phy_id
 * @features: A mandatory list of features (speed, duplex, etc)
 *   supported by this PHY
 * @flags: A bitfield defining certain other features this PHY
 *   supports (like interrupts)
 * @driver_data: Static driver data
 *
 * All functions are optional. If config_aneg or read_status
 * are not implemented, the phy core uses the genphy versions.
 * Note that none of these functions should be called from
 * interrupt time. The goal is for the bus read/write functions
 * to be able to block when the bus transaction is happening,
 * and be freed up by an interrupt (The MPC85xx has this ability,
 * though it is not currently supported in the driver).
 */
struct phy_driver {
	struct mdio_driver_common mdiodrv;
	u32 phy_id;
	char *name;
	u32 phy_id_mask;
	const unsigned long * const features;
	u32 flags;
	const void *driver_data;

	/**
	 * @soft_reset: Called to issue a PHY software reset
	 */
	int (*soft_reset)(struct phy_device *phydev);

	/**
	 * @config_init: Called to initialize the PHY,
	 * including after a reset
	 */
	int (*config_init)(struct phy_device *phydev);

	/**
	 * @probe: Called during discovery.  Used to set
	 * up device-specific structures, if any
	 */
	int (*probe)(struct phy_device *phydev);

	/**
	 * @get_features: Probe the hardware to determine what
	 * abilities it has.  Should only set phydev->supported.
	 */
	int (*get_features)(struct phy_device *phydev);

	/**
	 * @inband_caps: query whether in-band is supported for the given PHY
	 * interface mode. Returns a bitmask of bits defined by enum
	 * link_inband_signalling.
	 */
	unsigned int (*inband_caps)(struct phy_device *phydev,
				    phy_interface_t interface);

	/**
	 * @config_inband: configure in-band mode for the PHY
	 */
	int (*config_inband)(struct phy_device *phydev, unsigned int modes);

	/**
	 * @get_rate_matching: Get the supported type of rate matching for a
	 * particular phy interface. This is used by phy consumers to determine
	 * whether to advertise lower-speed modes for that interface. It is
	 * assumed that if a rate matching mode is supported on an interface,
	 * then that interface's rate can be adapted to all slower link speeds
	 * supported by the phy. If the interface is not supported, this should
	 * return %RATE_MATCH_NONE.
	 */
	int (*get_rate_matching)(struct phy_device *phydev,
				   phy_interface_t iface);

	/* PHY Power Management */
	/** @suspend: Suspend the hardware, saving state if needed */
	int (*suspend)(struct phy_device *phydev);
	/** @resume: Resume the hardware, restoring state if needed */
	int (*resume)(struct phy_device *phydev);

	/**
	 * @config_aneg: Configures the advertisement and resets
	 * autonegotiation if phydev->autoneg is on,
	 * forces the speed to the current settings in phydev
	 * if phydev->autoneg is off
	 */
	int (*config_aneg)(struct phy_device *phydev);

	/** @aneg_done: Determines the auto negotiation result */
	int (*aneg_done)(struct phy_device *phydev);

	/** @read_status: Determines the negotiated speed and duplex */
	int (*read_status)(struct phy_device *phydev);

	/**
	 * @config_intr: Enables or disables interrupts.
	 * It should also clear any pending interrupts prior to enabling the
	 * IRQs and after disabling them.
	 */
	int (*config_intr)(struct phy_device *phydev);

	/** @handle_interrupt: Override default interrupt handling */
	irqreturn_t (*handle_interrupt)(struct phy_device *phydev);

	/** @remove: Clears up any memory if needed */
	void (*remove)(struct phy_device *phydev);

	/**
	 * @match_phy_device: Returns true if this is a suitable
	 * driver for the given phydev.	 If NULL, matching is based on
	 * phy_id and phy_id_mask.
	 */
	int (*match_phy_device)(struct phy_device *phydev);

	/**
	 * @set_wol: Some devices (e.g. qnap TS-119P II) require PHY
	 * register changes to enable Wake on LAN, so set_wol is
	 * provided to be called in the ethernet driver's set_wol
	 * function.
	 */
	int (*set_wol)(struct phy_device *dev, struct ethtool_wolinfo *wol);

	/**
	 * @get_wol: See set_wol, but for checking whether Wake on LAN
	 * is enabled.
	 */
	void (*get_wol)(struct phy_device *dev, struct ethtool_wolinfo *wol);

	/**
	 * @link_change_notify: Called to inform a PHY device driver
	 * when the core is about to change the link state. This
	 * callback is supposed to be used as fixup hook for drivers
	 * that need to take action when the link state
	 * changes. Drivers are by no means allowed to mess with the
	 * PHY device structure in their implementations.
	 */
	void (*link_change_notify)(struct phy_device *dev);

	/**
	 * @read_mmd: PHY specific driver override for reading a MMD
	 * register.  This function is optional for PHY specific
	 * drivers.  When not provided, the default MMD read function
	 * will be used by phy_read_mmd(), which will use either a
	 * direct read for Clause 45 PHYs or an indirect read for
	 * Clause 22 PHYs.  devnum is the MMD device number within the
	 * PHY device, regnum is the register within the selected MMD
	 * device.
	 */
	int (*read_mmd)(struct phy_device *dev, int devnum, u16 regnum);

	/**
	 * @write_mmd: PHY specific driver override for writing a MMD
	 * register.  This function is optional for PHY specific
	 * drivers.  When not provided, the default MMD write function
	 * will be used by phy_write_mmd(), which will use either a
	 * direct write for Clause 45 PHYs, or an indirect write for
	 * Clause 22 PHYs.  devnum is the MMD device number within the
	 * PHY device, regnum is the register within the selected MMD
	 * device.  val is the value to be written.
	 */
	int (*write_mmd)(struct phy_device *dev, int devnum, u16 regnum,
			 u16 val);

	/** @read_page: Return the current PHY register page number */
	int (*read_page)(struct phy_device *dev);
	/** @write_page: Set the current PHY register page number */
	int (*write_page)(struct phy_device *dev, int page);

	/**
	 * @module_info: Get the size and type of the eeprom contained
	 * within a plug-in module
	 */
	int (*module_info)(struct phy_device *dev,
			   struct ethtool_modinfo *modinfo);

	/**
	 * @module_eeprom: Get the eeprom information from the plug-in
	 * module
	 */
	int (*module_eeprom)(struct phy_device *dev,
			     struct ethtool_eeprom *ee, u8 *data);

	/** @cable_test_start: Start a cable test */
	int (*cable_test_start)(struct phy_device *dev);

	/**  @cable_test_tdr_start: Start a raw TDR cable test */
	int (*cable_test_tdr_start)(struct phy_device *dev,
				    const struct phy_tdr_config *config);

	/**
	 * @cable_test_get_status: Once per second, or on interrupt,
	 * request the status of the test.
	 */
	int (*cable_test_get_status)(struct phy_device *dev, bool *finished);

	/* Get statistics from the PHY using ethtool */
	/**
	 * @get_phy_stats: Retrieve PHY statistics.
	 * @dev: The PHY device for which the statistics are retrieved.
	 * @eth_stats: structure where Ethernet PHY stats will be stored.
	 * @stats: structure where additional PHY-specific stats will be stored.
	 *
	 * Retrieves the supported PHY statistics and populates the provided
	 * structures. The input structures are pre-initialized with
	 * `ETHTOOL_STAT_NOT_SET`, and the driver must only modify members
	 * corresponding to supported statistics. Unmodified members will remain
	 * set to `ETHTOOL_STAT_NOT_SET` and will not be returned to userspace.
	 */
	void (*get_phy_stats)(struct phy_device *dev,
			      struct ethtool_eth_phy_stats *eth_stats,
			      struct ethtool_phy_stats *stats);

	/**
	 * @get_link_stats: Retrieve link statistics.
	 * @dev: The PHY device for which the statistics are retrieved.
	 * @link_stats: structure where link-specific stats will be stored.
	 *
	 * Retrieves link-related statistics for the given PHY device. The input
	 * structure is pre-initialized with `ETHTOOL_STAT_NOT_SET`, and the
	 * driver must only modify members corresponding to supported
	 * statistics. Unmodified members will remain set to
	 * `ETHTOOL_STAT_NOT_SET` and will not be returned to userspace.
	 */
	void (*get_link_stats)(struct phy_device *dev,
			       struct ethtool_link_ext_stats *link_stats);

	/**
	 * @update_stats: Trigger periodic statistics updates.
	 * @dev: The PHY device for which statistics updates are triggered.
	 *
	 * Periodically gathers statistics from the PHY device to update locally
	 * maintained 64-bit counters. This is necessary for PHYs that implement
	 * reduced-width counters (e.g., 16-bit or 32-bit) which can overflow
	 * more frequently compared to 64-bit counters. By invoking this
	 * callback, drivers can fetch the current counter values, handle
	 * overflow detection, and accumulate the results into local 64-bit
	 * counters for accurate reporting through the `get_phy_stats` and
	 * `get_link_stats` interfaces.
	 *
	 * Return: 0 on success or a negative error code on failure.
	 */
	int (*update_stats)(struct phy_device *dev);

	/** @get_sset_count: Number of statistic counters */
	int (*get_sset_count)(struct phy_device *dev);
	/** @get_strings: Names of the statistic counters */
	void (*get_strings)(struct phy_device *dev, u8 *data);
	/** @get_stats: Return the statistic counter values */
	void (*get_stats)(struct phy_device *dev,
			  struct ethtool_stats *stats, u64 *data);

	/* Get and Set PHY tunables */
	/** @get_tunable: Return the value of a tunable */
	int (*get_tunable)(struct phy_device *dev,
			   struct ethtool_tunable *tuna, void *data);
	/** @set_tunable: Set the value of a tunable */
	int (*set_tunable)(struct phy_device *dev,
			    struct ethtool_tunable *tuna,
			    const void *data);
	/**
	 * @set_loopback: Set the loopback mode of the PHY
	 * enable selects if the loopback mode is enabled or disabled. If the
	 * loopback mode is enabled, then the speed of the loopback mode can be
	 * requested with the speed argument. If the speed argument is zero,
	 * then any speed can be selected. If the speed argument is > 0, then
	 * this speed shall be selected for the loopback mode or EOPNOTSUPP
	 * shall be returned if speed selection is not supported.
	 */
	int (*set_loopback)(struct phy_device *dev, bool enable, int speed);
	/** @get_sqi: Get the signal quality indication */
	int (*get_sqi)(struct phy_device *dev);
	/** @get_sqi_max: Get the maximum signal quality indication */
	int (*get_sqi_max)(struct phy_device *dev);

	/* PLCA RS interface */
	/** @get_plca_cfg: Return the current PLCA configuration */
	int (*get_plca_cfg)(struct phy_device *dev,
			    struct phy_plca_cfg *plca_cfg);
	/** @set_plca_cfg: Set the PLCA configuration */
	int (*set_plca_cfg)(struct phy_device *dev,
			    const struct phy_plca_cfg *plca_cfg);
	/** @get_plca_status: Return the current PLCA status info */
	int (*get_plca_status)(struct phy_device *dev,
			       struct phy_plca_status *plca_st);

	/**
	 * @led_brightness_set: Set a PHY LED brightness. Index
	 * indicates which of the PHYs led should be set. Value
	 * follows the standard LED class meaning, e.g. LED_OFF,
	 * LED_HALF, LED_FULL.
	 */
	int (*led_brightness_set)(struct phy_device *dev,
				  u8 index, enum led_brightness value);

	/**
	 * @led_blink_set: Set a PHY LED blinking.  Index indicates
	 * which of the PHYs led should be configured to blink. Delays
	 * are in milliseconds and if both are zero then a sensible
	 * default should be chosen.  The call should adjust the
	 * timings in that case and if it can't match the values
	 * specified exactly.
	 */
	int (*led_blink_set)(struct phy_device *dev, u8 index,
			     unsigned long *delay_on,
			     unsigned long *delay_off);
	/**
	 * @led_hw_is_supported: Can the HW support the given rules.
	 * @dev: PHY device which has the LED
	 * @index: Which LED of the PHY device
	 * @rules The core is interested in these rules
	 *
	 * Return 0 if yes,  -EOPNOTSUPP if not, or an error code.
	 */
	int (*led_hw_is_supported)(struct phy_device *dev, u8 index,
				   unsigned long rules);
	/**
	 * @led_hw_control_set: Set the HW to control the LED
	 * @dev: PHY device which has the LED
	 * @index: Which LED of the PHY device
	 * @rules The rules used to control the LED
	 *
	 * Returns 0, or a an error code.
	 */
	int (*led_hw_control_set)(struct phy_device *dev, u8 index,
				  unsigned long rules);
	/**
	 * @led_hw_control_get: Get how the HW is controlling the LED
	 * @dev: PHY device which has the LED
	 * @index: Which LED of the PHY device
	 * @rules Pointer to the rules used to control the LED
	 *
	 * Set *@rules to how the HW is currently blinking. Returns 0
	 * on success, or a error code if the current blinking cannot
	 * be represented in rules, or some other error happens.
	 */
	int (*led_hw_control_get)(struct phy_device *dev, u8 index,
				  unsigned long *rules);

	/**
	 * @led_polarity_set: Set the LED polarity modes
	 * @dev: PHY device which has the LED
	 * @index: Which LED of the PHY device
	 * @modes: bitmap of LED polarity modes
	 *
	 * Configure LED with all the required polarity modes in @modes
	 * to make it correctly turn ON or OFF.
	 *
	 * Returns 0, or an error code.
	 */
	int (*led_polarity_set)(struct phy_device *dev, int index,
				unsigned long modes);

	/**
	 * @get_next_update_time: Get the time until the next update event
	 * @dev: PHY device
	 *
	 * Callback to determine the time (in jiffies) until the next
	 * update event for the PHY state  machine. Allows PHY drivers to
	 * dynamically adjust polling intervals based on link state or other
	 * conditions.
	 *
	 * Returns the time in jiffies until the next update event.
	 */
	unsigned int (*get_next_update_time)(struct phy_device *dev);
};
#define to_phy_driver(d) container_of_const(to_mdio_common_driver(d),		\
				      struct phy_driver, mdiodrv)

#define PHY_ID_MATCH_EXACT(id) .phy_id = (id), .phy_id_mask = GENMASK(31, 0)
#define PHY_ID_MATCH_MODEL(id) .phy_id = (id), .phy_id_mask = GENMASK(31, 4)
#define PHY_ID_MATCH_VENDOR(id) .phy_id = (id), .phy_id_mask = GENMASK(31, 10)

/**
 * phy_id_compare - compare @id1 with @id2 taking account of @mask
 * @id1: first PHY ID
 * @id2: second PHY ID
 * @mask: the PHY ID mask, set bits are significant in matching
 *
 * Return true if the bits from @id1 and @id2 specified by @mask match.
 * This uses an equivalent test to (@id & @mask) == (@phy_id & @mask).
 */
static inline bool phy_id_compare(u32 id1, u32 id2, u32 mask)
{
	return !((id1 ^ id2) & mask);
}

/**
 * phydev_id_compare - compare @id with the PHY's Clause 22 ID
 * @phydev: the PHY device
 * @id: the PHY ID to be matched
 *
 * Compare the @phydev clause 22 ID with the provided @id and return true or
 * false depending whether it matches, using the bound driver mask. The
 * @phydev must be bound to a driver.
 */
static inline bool phydev_id_compare(struct phy_device *phydev, u32 id)
{
	return phy_id_compare(id, phydev->phy_id, phydev->drv->phy_id_mask);
}

const char *phy_speed_to_str(int speed);
const char *phy_duplex_to_str(unsigned int duplex);
const char *phy_rate_matching_to_str(int rate_matching);

int phy_interface_num_ports(phy_interface_t interface);

/**
 * phy_is_started - Convenience function to check whether PHY is started
 * @phydev: The phy_device struct
 */
static inline bool phy_is_started(struct phy_device *phydev)
{
	return phydev->state >= PHY_UP;
}

/**
 * phy_disable_eee_mode - Don't advertise an EEE mode.
 * @phydev: The phy_device struct
 * @link_mode: The EEE mode to be disabled
 */
static inline void phy_disable_eee_mode(struct phy_device *phydev, u32 link_mode)
{
	WARN_ON(phy_is_started(phydev));

	linkmode_set_bit(link_mode, phydev->eee_disabled_modes);
	linkmode_clear_bit(link_mode, phydev->advertising_eee);
}

void phy_resolve_aneg_pause(struct phy_device *phydev);
void phy_resolve_aneg_linkmode(struct phy_device *phydev);

/**
 * phy_read - Convenience function for reading a given PHY register
 * @phydev: the phy_device struct
 * @regnum: register number to read
 *
 * NOTE: MUST NOT be called from interrupt context,
 * because the bus read/write functions may wait for an interrupt
 * to conclude the operation.
 */
static inline int phy_read(struct phy_device *phydev, u32 regnum)
{
	return mdiobus_read(phydev->mdio.bus, phydev->mdio.addr, regnum);
}

#define phy_read_poll_timeout(phydev, regnum, val, cond, sleep_us, \
				timeout_us, sleep_before_read) \
({ \
	int __ret, __val; \
	__ret = read_poll_timeout(__val = phy_read, val, \
				  __val < 0 || (cond), \
		sleep_us, timeout_us, sleep_before_read, phydev, regnum); \
	if (__val < 0) \
		__ret = __val; \
	if (__ret) \
		phydev_err(phydev, "%s failed: %d\n", __func__, __ret); \
	__ret; \
})

/**
 * __phy_read - convenience function for reading a given PHY register
 * @phydev: the phy_device struct
 * @regnum: register number to read
 *
 * The caller must have taken the MDIO bus lock.
 */
static inline int __phy_read(struct phy_device *phydev, u32 regnum)
{
	return __mdiobus_read(phydev->mdio.bus, phydev->mdio.addr, regnum);
}

/**
 * phy_write - Convenience function for writing a given PHY register
 * @phydev: the phy_device struct
 * @regnum: register number to write
 * @val: value to write to @regnum
 *
 * NOTE: MUST NOT be called from interrupt context,
 * because the bus read/write functions may wait for an interrupt
 * to conclude the operation.
 */
static inline int phy_write(struct phy_device *phydev, u32 regnum, u16 val)
{
	return mdiobus_write(phydev->mdio.bus, phydev->mdio.addr, regnum, val);
}

/**
 * __phy_write - Convenience function for writing a given PHY register
 * @phydev: the phy_device struct
 * @regnum: register number to write
 * @val: value to write to @regnum
 *
 * The caller must have taken the MDIO bus lock.
 */
static inline int __phy_write(struct phy_device *phydev, u32 regnum, u16 val)
{
	return __mdiobus_write(phydev->mdio.bus, phydev->mdio.addr, regnum,
			       val);
}

/**
 * __phy_modify_changed() - Convenience function for modifying a PHY register
 * @phydev: a pointer to a &struct phy_device
 * @regnum: register number
 * @mask: bit mask of bits to clear
 * @set: bit mask of bits to set
 *
 * Unlocked helper function which allows a PHY register to be modified as
 * new register value = (old register value & ~mask) | set
 *
 * Returns negative errno, 0 if there was no change, and 1 in case of change
 */
static inline int __phy_modify_changed(struct phy_device *phydev, u32 regnum,
				       u16 mask, u16 set)
{
	return __mdiobus_modify_changed(phydev->mdio.bus, phydev->mdio.addr,
					regnum, mask, set);
}

/*
 * phy_read_mmd - Convenience function for reading a register
 * from an MMD on a given PHY.
 */
int phy_read_mmd(struct phy_device *phydev, int devad, u32 regnum);

/**
 * phy_read_mmd_poll_timeout - Periodically poll a PHY register until a
 *                             condition is met or a timeout occurs
 *
 * @phydev: The phy_device struct
 * @devaddr: The MMD to read from
 * @regnum: The register on the MMD to read
 * @val: Variable to read the register into
 * @cond: Break condition (usually involving @val)
 * @sleep_us: Maximum time to sleep between reads in us (0 tight-loops). Please
 *            read usleep_range() function description for details and
 *            limitations.
 * @timeout_us: Timeout in us, 0 means never timeout
 * @sleep_before_read: if it is true, sleep @sleep_us before read.
 *
 * Returns: 0 on success and -ETIMEDOUT upon a timeout. In either
 * case, the last read value at @args is stored in @val. Must not
 * be called from atomic context if sleep_us or timeout_us are used.
 */
#define phy_read_mmd_poll_timeout(phydev, devaddr, regnum, val, cond, \
				  sleep_us, timeout_us, sleep_before_read) \
({ \
	int __ret, __val; \
	__ret = read_poll_timeout(__val = phy_read_mmd, val, \
				  __val < 0 || (cond), \
				  sleep_us, timeout_us, sleep_before_read, \
				  phydev, devaddr, regnum); \
	if (__val < 0) \
		__ret = __val; \
	if (__ret) \
		phydev_err(phydev, "%s failed: %d\n", __func__, __ret); \
	__ret; \
})

/*
 * __phy_read_mmd - Convenience function for reading a register
 * from an MMD on a given PHY.
 */
int __phy_read_mmd(struct phy_device *phydev, int devad, u32 regnum);

/*
 * phy_write_mmd - Convenience function for writing a register
 * on an MMD on a given PHY.
 */
int phy_write_mmd(struct phy_device *phydev, int devad, u32 regnum, u16 val);

/*
 * __phy_write_mmd - Convenience function for writing a register
 * on an MMD on a given PHY.
 */
int __phy_write_mmd(struct phy_device *phydev, int devad, u32 regnum, u16 val);

int __phy_modify_changed(struct phy_device *phydev, u32 regnum, u16 mask,
			 u16 set);
int phy_modify_changed(struct phy_device *phydev, u32 regnum, u16 mask,
		       u16 set);
int __phy_modify(struct phy_device *phydev, u32 regnum, u16 mask, u16 set);
int phy_modify(struct phy_device *phydev, u32 regnum, u16 mask, u16 set);

int __phy_modify_mmd_changed(struct phy_device *phydev, int devad, u32 regnum,
			     u16 mask, u16 set);
int phy_modify_mmd_changed(struct phy_device *phydev, int devad, u32 regnum,
			   u16 mask, u16 set);
int __phy_modify_mmd(struct phy_device *phydev, int devad, u32 regnum,
		     u16 mask, u16 set);
int phy_modify_mmd(struct phy_device *phydev, int devad, u32 regnum,
		   u16 mask, u16 set);

/**
 * __phy_set_bits - Convenience function for setting bits in a PHY register
 * @phydev: the phy_device struct
 * @regnum: register number to write
 * @val: bits to set
 *
 * The caller must have taken the MDIO bus lock.
 */
static inline int __phy_set_bits(struct phy_device *phydev, u32 regnum, u16 val)
{
	return __phy_modify(phydev, regnum, 0, val);
}

/**
 * __phy_clear_bits - Convenience function for clearing bits in a PHY register
 * @phydev: the phy_device struct
 * @regnum: register number to write
 * @val: bits to clear
 *
 * The caller must have taken the MDIO bus lock.
 */
static inline int __phy_clear_bits(struct phy_device *phydev, u32 regnum,
				   u16 val)
{
	return __phy_modify(phydev, regnum, val, 0);
}

/**
 * phy_set_bits - Convenience function for setting bits in a PHY register
 * @phydev: the phy_device struct
 * @regnum: register number to write
 * @val: bits to set
 */
static inline int phy_set_bits(struct phy_device *phydev, u32 regnum, u16 val)
{
	return phy_modify(phydev, regnum, 0, val);
}

/**
 * phy_clear_bits - Convenience function for clearing bits in a PHY register
 * @phydev: the phy_device struct
 * @regnum: register number to write
 * @val: bits to clear
 */
static inline int phy_clear_bits(struct phy_device *phydev, u32 regnum, u16 val)
{
	return phy_modify(phydev, regnum, val, 0);
}

/**
 * __phy_set_bits_mmd - Convenience function for setting bits in a register
 * on MMD
 * @phydev: the phy_device struct
 * @devad: the MMD containing register to modify
 * @regnum: register number to modify
 * @val: bits to set
 *
 * The caller must have taken the MDIO bus lock.
 */
static inline int __phy_set_bits_mmd(struct phy_device *phydev, int devad,
		u32 regnum, u16 val)
{
	return __phy_modify_mmd(phydev, devad, regnum, 0, val);
}

/**
 * __phy_clear_bits_mmd - Convenience function for clearing bits in a register
 * on MMD
 * @phydev: the phy_device struct
 * @devad: the MMD containing register to modify
 * @regnum: register number to modify
 * @val: bits to clear
 *
 * The caller must have taken the MDIO bus lock.
 */
static inline int __phy_clear_bits_mmd(struct phy_device *phydev, int devad,
		u32 regnum, u16 val)
{
	return __phy_modify_mmd(phydev, devad, regnum, val, 0);
}

/**
 * phy_set_bits_mmd - Convenience function for setting bits in a register
 * on MMD
 * @phydev: the phy_device struct
 * @devad: the MMD containing register to modify
 * @regnum: register number to modify
 * @val: bits to set
 */
static inline int phy_set_bits_mmd(struct phy_device *phydev, int devad,
		u32 regnum, u16 val)
{
	return phy_modify_mmd(phydev, devad, regnum, 0, val);
}

/**
 * phy_clear_bits_mmd - Convenience function for clearing bits in a register
 * on MMD
 * @phydev: the phy_device struct
 * @devad: the MMD containing register to modify
 * @regnum: register number to modify
 * @val: bits to clear
 */
static inline int phy_clear_bits_mmd(struct phy_device *phydev, int devad,
		u32 regnum, u16 val)
{
	return phy_modify_mmd(phydev, devad, regnum, val, 0);
}

/**
 * phy_interrupt_is_valid - Convenience function for testing a given PHY irq
 * @phydev: the phy_device struct
 *
 * NOTE: must be kept in sync with addition/removal of PHY_POLL and
 * PHY_MAC_INTERRUPT
 */
static inline bool phy_interrupt_is_valid(struct phy_device *phydev)
{
	return phydev->irq != PHY_POLL && phydev->irq != PHY_MAC_INTERRUPT;
}

/**
 * phy_polling_mode - Convenience function for testing whether polling is
 * used to detect PHY status changes
 * @phydev: the phy_device struct
 */
static inline bool phy_polling_mode(struct phy_device *phydev)
{
	if (phydev->state == PHY_CABLETEST)
		if (phydev->drv->flags & PHY_POLL_CABLE_TEST)
			return true;

	if (phydev->drv->update_stats)
		return true;

	return phydev->irq == PHY_POLL;
}

/**
 * phy_has_hwtstamp - Tests whether a PHY time stamp configuration.
 * @phydev: the phy_device struct
 */
static inline bool phy_has_hwtstamp(struct phy_device *phydev)
{
	return phydev && phydev->mii_ts && phydev->mii_ts->hwtstamp;
}

/**
 * phy_has_rxtstamp - Tests whether a PHY supports receive time stamping.
 * @phydev: the phy_device struct
 */
static inline bool phy_has_rxtstamp(struct phy_device *phydev)
{
	return phydev && phydev->mii_ts && phydev->mii_ts->rxtstamp;
}

/**
 * phy_has_tsinfo - Tests whether a PHY reports time stamping and/or
 * PTP hardware clock capabilities.
 * @phydev: the phy_device struct
 */
static inline bool phy_has_tsinfo(struct phy_device *phydev)
{
	return phydev && phydev->mii_ts && phydev->mii_ts->ts_info;
}

/**
 * phy_has_txtstamp - Tests whether a PHY supports transmit time stamping.
 * @phydev: the phy_device struct
 */
static inline bool phy_has_txtstamp(struct phy_device *phydev)
{
	return phydev && phydev->mii_ts && phydev->mii_ts->txtstamp;
}

static inline int phy_hwtstamp(struct phy_device *phydev,
			       struct kernel_hwtstamp_config *cfg,
			       struct netlink_ext_ack *extack)
{
	return phydev->mii_ts->hwtstamp(phydev->mii_ts, cfg, extack);
}

static inline bool phy_rxtstamp(struct phy_device *phydev, struct sk_buff *skb,
				int type)
{
	return phydev->mii_ts->rxtstamp(phydev->mii_ts, skb, type);
}

static inline int phy_ts_info(struct phy_device *phydev,
			      struct kernel_ethtool_ts_info *tsinfo)
{
	return phydev->mii_ts->ts_info(phydev->mii_ts, tsinfo);
}

static inline void phy_txtstamp(struct phy_device *phydev, struct sk_buff *skb,
				int type)
{
	phydev->mii_ts->txtstamp(phydev->mii_ts, skb, type);
}

/**
 * phy_is_default_hwtstamp - Is the PHY hwtstamp the default timestamp
 * @phydev: Pointer to phy_device
 *
 * This is used to get default timestamping device taking into account
 * the new API choice, which is selecting the timestamping from MAC by
 * default if the phydev does not have default_timestamp flag enabled.
 *
 * Return: True if phy is the default hw timestamp, false otherwise.
 */
static inline bool phy_is_default_hwtstamp(struct phy_device *phydev)
{
	return phy_has_hwtstamp(phydev) && phydev->default_timestamp;
}

/**
 * phy_on_sfp - Convenience function for testing if a PHY is on an SFP module
 * @phydev: the phy_device struct
 */
static inline bool phy_on_sfp(struct phy_device *phydev)
{
	return phydev->is_on_sfp_module;
}

/**
 * phy_interface_mode_is_rgmii - Convenience function for testing if a
 * PHY interface mode is RGMII (all variants)
 * @mode: the &phy_interface_t enum
 */
static inline bool phy_interface_mode_is_rgmii(phy_interface_t mode)
{
	return mode >= PHY_INTERFACE_MODE_RGMII &&
		mode <= PHY_INTERFACE_MODE_RGMII_TXID;
};

/**
 * phy_interface_mode_is_8023z() - does the PHY interface mode use 802.3z
 *   negotiation
 * @mode: one of &enum phy_interface_t
 *
 * Returns true if the PHY interface mode uses the 16-bit negotiation
 * word as defined in 802.3z. (See 802.3-2015 37.2.1 Config_Reg encoding)
 */
static inline bool phy_interface_mode_is_8023z(phy_interface_t mode)
{
	return mode == PHY_INTERFACE_MODE_1000BASEX ||
	       mode == PHY_INTERFACE_MODE_2500BASEX;
}

/**
 * phy_interface_is_rgmii - Convenience function for testing if a PHY interface
 * is RGMII (all variants)
 * @phydev: the phy_device struct
 */
static inline bool phy_interface_is_rgmii(struct phy_device *phydev)
{
	return phy_interface_mode_is_rgmii(phydev->interface);
};

/**
 * phy_is_pseudo_fixed_link - Convenience function for testing if this
 * PHY is the CPU port facing side of an Ethernet switch, or similar.
 * @phydev: the phy_device struct
 */
static inline bool phy_is_pseudo_fixed_link(struct phy_device *phydev)
{
	return phydev->is_pseudo_fixed_link;
}

int phy_save_page(struct phy_device *phydev);
int phy_select_page(struct phy_device *phydev, int page);
int phy_restore_page(struct phy_device *phydev, int oldpage, int ret);
int phy_read_paged(struct phy_device *phydev, int page, u32 regnum);
int phy_write_paged(struct phy_device *phydev, int page, u32 regnum, u16 val);
int phy_modify_paged_changed(struct phy_device *phydev, int page, u32 regnum,
			     u16 mask, u16 set);
int phy_modify_paged(struct phy_device *phydev, int page, u32 regnum,
		     u16 mask, u16 set);

struct phy_device *phy_device_create(struct mii_bus *bus, int addr, u32 phy_id,
				     bool is_c45,
				     struct phy_c45_device_ids *c45_ids);
#if IS_ENABLED(CONFIG_PHYLIB)
int fwnode_get_phy_id(struct fwnode_handle *fwnode, u32 *phy_id);
struct mdio_device *fwnode_mdio_find_device(struct fwnode_handle *fwnode);
struct phy_device *fwnode_phy_find_device(struct fwnode_handle *phy_fwnode);
struct phy_device *device_phy_find_device(struct device *dev);
struct fwnode_handle *fwnode_get_phy_node(const struct fwnode_handle *fwnode);
struct phy_device *get_phy_device(struct mii_bus *bus, int addr, bool is_c45);
int phy_device_register(struct phy_device *phy);
void phy_device_free(struct phy_device *phydev);
#else
static inline int fwnode_get_phy_id(struct fwnode_handle *fwnode, u32 *phy_id)
{
	return 0;
}
static inline
struct mdio_device *fwnode_mdio_find_device(struct fwnode_handle *fwnode)
{
	return 0;
}

static inline
struct phy_device *fwnode_phy_find_device(struct fwnode_handle *phy_fwnode)
{
	return NULL;
}

static inline struct phy_device *device_phy_find_device(struct device *dev)
{
	return NULL;
}

static inline
struct fwnode_handle *fwnode_get_phy_node(struct fwnode_handle *fwnode)
{
	return NULL;
}

static inline
struct phy_device *get_phy_device(struct mii_bus *bus, int addr, bool is_c45)
{
	return NULL;
}

static inline int phy_device_register(struct phy_device *phy)
{
	return 0;
}

static inline void phy_device_free(struct phy_device *phydev) { }
#endif /* CONFIG_PHYLIB */
void phy_device_remove(struct phy_device *phydev);
int phy_get_c45_ids(struct phy_device *phydev);
int phy_init_hw(struct phy_device *phydev);
int phy_suspend(struct phy_device *phydev);
int phy_resume(struct phy_device *phydev);
int __phy_resume(struct phy_device *phydev);
int phy_loopback(struct phy_device *phydev, bool enable, int speed);
int phy_sfp_connect_phy(void *upstream, struct phy_device *phy);
void phy_sfp_disconnect_phy(void *upstream, struct phy_device *phy);
void phy_sfp_attach(void *upstream, struct sfp_bus *bus);
void phy_sfp_detach(void *upstream, struct sfp_bus *bus);
int phy_sfp_probe(struct phy_device *phydev,
	          const struct sfp_upstream_ops *ops);
struct phy_device *phy_attach(struct net_device *dev, const char *bus_id,
			      phy_interface_t interface);
struct phy_device *phy_find_first(struct mii_bus *bus);
int phy_attach_direct(struct net_device *dev, struct phy_device *phydev,
		      u32 flags, phy_interface_t interface);
int phy_connect_direct(struct net_device *dev, struct phy_device *phydev,
		       void (*handler)(struct net_device *),
		       phy_interface_t interface);
struct phy_device *phy_connect(struct net_device *dev, const char *bus_id,
			       void (*handler)(struct net_device *),
			       phy_interface_t interface);
void phy_disconnect(struct phy_device *phydev);
void phy_detach(struct phy_device *phydev);
void phy_start(struct phy_device *phydev);
void phy_stop(struct phy_device *phydev);
int phy_config_aneg(struct phy_device *phydev);
int _phy_start_aneg(struct phy_device *phydev);
int phy_start_aneg(struct phy_device *phydev);
int phy_aneg_done(struct phy_device *phydev);
unsigned int phy_inband_caps(struct phy_device *phydev,
			     phy_interface_t interface);
int phy_config_inband(struct phy_device *phydev, unsigned int modes);
int phy_speed_down(struct phy_device *phydev, bool sync);
int phy_speed_up(struct phy_device *phydev);
bool phy_check_valid(int speed, int duplex, unsigned long *features);

int phy_restart_aneg(struct phy_device *phydev);
int phy_reset_after_clk_enable(struct phy_device *phydev);

#if IS_ENABLED(CONFIG_PHYLIB)
int phy_start_cable_test(struct phy_device *phydev,
			 struct netlink_ext_ack *extack);
int phy_start_cable_test_tdr(struct phy_device *phydev,
			     struct netlink_ext_ack *extack,
			     const struct phy_tdr_config *config);
#else
static inline
int phy_start_cable_test(struct phy_device *phydev,
			 struct netlink_ext_ack *extack)
{
	NL_SET_ERR_MSG(extack, "Kernel not compiled with PHYLIB support");
	return -EOPNOTSUPP;
}
static inline
int phy_start_cable_test_tdr(struct phy_device *phydev,
			     struct netlink_ext_ack *extack,
			     const struct phy_tdr_config *config)
{
	NL_SET_ERR_MSG(extack, "Kernel not compiled with PHYLIB support");
	return -EOPNOTSUPP;
}
#endif

static inline void phy_device_reset(struct phy_device *phydev, int value)
{
	mdio_device_reset(&phydev->mdio, value);
}

#define phydev_err(_phydev, format, args...)	\
	dev_err(&_phydev->mdio.dev, format, ##args)

#define phydev_err_probe(_phydev, err, format, args...)	\
	dev_err_probe(&_phydev->mdio.dev, err, format, ##args)

#define phydev_info(_phydev, format, args...)	\
	dev_info(&_phydev->mdio.dev, format, ##args)

#define phydev_warn(_phydev, format, args...)	\
	dev_warn(&_phydev->mdio.dev, format, ##args)

#define phydev_dbg(_phydev, format, args...)	\
	dev_dbg(&_phydev->mdio.dev, format, ##args)

static inline const char *phydev_name(const struct phy_device *phydev)
{
	return dev_name(&phydev->mdio.dev);
}

static inline void phy_lock_mdio_bus(struct phy_device *phydev)
{
	mutex_lock(&phydev->mdio.bus->mdio_lock);
}

static inline void phy_unlock_mdio_bus(struct phy_device *phydev)
{
	mutex_unlock(&phydev->mdio.bus->mdio_lock);
}

void phy_attached_print(struct phy_device *phydev, const char *fmt, ...)
	__printf(2, 3);
char *phy_attached_info_irq(struct phy_device *phydev)
	__malloc;
void phy_attached_info(struct phy_device *phydev);

/* Clause 22 PHY */
int genphy_read_abilities(struct phy_device *phydev);
int genphy_setup_forced(struct phy_device *phydev);
int genphy_restart_aneg(struct phy_device *phydev);
int genphy_check_and_restart_aneg(struct phy_device *phydev, bool restart);
int __genphy_config_aneg(struct phy_device *phydev, bool changed);
int genphy_aneg_done(struct phy_device *phydev);
int genphy_update_link(struct phy_device *phydev);
int genphy_read_lpa(struct phy_device *phydev);
int genphy_read_status_fixed(struct phy_device *phydev);
int genphy_read_status(struct phy_device *phydev);
int genphy_read_master_slave(struct phy_device *phydev);
int genphy_suspend(struct phy_device *phydev);
int genphy_resume(struct phy_device *phydev);
int genphy_loopback(struct phy_device *phydev, bool enable, int speed);
int genphy_soft_reset(struct phy_device *phydev);
irqreturn_t genphy_handle_interrupt_no_ack(struct phy_device *phydev);

static inline int genphy_config_aneg(struct phy_device *phydev)
{
	return __genphy_config_aneg(phydev, false);
}

static inline int genphy_no_config_intr(struct phy_device *phydev)
{
	return 0;
}
int genphy_read_mmd_unsupported(struct phy_device *phdev, int devad,
				u16 regnum);
int genphy_write_mmd_unsupported(struct phy_device *phdev, int devnum,
				 u16 regnum, u16 val);

/* Clause 37 */
int genphy_c37_config_aneg(struct phy_device *phydev);
int genphy_c37_read_status(struct phy_device *phydev, bool *changed);

/* Clause 45 PHY */
int genphy_c45_restart_aneg(struct phy_device *phydev);
int genphy_c45_check_and_restart_aneg(struct phy_device *phydev, bool restart);
int genphy_c45_aneg_done(struct phy_device *phydev);
int genphy_c45_read_link(struct phy_device *phydev);
int genphy_c45_read_lpa(struct phy_device *phydev);
int genphy_c45_read_pma(struct phy_device *phydev);
int genphy_c45_pma_setup_forced(struct phy_device *phydev);
int genphy_c45_pma_baset1_setup_master_slave(struct phy_device *phydev);
int genphy_c45_an_config_aneg(struct phy_device *phydev);
int genphy_c45_an_disable_aneg(struct phy_device *phydev);
int genphy_c45_read_mdix(struct phy_device *phydev);
int genphy_c45_pma_read_abilities(struct phy_device *phydev);
int genphy_c45_pma_read_ext_abilities(struct phy_device *phydev);
int genphy_c45_pma_baset1_read_abilities(struct phy_device *phydev);
int genphy_c45_read_eee_abilities(struct phy_device *phydev);
int genphy_c45_pma_baset1_read_master_slave(struct phy_device *phydev);
int genphy_c45_read_status(struct phy_device *phydev);
int genphy_c45_baset1_read_status(struct phy_device *phydev);
int genphy_c45_config_aneg(struct phy_device *phydev);
int genphy_c45_loopback(struct phy_device *phydev, bool enable, int speed);
int genphy_c45_pma_resume(struct phy_device *phydev);
int genphy_c45_pma_suspend(struct phy_device *phydev);
int genphy_c45_fast_retrain(struct phy_device *phydev, bool enable);
int genphy_c45_plca_get_cfg(struct phy_device *phydev,
			    struct phy_plca_cfg *plca_cfg);
int genphy_c45_plca_set_cfg(struct phy_device *phydev,
			    const struct phy_plca_cfg *plca_cfg);
int genphy_c45_plca_get_status(struct phy_device *phydev,
			       struct phy_plca_status *plca_st);
<<<<<<< HEAD
int genphy_c45_eee_is_active(struct phy_device *phydev, unsigned long *adv,
			     unsigned long *lp);
=======
int genphy_c45_eee_is_active(struct phy_device *phydev, unsigned long *lp);
>>>>>>> e8a457b7
int genphy_c45_ethtool_get_eee(struct phy_device *phydev,
			       struct ethtool_keee *data);
int genphy_c45_ethtool_set_eee(struct phy_device *phydev,
			       struct ethtool_keee *data);
int genphy_c45_an_config_eee_aneg(struct phy_device *phydev);

/* Generic C45 PHY driver */
extern struct phy_driver genphy_c45_driver;

/* The gen10g_* functions are the old Clause 45 stub */
int gen10g_config_aneg(struct phy_device *phydev);

static inline int phy_read_status(struct phy_device *phydev)
{
	if (!phydev->drv)
		return -EIO;

	if (phydev->drv->read_status)
		return phydev->drv->read_status(phydev);
	else
		return genphy_read_status(phydev);
}

void phy_driver_unregister(struct phy_driver *drv);
void phy_drivers_unregister(struct phy_driver *drv, int n);
int phy_driver_register(struct phy_driver *new_driver, struct module *owner);
int phy_drivers_register(struct phy_driver *new_driver, int n,
			 struct module *owner);
void phy_error(struct phy_device *phydev);
void phy_state_machine(struct work_struct *work);
void phy_trigger_machine(struct phy_device *phydev);
void phy_mac_interrupt(struct phy_device *phydev);
void phy_start_machine(struct phy_device *phydev);
void phy_stop_machine(struct phy_device *phydev);
void phy_ethtool_ksettings_get(struct phy_device *phydev,
			       struct ethtool_link_ksettings *cmd);
int phy_ethtool_ksettings_set(struct phy_device *phydev,
			      const struct ethtool_link_ksettings *cmd);
int phy_mii_ioctl(struct phy_device *phydev, struct ifreq *ifr, int cmd);
int phy_do_ioctl(struct net_device *dev, struct ifreq *ifr, int cmd);
int phy_do_ioctl_running(struct net_device *dev, struct ifreq *ifr, int cmd);
int phy_disable_interrupts(struct phy_device *phydev);
void phy_request_interrupt(struct phy_device *phydev);
void phy_free_interrupt(struct phy_device *phydev);
void phy_print_status(struct phy_device *phydev);
int phy_get_rate_matching(struct phy_device *phydev,
			    phy_interface_t iface);
void phy_set_max_speed(struct phy_device *phydev, u32 max_speed);
void phy_remove_link_mode(struct phy_device *phydev, u32 link_mode);
void phy_advertise_supported(struct phy_device *phydev);
void phy_advertise_eee_all(struct phy_device *phydev);
void phy_support_sym_pause(struct phy_device *phydev);
void phy_support_asym_pause(struct phy_device *phydev);
void phy_support_eee(struct phy_device *phydev);
void phy_disable_eee(struct phy_device *phydev);
void phy_set_sym_pause(struct phy_device *phydev, bool rx, bool tx,
		       bool autoneg);
void phy_set_asym_pause(struct phy_device *phydev, bool rx, bool tx);
bool phy_validate_pause(struct phy_device *phydev,
			struct ethtool_pauseparam *pp);
void phy_get_pause(struct phy_device *phydev, bool *tx_pause, bool *rx_pause);

s32 phy_get_internal_delay(struct phy_device *phydev, struct device *dev,
			   const int *delay_values, int size, bool is_rx);

int phy_get_tx_amplitude_gain(struct phy_device *phydev, struct device *dev,
			      enum ethtool_link_mode_bit_indices linkmode,
			      u32 *val);

void phy_resolve_pause(unsigned long *local_adv, unsigned long *partner_adv,
		       bool *tx_pause, bool *rx_pause);

int phy_register_fixup_for_id(const char *bus_id,
			      int (*run)(struct phy_device *));
int phy_register_fixup_for_uid(u32 phy_uid, u32 phy_uid_mask,
			       int (*run)(struct phy_device *));

int phy_unregister_fixup(const char *bus_id, u32 phy_uid, u32 phy_uid_mask);
int phy_unregister_fixup_for_id(const char *bus_id);
int phy_unregister_fixup_for_uid(u32 phy_uid, u32 phy_uid_mask);

int phy_eee_tx_clock_stop_capable(struct phy_device *phydev);
int phy_eee_rx_clock_stop(struct phy_device *phydev, bool clk_stop_enable);
int phy_init_eee(struct phy_device *phydev, bool clk_stop_enable);
int phy_get_eee_err(struct phy_device *phydev);
int phy_ethtool_set_eee(struct phy_device *phydev, struct ethtool_keee *data);
int phy_ethtool_get_eee(struct phy_device *phydev, struct ethtool_keee *data);
int phy_ethtool_set_wol(struct phy_device *phydev, struct ethtool_wolinfo *wol);
void phy_ethtool_get_wol(struct phy_device *phydev,
			 struct ethtool_wolinfo *wol);
int phy_ethtool_get_link_ksettings(struct net_device *ndev,
				   struct ethtool_link_ksettings *cmd);
int phy_ethtool_set_link_ksettings(struct net_device *ndev,
				   const struct ethtool_link_ksettings *cmd);
int phy_ethtool_nway_reset(struct net_device *ndev);

int __init mdio_bus_init(void);
void mdio_bus_exit(void);

int phy_ethtool_get_strings(struct phy_device *phydev, u8 *data);
int phy_ethtool_get_sset_count(struct phy_device *phydev);
int phy_ethtool_get_stats(struct phy_device *phydev,
			  struct ethtool_stats *stats, u64 *data);

void __phy_ethtool_get_phy_stats(struct phy_device *phydev,
			 struct ethtool_eth_phy_stats *phy_stats,
			 struct ethtool_phy_stats *phydev_stats);
void __phy_ethtool_get_link_ext_stats(struct phy_device *phydev,
				      struct ethtool_link_ext_stats *link_stats);

int phy_ethtool_get_plca_cfg(struct phy_device *phydev,
			     struct phy_plca_cfg *plca_cfg);
int phy_ethtool_set_plca_cfg(struct phy_device *phydev,
			     const struct phy_plca_cfg *plca_cfg,
			     struct netlink_ext_ack *extack);
int phy_ethtool_get_plca_status(struct phy_device *phydev,
				struct phy_plca_status *plca_st);

int __phy_hwtstamp_get(struct phy_device *phydev,
		       struct kernel_hwtstamp_config *config);
int __phy_hwtstamp_set(struct phy_device *phydev,
		       struct kernel_hwtstamp_config *config,
		       struct netlink_ext_ack *extack);

extern const struct bus_type mdio_bus_type;

struct mdio_board_info {
	const char	*bus_id;
	char		modalias[MDIO_NAME_SIZE];
	int		mdio_addr;
	const void	*platform_data;
};

#if IS_ENABLED(CONFIG_MDIO_DEVICE)
int mdiobus_register_board_info(const struct mdio_board_info *info,
				unsigned int n);
#else
static inline int mdiobus_register_board_info(const struct mdio_board_info *i,
					      unsigned int n)
{
	return 0;
}
#endif


/**
 * phy_module_driver() - Helper macro for registering PHY drivers
 * @__phy_drivers: array of PHY drivers to register
 * @__count: Numbers of members in array
 *
 * Helper macro for PHY drivers which do not do anything special in module
 * init/exit. Each module may only use this macro once, and calling it
 * replaces module_init() and module_exit().
 */
#define phy_module_driver(__phy_drivers, __count)			\
static int __init phy_module_init(void)					\
{									\
	return phy_drivers_register(__phy_drivers, __count, THIS_MODULE); \
}									\
module_init(phy_module_init);						\
static void __exit phy_module_exit(void)				\
{									\
	phy_drivers_unregister(__phy_drivers, __count);			\
}									\
module_exit(phy_module_exit)

#define module_phy_driver(__phy_drivers)				\
	phy_module_driver(__phy_drivers, ARRAY_SIZE(__phy_drivers))

bool phy_driver_is_genphy(struct phy_device *phydev);
bool phy_driver_is_genphy_10g(struct phy_device *phydev);

#endif /* __PHY_H */<|MERGE_RESOLUTION|>--- conflicted
+++ resolved
@@ -51,14 +51,6 @@
 #define PHY_EEE_CAP2_FEATURES ((unsigned long *)&phy_eee_cap2_features)
 
 extern const int phy_basic_ports_array[3];
-<<<<<<< HEAD
-extern const int phy_10_100_features_array[4];
-extern const int phy_basic_t1_features_array[3];
-extern const int phy_basic_t1s_p2mp_features_array[2];
-extern const int phy_gbit_features_array[2];
-extern const int phy_10gbit_features_array[1];
-=======
->>>>>>> e8a457b7
 
 /*
  * Set phydev->irq to PHY_POLL if interrupts are not supported,
@@ -295,12 +287,6 @@
 		return -EINVAL;
 	}
 }
-<<<<<<< HEAD
-
-#define PHY_INIT_TIMEOUT	100000
-#define PHY_FORCE_TIMEOUT	10
-=======
->>>>>>> e8a457b7
 
 #define PHY_MAX_ADDR	32
 
@@ -1990,12 +1976,7 @@
 			    const struct phy_plca_cfg *plca_cfg);
 int genphy_c45_plca_get_status(struct phy_device *phydev,
 			       struct phy_plca_status *plca_st);
-<<<<<<< HEAD
-int genphy_c45_eee_is_active(struct phy_device *phydev, unsigned long *adv,
-			     unsigned long *lp);
-=======
 int genphy_c45_eee_is_active(struct phy_device *phydev, unsigned long *lp);
->>>>>>> e8a457b7
 int genphy_c45_ethtool_get_eee(struct phy_device *phydev,
 			       struct ethtool_keee *data);
 int genphy_c45_ethtool_set_eee(struct phy_device *phydev,
