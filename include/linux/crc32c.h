/* SPDX-License-Identifier: GPL-2.0 */
#ifndef _LINUX_CRC32C_H
#define _LINUX_CRC32C_H

#include <linux/crc32.h>
<<<<<<< HEAD

static inline u32 crc32c(u32 crc, const void *address, unsigned int length)
{
	return __crc32c_le(crc, address, length);
}

/* This macro exists for backwards-compatibility. */
#define crc32c_le crc32c
=======
>>>>>>> e8a457b7

#endif	/* _LINUX_CRC32C_H */<|MERGE_RESOLUTION|>--- conflicted
+++ resolved
@@ -3,16 +3,5 @@
 #define _LINUX_CRC32C_H
 
 #include <linux/crc32.h>
-<<<<<<< HEAD
-
-static inline u32 crc32c(u32 crc, const void *address, unsigned int length)
-{
-	return __crc32c_le(crc, address, length);
-}
-
-/* This macro exists for backwards-compatibility. */
-#define crc32c_le crc32c
-=======
->>>>>>> e8a457b7
 
 #endif	/* _LINUX_CRC32C_H */