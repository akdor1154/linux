/* SPDX-License-Identifier: GPL-2.0 */
/*
 * Written by Mark Hemment, 1996 (markhe@nextd.demon.co.uk).
 *
 * (C) SGI 2006, Christoph Lameter
 * 	Cleaned up and restructured to ease the addition of alternative
 * 	implementations of SLAB allocators.
 * (C) Linux Foundation 2008-2013
 *      Unified interface for all slab allocators
 */

#ifndef _LINUX_SLAB_H
#define	_LINUX_SLAB_H

#include <linux/cache.h>
#include <linux/gfp.h>
#include <linux/overflow.h>
#include <linux/types.h>
#include <linux/workqueue.h>
#include <linux/percpu-refcount.h>
#include <linux/cleanup.h>
#include <linux/hash.h>

enum _slab_flag_bits {
	_SLAB_CONSISTENCY_CHECKS,
	_SLAB_RED_ZONE,
	_SLAB_POISON,
	_SLAB_KMALLOC,
	_SLAB_HWCACHE_ALIGN,
	_SLAB_CACHE_DMA,
	_SLAB_CACHE_DMA32,
	_SLAB_STORE_USER,
	_SLAB_PANIC,
	_SLAB_TYPESAFE_BY_RCU,
	_SLAB_TRACE,
#ifdef CONFIG_DEBUG_OBJECTS
	_SLAB_DEBUG_OBJECTS,
#endif
	_SLAB_NOLEAKTRACE,
	_SLAB_NO_MERGE,
#ifdef CONFIG_FAILSLAB
	_SLAB_FAILSLAB,
#endif
#ifdef CONFIG_MEMCG_KMEM
	_SLAB_ACCOUNT,
#endif
#ifdef CONFIG_KASAN_GENERIC
	_SLAB_KASAN,
#endif
	_SLAB_NO_USER_FLAGS,
#ifdef CONFIG_KFENCE
	_SLAB_SKIP_KFENCE,
#endif
#ifndef CONFIG_SLUB_TINY
	_SLAB_RECLAIM_ACCOUNT,
#endif
	_SLAB_OBJECT_POISON,
	_SLAB_CMPXCHG_DOUBLE,
#ifdef CONFIG_SLAB_OBJ_EXT
	_SLAB_NO_OBJ_EXT,
#endif
	_SLAB_FLAGS_LAST_BIT
};

#define __SLAB_FLAG_BIT(nr)	((slab_flags_t __force)(1U << (nr)))
#define __SLAB_FLAG_UNUSED	((slab_flags_t __force)(0U))

/*
 * Flags to pass to kmem_cache_create().
 * The ones marked DEBUG need CONFIG_SLUB_DEBUG enabled, otherwise are no-op
 */
/* DEBUG: Perform (expensive) checks on alloc/free */
#define SLAB_CONSISTENCY_CHECKS	__SLAB_FLAG_BIT(_SLAB_CONSISTENCY_CHECKS)
/* DEBUG: Red zone objs in a cache */
#define SLAB_RED_ZONE		__SLAB_FLAG_BIT(_SLAB_RED_ZONE)
/* DEBUG: Poison objects */
#define SLAB_POISON		__SLAB_FLAG_BIT(_SLAB_POISON)
/* Indicate a kmalloc slab */
#define SLAB_KMALLOC		__SLAB_FLAG_BIT(_SLAB_KMALLOC)
/* Align objs on cache lines */
#define SLAB_HWCACHE_ALIGN	__SLAB_FLAG_BIT(_SLAB_HWCACHE_ALIGN)
/* Use GFP_DMA memory */
#define SLAB_CACHE_DMA		__SLAB_FLAG_BIT(_SLAB_CACHE_DMA)
/* Use GFP_DMA32 memory */
#define SLAB_CACHE_DMA32	__SLAB_FLAG_BIT(_SLAB_CACHE_DMA32)
/* DEBUG: Store the last owner for bug hunting */
#define SLAB_STORE_USER		__SLAB_FLAG_BIT(_SLAB_STORE_USER)
/* Panic if kmem_cache_create() fails */
#define SLAB_PANIC		__SLAB_FLAG_BIT(_SLAB_PANIC)
/*
 * SLAB_TYPESAFE_BY_RCU - **WARNING** READ THIS!
 *
 * This delays freeing the SLAB page by a grace period, it does _NOT_
 * delay object freeing. This means that if you do kmem_cache_free()
 * that memory location is free to be reused at any time. Thus it may
 * be possible to see another object there in the same RCU grace period.
 *
 * This feature only ensures the memory location backing the object
 * stays valid, the trick to using this is relying on an independent
 * object validation pass. Something like:
 *
 * begin:
 *  rcu_read_lock();
 *  obj = lockless_lookup(key);
 *  if (obj) {
 *    if (!try_get_ref(obj)) // might fail for free objects
 *      rcu_read_unlock();
 *      goto begin;
 *
 *    if (obj->key != key) { // not the object we expected
 *      put_ref(obj);
 *      rcu_read_unlock();
 *      goto begin;
 *    }
 *  }
 *  rcu_read_unlock();
 *
 * This is useful if we need to approach a kernel structure obliquely,
 * from its address obtained without the usual locking. We can lock
 * the structure to stabilize it and check it's still at the given address,
 * only if we can be sure that the memory has not been meanwhile reused
 * for some other kind of object (which our subsystem's lock might corrupt).
 *
 * rcu_read_lock before reading the address, then rcu_read_unlock after
 * taking the spinlock within the structure expected at that address.
 *
 * Note that it is not possible to acquire a lock within a structure
 * allocated with SLAB_TYPESAFE_BY_RCU without first acquiring a reference
 * as described above.  The reason is that SLAB_TYPESAFE_BY_RCU pages
 * are not zeroed before being given to the slab, which means that any
 * locks must be initialized after each and every kmem_struct_alloc().
 * Alternatively, make the ctor passed to kmem_cache_create() initialize
 * the locks at page-allocation time, as is done in __i915_request_ctor(),
 * sighand_ctor(), and anon_vma_ctor().  Such a ctor permits readers
 * to safely acquire those ctor-initialized locks under rcu_read_lock()
 * protection.
 *
 * Note that SLAB_TYPESAFE_BY_RCU was originally named SLAB_DESTROY_BY_RCU.
 */
/* Defer freeing slabs to RCU */
#define SLAB_TYPESAFE_BY_RCU	__SLAB_FLAG_BIT(_SLAB_TYPESAFE_BY_RCU)
/* Trace allocations and frees */
#define SLAB_TRACE		__SLAB_FLAG_BIT(_SLAB_TRACE)

/* Flag to prevent checks on free */
#ifdef CONFIG_DEBUG_OBJECTS
# define SLAB_DEBUG_OBJECTS	__SLAB_FLAG_BIT(_SLAB_DEBUG_OBJECTS)
#else
# define SLAB_DEBUG_OBJECTS	__SLAB_FLAG_UNUSED
#endif

/* Avoid kmemleak tracing */
#define SLAB_NOLEAKTRACE	__SLAB_FLAG_BIT(_SLAB_NOLEAKTRACE)

/*
 * Prevent merging with compatible kmem caches. This flag should be used
 * cautiously. Valid use cases:
 *
 * - caches created for self-tests (e.g. kunit)
 * - general caches created and used by a subsystem, only when a
 *   (subsystem-specific) debug option is enabled
 * - performance critical caches, should be very rare and consulted with slab
 *   maintainers, and not used together with CONFIG_SLUB_TINY
 */
#define SLAB_NO_MERGE		__SLAB_FLAG_BIT(_SLAB_NO_MERGE)

/* Fault injection mark */
#ifdef CONFIG_FAILSLAB
# define SLAB_FAILSLAB		__SLAB_FLAG_BIT(_SLAB_FAILSLAB)
#else
# define SLAB_FAILSLAB		__SLAB_FLAG_UNUSED
#endif
/* Account to memcg */
#ifdef CONFIG_MEMCG_KMEM
# define SLAB_ACCOUNT		__SLAB_FLAG_BIT(_SLAB_ACCOUNT)
#else
# define SLAB_ACCOUNT		__SLAB_FLAG_UNUSED
#endif

#ifdef CONFIG_KASAN_GENERIC
#define SLAB_KASAN		__SLAB_FLAG_BIT(_SLAB_KASAN)
#else
#define SLAB_KASAN		__SLAB_FLAG_UNUSED
#endif

/*
 * Ignore user specified debugging flags.
 * Intended for caches created for self-tests so they have only flags
 * specified in the code and other flags are ignored.
 */
#define SLAB_NO_USER_FLAGS	__SLAB_FLAG_BIT(_SLAB_NO_USER_FLAGS)

#ifdef CONFIG_KFENCE
#define SLAB_SKIP_KFENCE	__SLAB_FLAG_BIT(_SLAB_SKIP_KFENCE)
#else
#define SLAB_SKIP_KFENCE	__SLAB_FLAG_UNUSED
#endif

/* The following flags affect the page allocator grouping pages by mobility */
/* Objects are reclaimable */
#ifndef CONFIG_SLUB_TINY
#define SLAB_RECLAIM_ACCOUNT	__SLAB_FLAG_BIT(_SLAB_RECLAIM_ACCOUNT)
#else
#define SLAB_RECLAIM_ACCOUNT	__SLAB_FLAG_UNUSED
#endif
#define SLAB_TEMPORARY		SLAB_RECLAIM_ACCOUNT	/* Objects are short-lived */

/* Slab created using create_boot_cache */
#ifdef CONFIG_SLAB_OBJ_EXT
#define SLAB_NO_OBJ_EXT		__SLAB_FLAG_BIT(_SLAB_NO_OBJ_EXT)
#else
#define SLAB_NO_OBJ_EXT		__SLAB_FLAG_UNUSED
#endif

/*
 * ZERO_SIZE_PTR will be returned for zero sized kmalloc requests.
 *
 * Dereferencing ZERO_SIZE_PTR will lead to a distinct access fault.
 *
 * ZERO_SIZE_PTR can be passed to kfree though in the same way that NULL can.
 * Both make kfree a no-op.
 */
#define ZERO_SIZE_PTR ((void *)16)

#define ZERO_OR_NULL_PTR(x) ((unsigned long)(x) <= \
				(unsigned long)ZERO_SIZE_PTR)

#include <linux/kasan.h>

struct list_lru;
struct mem_cgroup;
/*
 * struct kmem_cache related prototypes
 */
bool slab_is_available(void);

struct kmem_cache *kmem_cache_create(const char *name, unsigned int size,
			unsigned int align, slab_flags_t flags,
			void (*ctor)(void *));
struct kmem_cache *kmem_cache_create_usercopy(const char *name,
			unsigned int size, unsigned int align,
			slab_flags_t flags,
			unsigned int useroffset, unsigned int usersize,
			void (*ctor)(void *));
void kmem_cache_destroy(struct kmem_cache *s);
int kmem_cache_shrink(struct kmem_cache *s);

/*
 * Please use this macro to create slab caches. Simply specify the
 * name of the structure and maybe some flags that are listed above.
 *
 * The alignment of the struct determines object alignment. If you
 * f.e. add ____cacheline_aligned_in_smp to the struct declaration
 * then the objects will be properly aligned in SMP configurations.
 */
#define KMEM_CACHE(__struct, __flags)					\
		kmem_cache_create(#__struct, sizeof(struct __struct),	\
			__alignof__(struct __struct), (__flags), NULL)

/*
 * To whitelist a single field for copying to/from usercopy, use this
 * macro instead for KMEM_CACHE() above.
 */
#define KMEM_CACHE_USERCOPY(__struct, __flags, __field)			\
		kmem_cache_create_usercopy(#__struct,			\
			sizeof(struct __struct),			\
			__alignof__(struct __struct), (__flags),	\
			offsetof(struct __struct, __field),		\
			sizeof_field(struct __struct, __field), NULL)

/*
 * Common kmalloc functions provided by all allocators
 */
void * __must_check krealloc_noprof(const void *objp, size_t new_size,
				    gfp_t flags) __realloc_size(2);
#define krealloc(...)				alloc_hooks(krealloc_noprof(__VA_ARGS__))

void kfree(const void *objp);
void kfree_sensitive(const void *objp);
size_t __ksize(const void *objp);

DEFINE_FREE(kfree, void *, if (!IS_ERR_OR_NULL(_T)) kfree(_T))

/**
 * ksize - Report actual allocation size of associated object
 *
 * @objp: Pointer returned from a prior kmalloc()-family allocation.
 *
 * This should not be used for writing beyond the originally requested
 * allocation size. Either use krealloc() or round up the allocation size
 * with kmalloc_size_roundup() prior to allocation. If this is used to
 * access beyond the originally requested allocation size, UBSAN_BOUNDS
 * and/or FORTIFY_SOURCE may trip, since they only know about the
 * originally allocated size via the __alloc_size attribute.
 */
size_t ksize(const void *objp);

#ifdef CONFIG_PRINTK
bool kmem_dump_obj(void *object);
#else
static inline bool kmem_dump_obj(void *object) { return false; }
#endif

/*
 * Some archs want to perform DMA into kmalloc caches and need a guaranteed
 * alignment larger than the alignment of a 64-bit integer.
 * Setting ARCH_DMA_MINALIGN in arch headers allows that.
 */
#ifdef ARCH_HAS_DMA_MINALIGN
#if ARCH_DMA_MINALIGN > 8 && !defined(ARCH_KMALLOC_MINALIGN)
#define ARCH_KMALLOC_MINALIGN ARCH_DMA_MINALIGN
#endif
#endif

#ifndef ARCH_KMALLOC_MINALIGN
#define ARCH_KMALLOC_MINALIGN __alignof__(unsigned long long)
#elif ARCH_KMALLOC_MINALIGN > 8
#define KMALLOC_MIN_SIZE ARCH_KMALLOC_MINALIGN
#define KMALLOC_SHIFT_LOW ilog2(KMALLOC_MIN_SIZE)
#endif

/*
 * Setting ARCH_SLAB_MINALIGN in arch headers allows a different alignment.
 * Intended for arches that get misalignment faults even for 64 bit integer
 * aligned buffers.
 */
#ifndef ARCH_SLAB_MINALIGN
#define ARCH_SLAB_MINALIGN __alignof__(unsigned long long)
#endif

/*
 * Arches can define this function if they want to decide the minimum slab
 * alignment at runtime. The value returned by the function must be a power
 * of two and >= ARCH_SLAB_MINALIGN.
 */
#ifndef arch_slab_minalign
static inline unsigned int arch_slab_minalign(void)
{
	return ARCH_SLAB_MINALIGN;
}
#endif

/*
 * kmem_cache_alloc and friends return pointers aligned to ARCH_SLAB_MINALIGN.
 * kmalloc and friends return pointers aligned to both ARCH_KMALLOC_MINALIGN
 * and ARCH_SLAB_MINALIGN, but here we only assume the former alignment.
 */
#define __assume_kmalloc_alignment __assume_aligned(ARCH_KMALLOC_MINALIGN)
#define __assume_slab_alignment __assume_aligned(ARCH_SLAB_MINALIGN)
#define __assume_page_alignment __assume_aligned(PAGE_SIZE)

/*
 * Kmalloc array related definitions
 */

/*
 * SLUB directly allocates requests fitting in to an order-1 page
 * (PAGE_SIZE*2).  Larger requests are passed to the page allocator.
 */
#define KMALLOC_SHIFT_HIGH	(PAGE_SHIFT + 1)
#define KMALLOC_SHIFT_MAX	(MAX_PAGE_ORDER + PAGE_SHIFT)
#ifndef KMALLOC_SHIFT_LOW
#define KMALLOC_SHIFT_LOW	3
#endif

/* Maximum allocatable size */
#define KMALLOC_MAX_SIZE	(1UL << KMALLOC_SHIFT_MAX)
/* Maximum size for which we actually use a slab cache */
#define KMALLOC_MAX_CACHE_SIZE	(1UL << KMALLOC_SHIFT_HIGH)
/* Maximum order allocatable via the slab allocator */
#define KMALLOC_MAX_ORDER	(KMALLOC_SHIFT_MAX - PAGE_SHIFT)

/*
 * Kmalloc subsystem.
 */
#ifndef KMALLOC_MIN_SIZE
#define KMALLOC_MIN_SIZE (1 << KMALLOC_SHIFT_LOW)
#endif

/*
 * This restriction comes from byte sized index implementation.
 * Page size is normally 2^12 bytes and, in this case, if we want to use
 * byte sized index which can represent 2^8 entries, the size of the object
 * should be equal or greater to 2^12 / 2^8 = 2^4 = 16.
 * If minimum size of kmalloc is less than 16, we use it as minimum object
 * size and give up to use byte sized index.
 */
#define SLAB_OBJ_MIN_SIZE      (KMALLOC_MIN_SIZE < 16 ? \
                               (KMALLOC_MIN_SIZE) : 16)

#ifdef CONFIG_RANDOM_KMALLOC_CACHES
#define RANDOM_KMALLOC_CACHES_NR	15 // # of cache copies
#else
#define RANDOM_KMALLOC_CACHES_NR	0
#endif

/*
 * Whenever changing this, take care of that kmalloc_type() and
 * create_kmalloc_caches() still work as intended.
 *
 * KMALLOC_NORMAL can contain only unaccounted objects whereas KMALLOC_CGROUP
 * is for accounted but unreclaimable and non-dma objects. All the other
 * kmem caches can have both accounted and unaccounted objects.
 */
enum kmalloc_cache_type {
	KMALLOC_NORMAL = 0,
#ifndef CONFIG_ZONE_DMA
	KMALLOC_DMA = KMALLOC_NORMAL,
#endif
#ifndef CONFIG_MEMCG_KMEM
	KMALLOC_CGROUP = KMALLOC_NORMAL,
#endif
	KMALLOC_RANDOM_START = KMALLOC_NORMAL,
	KMALLOC_RANDOM_END = KMALLOC_RANDOM_START + RANDOM_KMALLOC_CACHES_NR,
#ifdef CONFIG_SLUB_TINY
	KMALLOC_RECLAIM = KMALLOC_NORMAL,
#else
	KMALLOC_RECLAIM,
#endif
#ifdef CONFIG_ZONE_DMA
	KMALLOC_DMA,
#endif
#ifdef CONFIG_MEMCG_KMEM
	KMALLOC_CGROUP,
#endif
	NR_KMALLOC_TYPES
};

extern struct kmem_cache *
kmalloc_caches[NR_KMALLOC_TYPES][KMALLOC_SHIFT_HIGH + 1];

/*
 * Define gfp bits that should not be set for KMALLOC_NORMAL.
 */
#define KMALLOC_NOT_NORMAL_BITS					\
	(__GFP_RECLAIMABLE |					\
	(IS_ENABLED(CONFIG_ZONE_DMA)   ? __GFP_DMA : 0) |	\
	(IS_ENABLED(CONFIG_MEMCG_KMEM) ? __GFP_ACCOUNT : 0))

extern unsigned long random_kmalloc_seed;

static __always_inline enum kmalloc_cache_type kmalloc_type(gfp_t flags, unsigned long caller)
{
	/*
	 * The most common case is KMALLOC_NORMAL, so test for it
	 * with a single branch for all the relevant flags.
	 */
	if (likely((flags & KMALLOC_NOT_NORMAL_BITS) == 0))
#ifdef CONFIG_RANDOM_KMALLOC_CACHES
		/* RANDOM_KMALLOC_CACHES_NR (=15) copies + the KMALLOC_NORMAL */
		return KMALLOC_RANDOM_START + hash_64(caller ^ random_kmalloc_seed,
						      ilog2(RANDOM_KMALLOC_CACHES_NR + 1));
#else
		return KMALLOC_NORMAL;
#endif

	/*
	 * At least one of the flags has to be set. Their priorities in
	 * decreasing order are:
	 *  1) __GFP_DMA
	 *  2) __GFP_RECLAIMABLE
	 *  3) __GFP_ACCOUNT
	 */
	if (IS_ENABLED(CONFIG_ZONE_DMA) && (flags & __GFP_DMA))
		return KMALLOC_DMA;
	if (!IS_ENABLED(CONFIG_MEMCG_KMEM) || (flags & __GFP_RECLAIMABLE))
		return KMALLOC_RECLAIM;
	else
		return KMALLOC_CGROUP;
}

/*
 * Figure out which kmalloc slab an allocation of a certain size
 * belongs to.
 * 0 = zero alloc
 * 1 =  65 .. 96 bytes
 * 2 = 129 .. 192 bytes
 * n = 2^(n-1)+1 .. 2^n
 *
 * Note: __kmalloc_index() is compile-time optimized, and not runtime optimized;
 * typical usage is via kmalloc_index() and therefore evaluated at compile-time.
 * Callers where !size_is_constant should only be test modules, where runtime
 * overheads of __kmalloc_index() can be tolerated.  Also see kmalloc_slab().
 */
static __always_inline unsigned int __kmalloc_index(size_t size,
						    bool size_is_constant)
{
	if (!size)
		return 0;

	if (size <= KMALLOC_MIN_SIZE)
		return KMALLOC_SHIFT_LOW;

	if (KMALLOC_MIN_SIZE <= 32 && size > 64 && size <= 96)
		return 1;
	if (KMALLOC_MIN_SIZE <= 64 && size > 128 && size <= 192)
		return 2;
	if (size <=          8) return 3;
	if (size <=         16) return 4;
	if (size <=         32) return 5;
	if (size <=         64) return 6;
	if (size <=        128) return 7;
	if (size <=        256) return 8;
	if (size <=        512) return 9;
	if (size <=       1024) return 10;
	if (size <=   2 * 1024) return 11;
	if (size <=   4 * 1024) return 12;
	if (size <=   8 * 1024) return 13;
	if (size <=  16 * 1024) return 14;
	if (size <=  32 * 1024) return 15;
	if (size <=  64 * 1024) return 16;
	if (size <= 128 * 1024) return 17;
	if (size <= 256 * 1024) return 18;
	if (size <= 512 * 1024) return 19;
	if (size <= 1024 * 1024) return 20;
	if (size <=  2 * 1024 * 1024) return 21;

	if (!IS_ENABLED(CONFIG_PROFILE_ALL_BRANCHES) && size_is_constant)
		BUILD_BUG_ON_MSG(1, "unexpected size in kmalloc_index()");
	else
		BUG();

	/* Will never be reached. Needed because the compiler may complain */
	return -1;
}
static_assert(PAGE_SHIFT <= 20);
#define kmalloc_index(s) __kmalloc_index(s, true)

#include <linux/alloc_tag.h>

void *__kmalloc_noprof(size_t size, gfp_t flags) __assume_kmalloc_alignment __alloc_size(1);
#define __kmalloc(...)				alloc_hooks(__kmalloc_noprof(__VA_ARGS__))

/**
 * kmem_cache_alloc - Allocate an object
 * @cachep: The cache to allocate from.
 * @flags: See kmalloc().
 *
 * Allocate an object from this cache.
 * See kmem_cache_zalloc() for a shortcut of adding __GFP_ZERO to flags.
 *
 * Return: pointer to the new object or %NULL in case of error
 */
void *kmem_cache_alloc_noprof(struct kmem_cache *cachep,
			      gfp_t flags) __assume_slab_alignment __malloc;
#define kmem_cache_alloc(...)			alloc_hooks(kmem_cache_alloc_noprof(__VA_ARGS__))

void *kmem_cache_alloc_lru_noprof(struct kmem_cache *s, struct list_lru *lru,
			    gfp_t gfpflags) __assume_slab_alignment __malloc;
#define kmem_cache_alloc_lru(...)	alloc_hooks(kmem_cache_alloc_lru_noprof(__VA_ARGS__))

void kmem_cache_free(struct kmem_cache *s, void *objp);

/*
 * Bulk allocation and freeing operations. These are accelerated in an
 * allocator specific way to avoid taking locks repeatedly or building
 * metadata structures unnecessarily.
 *
 * Note that interrupts must be enabled when calling these functions.
 */
void kmem_cache_free_bulk(struct kmem_cache *s, size_t size, void **p);

int kmem_cache_alloc_bulk_noprof(struct kmem_cache *s, gfp_t flags, size_t size, void **p);
#define kmem_cache_alloc_bulk(...)	alloc_hooks(kmem_cache_alloc_bulk_noprof(__VA_ARGS__))

static __always_inline void kfree_bulk(size_t size, void **p)
{
	kmem_cache_free_bulk(NULL, size, p);
}

void *__kmalloc_node_noprof(size_t size, gfp_t flags, int node) __assume_kmalloc_alignment
							 __alloc_size(1);
#define __kmalloc_node(...)			alloc_hooks(__kmalloc_node_noprof(__VA_ARGS__))

void *kmem_cache_alloc_node_noprof(struct kmem_cache *s, gfp_t flags,
				   int node) __assume_slab_alignment __malloc;
#define kmem_cache_alloc_node(...)	alloc_hooks(kmem_cache_alloc_node_noprof(__VA_ARGS__))

void *kmalloc_trace_noprof(struct kmem_cache *s, gfp_t flags, size_t size)
		    __assume_kmalloc_alignment __alloc_size(3);

void *kmalloc_node_trace_noprof(struct kmem_cache *s, gfp_t gfpflags,
		int node, size_t size) __assume_kmalloc_alignment
						__alloc_size(4);
#define kmalloc_trace(...)			alloc_hooks(kmalloc_trace_noprof(__VA_ARGS__))

#define kmalloc_node_trace(...)			alloc_hooks(kmalloc_node_trace_noprof(__VA_ARGS__))

void *kmalloc_large_noprof(size_t size, gfp_t flags) __assume_page_alignment
					      __alloc_size(1);
#define kmalloc_large(...)			alloc_hooks(kmalloc_large_noprof(__VA_ARGS__))

void *kmalloc_large_node_noprof(size_t size, gfp_t flags, int node) __assume_page_alignment
							     __alloc_size(1);
#define kmalloc_large_node(...)			alloc_hooks(kmalloc_large_node_noprof(__VA_ARGS__))

/**
 * kmalloc - allocate kernel memory
 * @size: how many bytes of memory are required.
 * @flags: describe the allocation context
 *
 * kmalloc is the normal method of allocating memory
 * for objects smaller than page size in the kernel.
 *
 * The allocated object address is aligned to at least ARCH_KMALLOC_MINALIGN
 * bytes. For @size of power of two bytes, the alignment is also guaranteed
 * to be at least to the size.
 *
 * The @flags argument may be one of the GFP flags defined at
 * include/linux/gfp_types.h and described at
 * :ref:`Documentation/core-api/mm-api.rst <mm-api-gfp-flags>`
 *
 * The recommended usage of the @flags is described at
 * :ref:`Documentation/core-api/memory-allocation.rst <memory_allocation>`
 *
 * Below is a brief outline of the most useful GFP flags
 *
 * %GFP_KERNEL
 *	Allocate normal kernel ram. May sleep.
 *
 * %GFP_NOWAIT
 *	Allocation will not sleep.
 *
 * %GFP_ATOMIC
 *	Allocation will not sleep.  May use emergency pools.
 *
 * Also it is possible to set different flags by OR'ing
 * in one or more of the following additional @flags:
 *
 * %__GFP_ZERO
 *	Zero the allocated memory before returning. Also see kzalloc().
 *
 * %__GFP_HIGH
 *	This allocation has high priority and may use emergency pools.
 *
 * %__GFP_NOFAIL
 *	Indicate that this allocation is in no way allowed to fail
 *	(think twice before using).
 *
 * %__GFP_NORETRY
 *	If memory is not immediately available,
 *	then give up at once.
 *
 * %__GFP_NOWARN
 *	If allocation fails, don't issue any warnings.
 *
 * %__GFP_RETRY_MAYFAIL
 *	Try really hard to succeed the allocation but fail
 *	eventually.
 */
static __always_inline __alloc_size(1) void *kmalloc_noprof(size_t size, gfp_t flags)
{
	if (__builtin_constant_p(size) && size) {
		unsigned int index;

		if (size > KMALLOC_MAX_CACHE_SIZE)
			return kmalloc_large_noprof(size, flags);

		index = kmalloc_index(size);
		return kmalloc_trace_noprof(
				kmalloc_caches[kmalloc_type(flags, _RET_IP_)][index],
				flags, size);
	}
	return __kmalloc_noprof(size, flags);
}
#define kmalloc(...)				alloc_hooks(kmalloc_noprof(__VA_ARGS__))

static __always_inline __alloc_size(1) void *kmalloc_node_noprof(size_t size, gfp_t flags, int node)
{
	if (__builtin_constant_p(size) && size) {
		unsigned int index;

		if (size > KMALLOC_MAX_CACHE_SIZE)
			return kmalloc_large_node_noprof(size, flags, node);

		index = kmalloc_index(size);
		return kmalloc_node_trace_noprof(
				kmalloc_caches[kmalloc_type(flags, _RET_IP_)][index],
				flags, node, size);
	}
	return __kmalloc_node_noprof(size, flags, node);
}
#define kmalloc_node(...)			alloc_hooks(kmalloc_node_noprof(__VA_ARGS__))

/**
 * kmalloc_array - allocate memory for an array.
 * @n: number of elements.
 * @size: element size.
 * @flags: the type of memory to allocate (see kmalloc).
 */
static inline __alloc_size(1, 2) void *kmalloc_array_noprof(size_t n, size_t size, gfp_t flags)
{
	size_t bytes;

	if (unlikely(check_mul_overflow(n, size, &bytes)))
		return NULL;
	if (__builtin_constant_p(n) && __builtin_constant_p(size))
		return kmalloc_noprof(bytes, flags);
	return kmalloc_noprof(bytes, flags);
}
#define kmalloc_array(...)			alloc_hooks(kmalloc_array_noprof(__VA_ARGS__))

/**
 * krealloc_array - reallocate memory for an array.
 * @p: pointer to the memory chunk to reallocate
 * @new_n: new number of elements to alloc
 * @new_size: new size of a single member of the array
 * @flags: the type of memory to allocate (see kmalloc)
 */
static inline __realloc_size(2, 3) void * __must_check krealloc_array_noprof(void *p,
								       size_t new_n,
								       size_t new_size,
								       gfp_t flags)
{
	size_t bytes;

	if (unlikely(check_mul_overflow(new_n, new_size, &bytes)))
		return NULL;

	return krealloc_noprof(p, bytes, flags);
}
#define krealloc_array(...)			alloc_hooks(krealloc_array_noprof(__VA_ARGS__))

/**
 * kcalloc - allocate memory for an array. The memory is set to zero.
 * @n: number of elements.
 * @size: element size.
 * @flags: the type of memory to allocate (see kmalloc).
 */
#define kcalloc(n, size, flags)		kmalloc_array(n, size, (flags) | __GFP_ZERO)

void *kmalloc_node_track_caller_noprof(size_t size, gfp_t flags, int node,
				  unsigned long caller) __alloc_size(1);
#define kmalloc_node_track_caller(...)		\
	alloc_hooks(kmalloc_node_track_caller_noprof(__VA_ARGS__, _RET_IP_))

/*
 * kmalloc_track_caller is a special version of kmalloc that records the
 * calling function of the routine calling it for slab leak tracking instead
 * of just the calling function (confusing, eh?).
 * It's useful when the call to kmalloc comes from a widely-used standard
 * allocator where we care about the real place the memory allocation
 * request comes from.
 */
#define kmalloc_track_caller(...)		kmalloc_node_track_caller(__VA_ARGS__, NUMA_NO_NODE)

#define kmalloc_track_caller_noprof(...)	\
		kmalloc_node_track_caller_noprof(__VA_ARGS__, NUMA_NO_NODE, _RET_IP_)

static inline __alloc_size(1, 2) void *kmalloc_array_node_noprof(size_t n, size_t size, gfp_t flags,
							  int node)
{
	size_t bytes;

	if (unlikely(check_mul_overflow(n, size, &bytes)))
		return NULL;
	if (__builtin_constant_p(n) && __builtin_constant_p(size))
		return kmalloc_node_noprof(bytes, flags, node);
	return __kmalloc_node_noprof(bytes, flags, node);
}
#define kmalloc_array_node(...)			alloc_hooks(kmalloc_array_node_noprof(__VA_ARGS__))

#define kcalloc_node(_n, _size, _flags, _node)	\
	kmalloc_array_node(_n, _size, (_flags) | __GFP_ZERO, _node)

/*
 * Shortcuts
 */
#define kmem_cache_zalloc(_k, _flags)		kmem_cache_alloc(_k, (_flags)|__GFP_ZERO)

/**
 * kzalloc - allocate memory. The memory is set to zero.
 * @size: how many bytes of memory are required.
 * @flags: the type of memory to allocate (see kmalloc).
 */
static inline __alloc_size(1) void *kzalloc_noprof(size_t size, gfp_t flags)
{
	return kmalloc_noprof(size, flags | __GFP_ZERO);
}
#define kzalloc(...)				alloc_hooks(kzalloc_noprof(__VA_ARGS__))
#define kzalloc_node(_size, _flags, _node)	kmalloc_node(_size, (_flags)|__GFP_ZERO, _node)

extern void *kvmalloc_node_noprof(size_t size, gfp_t flags, int node) __alloc_size(1);
#define kvmalloc_node(...)			alloc_hooks(kvmalloc_node_noprof(__VA_ARGS__))

#define kvmalloc(_size, _flags)			kvmalloc_node(_size, _flags, NUMA_NO_NODE)
#define kvmalloc_noprof(_size, _flags)		kvmalloc_node_noprof(_size, _flags, NUMA_NO_NODE)
#define kvzalloc(_size, _flags)			kvmalloc(_size, _flags|__GFP_ZERO)

<<<<<<< HEAD
static inline __alloc_size(1, 2) void *
kvmalloc_array_node(size_t n, size_t size, gfp_t flags, int node)
=======
#define kvzalloc_node(_size, _flags, _node)	kvmalloc_node(_size, _flags|__GFP_ZERO, _node)

static inline __alloc_size(1, 2) void *kvmalloc_array_noprof(size_t n, size_t size, gfp_t flags)
>>>>>>> 76edc534
{
	size_t bytes;

	if (unlikely(check_mul_overflow(n, size, &bytes)))
		return NULL;

<<<<<<< HEAD
	return kvmalloc_node(bytes, flags, node);
}

static inline __alloc_size(1, 2) void *
kvmalloc_array(size_t n, size_t size, gfp_t flags)
{
	return kvmalloc_array_node(n, size, flags, NUMA_NO_NODE);
}

static inline __alloc_size(1, 2) void *
kvcalloc_node(size_t n, size_t size, gfp_t flags, int node)
{
	return kvmalloc_array_node(n, size, flags | __GFP_ZERO, node);
=======
	return kvmalloc_node_noprof(bytes, flags, NUMA_NO_NODE);
>>>>>>> 76edc534
}

#define kvmalloc_array(...)			alloc_hooks(kvmalloc_array_noprof(__VA_ARGS__))
#define kvcalloc(_n, _size, _flags)		kvmalloc_array(_n, _size, _flags|__GFP_ZERO)
#define kvcalloc_noprof(_n, _size, _flags)	kvmalloc_array_noprof(_n, _size, _flags|__GFP_ZERO)

extern void *kvrealloc_noprof(const void *p, size_t oldsize, size_t newsize, gfp_t flags)
		      __realloc_size(3);
#define kvrealloc(...)				alloc_hooks(kvrealloc_noprof(__VA_ARGS__))

extern void kvfree(const void *addr);
DEFINE_FREE(kvfree, void *, if (!IS_ERR_OR_NULL(_T)) kvfree(_T))

extern void kvfree_sensitive(const void *addr, size_t len);

unsigned int kmem_cache_size(struct kmem_cache *s);

/**
 * kmalloc_size_roundup - Report allocation bucket size for the given size
 *
 * @size: Number of bytes to round up from.
 *
 * This returns the number of bytes that would be available in a kmalloc()
 * allocation of @size bytes. For example, a 126 byte request would be
 * rounded up to the next sized kmalloc bucket, 128 bytes. (This is strictly
 * for the general-purpose kmalloc()-based allocations, and is not for the
 * pre-sized kmem_cache_alloc()-based allocations.)
 *
 * Use this to kmalloc() the full bucket size ahead of time instead of using
 * ksize() to query the size after an allocation.
 */
size_t kmalloc_size_roundup(size_t size);

void __init kmem_cache_init_late(void);

#endif	/* _LINUX_SLAB_H */<|MERGE_RESOLUTION|>--- conflicted
+++ resolved
@@ -785,44 +785,28 @@
 
 #define kvmalloc(_size, _flags)			kvmalloc_node(_size, _flags, NUMA_NO_NODE)
 #define kvmalloc_noprof(_size, _flags)		kvmalloc_node_noprof(_size, _flags, NUMA_NO_NODE)
-#define kvzalloc(_size, _flags)			kvmalloc(_size, _flags|__GFP_ZERO)
-
-<<<<<<< HEAD
+#define kvzalloc(_size, _flags)			kvmalloc(_size, (_flags)|__GFP_ZERO)
+
+#define kvzalloc_node(_size, _flags, _node)	kvmalloc_node(_size, (_flags)|__GFP_ZERO, _node)
+
 static inline __alloc_size(1, 2) void *
-kvmalloc_array_node(size_t n, size_t size, gfp_t flags, int node)
-=======
-#define kvzalloc_node(_size, _flags, _node)	kvmalloc_node(_size, _flags|__GFP_ZERO, _node)
-
-static inline __alloc_size(1, 2) void *kvmalloc_array_noprof(size_t n, size_t size, gfp_t flags)
->>>>>>> 76edc534
+kvmalloc_array_node_noprof(size_t n, size_t size, gfp_t flags, int node)
 {
 	size_t bytes;
 
 	if (unlikely(check_mul_overflow(n, size, &bytes)))
 		return NULL;
 
-<<<<<<< HEAD
-	return kvmalloc_node(bytes, flags, node);
-}
-
-static inline __alloc_size(1, 2) void *
-kvmalloc_array(size_t n, size_t size, gfp_t flags)
-{
-	return kvmalloc_array_node(n, size, flags, NUMA_NO_NODE);
-}
-
-static inline __alloc_size(1, 2) void *
-kvcalloc_node(size_t n, size_t size, gfp_t flags, int node)
-{
-	return kvmalloc_array_node(n, size, flags | __GFP_ZERO, node);
-=======
-	return kvmalloc_node_noprof(bytes, flags, NUMA_NO_NODE);
->>>>>>> 76edc534
-}
+	return kvmalloc_node_noprof(bytes, flags, node);
+}
+
+#define kvmalloc_array_noprof(...)		kvmalloc_array_node_noprof(__VA_ARGS__, NUMA_NO_NODE)
+#define kvcalloc_node_noprof(_n,_s,_f,_node)	kvmalloc_array_node_noprof(_n,_s,(_f)|__GFP_ZERO,_node)
+#define kvcalloc_noprof(...)			kvcalloc_node_noprof(__VA_ARGS__, NUMA_NO_NODE)
 
 #define kvmalloc_array(...)			alloc_hooks(kvmalloc_array_noprof(__VA_ARGS__))
-#define kvcalloc(_n, _size, _flags)		kvmalloc_array(_n, _size, _flags|__GFP_ZERO)
-#define kvcalloc_noprof(_n, _size, _flags)	kvmalloc_array_noprof(_n, _size, _flags|__GFP_ZERO)
+#define kvcalloc_node(...)			alloc_hooks(kvcalloc_node_noprof(__VA_ARGS__))
+#define kvcalloc(...)				alloc_hooks(kvcalloc_noprof(__VA_ARGS__))
 
 extern void *kvrealloc_noprof(const void *p, size_t oldsize, size_t newsize, gfp_t flags)
 		      __realloc_size(3);
