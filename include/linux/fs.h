--- conflicted
+++ resolved
@@ -223,10 +223,6 @@
 #define FMODE_FSNOTIFY_HSM(mode)	0
 #endif
 
-<<<<<<< HEAD
-
-=======
->>>>>>> e8a457b7
 /*
  * Attribute flags.  These should be or-ed together to figure out what
  * has been changed!
@@ -2985,13 +2981,8 @@
 	} else if (iocb->ki_flags & IOCB_DONTCACHE) {
 		struct address_space *mapping = iocb->ki_filp->f_mapping;
 
-<<<<<<< HEAD
-		filemap_fdatawrite_range_kick(mapping, iocb->ki_pos,
-					      iocb->ki_pos + count);
-=======
 		filemap_fdatawrite_range_kick(mapping, iocb->ki_pos - count,
 					      iocb->ki_pos - 1);
->>>>>>> e8a457b7
 	}
 
 	return count;
@@ -3167,15 +3158,12 @@
 	allow_write_access(exe_file);
 }
 
-<<<<<<< HEAD
-=======
 static inline void file_set_fsnotify_mode(struct file *file, fmode_t mode)
 {
 	file->f_mode &= ~FMODE_FSNOTIFY_MASK;
 	file->f_mode |= mode;
 }
 
->>>>>>> e8a457b7
 static inline bool inode_is_open_for_write(const struct inode *inode)
 {
 	return atomic_read(&inode->i_writecount) > 0;
