/* SPDX-License-Identifier: GPL-2.0 WITH Linux-syscall-note */
#ifndef __LINUX_NSFS_H
#define __LINUX_NSFS_H

#include <linux/ioctl.h>

#define NSIO	0xb7

/* Returns a file descriptor that refers to an owning user namespace */
#define NS_GET_USERNS		_IO(NSIO, 0x1)
/* Returns a file descriptor that refers to a parent namespace */
#define NS_GET_PARENT		_IO(NSIO, 0x2)
/* Returns the type of namespace (CLONE_NEW* value) referred to by
   file descriptor */
#define NS_GET_NSTYPE		_IO(NSIO, 0x3)
/* Get owner UID (in the caller's user namespace) for a user namespace */
#define NS_GET_OWNER_UID	_IO(NSIO, 0x4)
<<<<<<< HEAD
/* Get the id for a mount namespace */
#define NS_GET_MNTNS_ID		_IO(NSIO, 0x5)
=======
/* Translate pid from target pid namespace into the caller's pid namespace. */
#define NS_GET_PID_FROM_PIDNS	_IOR(NSIO, 0x5, int)
/* Return thread-group leader id of pid in the callers pid namespace. */
#define NS_GET_TGID_FROM_PIDNS	_IOR(NSIO, 0x7, int)
/* Translate pid from caller's pid namespace into a target pid namespace. */
#define NS_GET_PID_IN_PIDNS	_IOR(NSIO, 0x6, int)
/* Return thread-group leader id of pid in the target pid namespace. */
#define NS_GET_TGID_IN_PIDNS	_IOR(NSIO, 0x8, int)
>>>>>>> ca567df7

#endif /* __LINUX_NSFS_H */<|MERGE_RESOLUTION|>--- conflicted
+++ resolved
@@ -15,18 +15,15 @@
 #define NS_GET_NSTYPE		_IO(NSIO, 0x3)
 /* Get owner UID (in the caller's user namespace) for a user namespace */
 #define NS_GET_OWNER_UID	_IO(NSIO, 0x4)
-<<<<<<< HEAD
 /* Get the id for a mount namespace */
 #define NS_GET_MNTNS_ID		_IO(NSIO, 0x5)
-=======
 /* Translate pid from target pid namespace into the caller's pid namespace. */
-#define NS_GET_PID_FROM_PIDNS	_IOR(NSIO, 0x5, int)
+#define NS_GET_PID_FROM_PIDNS	_IOR(NSIO, 0x6, int)
 /* Return thread-group leader id of pid in the callers pid namespace. */
 #define NS_GET_TGID_FROM_PIDNS	_IOR(NSIO, 0x7, int)
 /* Translate pid from caller's pid namespace into a target pid namespace. */
-#define NS_GET_PID_IN_PIDNS	_IOR(NSIO, 0x6, int)
+#define NS_GET_PID_IN_PIDNS	_IOR(NSIO, 0x8, int)
 /* Return thread-group leader id of pid in the target pid namespace. */
-#define NS_GET_TGID_IN_PIDNS	_IOR(NSIO, 0x8, int)
->>>>>>> ca567df7
+#define NS_GET_TGID_IN_PIDNS	_IOR(NSIO, 0x9, int)
 
 #endif /* __LINUX_NSFS_H */