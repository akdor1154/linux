--- conflicted
+++ resolved
@@ -58,11 +58,6 @@
 	union {
 		/* Virtual address of the source. */
 		struct {
-<<<<<<< HEAD
-			void *addr;
-		} virt;
-	} src, dst;
-=======
 			struct {
 				const void *const addr;
 			} virt;
@@ -71,7 +66,6 @@
 		/* Private field for the API, do not use. */
 		struct scatter_walk in;
 	};
->>>>>>> e8a457b7
 
 	unsigned int nbytes;
 
@@ -87,11 +81,8 @@
 		struct scatter_walk out;
 	};
 
-<<<<<<< HEAD
-=======
 	unsigned int total;
 
->>>>>>> e8a457b7
 	u8 *page;
 	u8 *buffer;
 	u8 *oiv;
@@ -222,15 +213,6 @@
 				struct lskcipher_instance *inst);
 
 int skcipher_walk_done(struct skcipher_walk *walk, int res);
-<<<<<<< HEAD
-int skcipher_walk_virt(struct skcipher_walk *walk,
-		       struct skcipher_request *req,
-		       bool atomic);
-int skcipher_walk_aead_encrypt(struct skcipher_walk *walk,
-			       struct aead_request *req, bool atomic);
-int skcipher_walk_aead_decrypt(struct skcipher_walk *walk,
-			       struct aead_request *req, bool atomic);
-=======
 int skcipher_walk_virt(struct skcipher_walk *__restrict walk,
 		       struct skcipher_request *__restrict req,
 		       bool atomic);
@@ -240,7 +222,6 @@
 int skcipher_walk_aead_decrypt(struct skcipher_walk *__restrict walk,
 			       struct aead_request *__restrict req,
 			       bool atomic);
->>>>>>> e8a457b7
 
 static inline void skcipher_walk_abort(struct skcipher_walk *walk)
 {
