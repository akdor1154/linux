--- conflicted
+++ resolved
@@ -280,18 +280,8 @@
 	 */
 	u64			propbaser;
 
-<<<<<<< HEAD
-	/* Protects the lpi_list. */
-	raw_spinlock_t		lpi_list_lock;
-	struct xarray		lpi_xa;
-	atomic_t		lpi_count;
-
-	/* LPI translation cache */
-	struct list_head	lpi_translation_cache;
-=======
 #define LPI_XA_MARK_DEBUG_ITER	XA_MARK_0
 	struct xarray		lpi_xa;
->>>>>>> 0c383648
 
 	/* used by vgic-debug */
 	struct vgic_state_iter *iter;
