#!/usr/bin/env python3
# SPDX-License-Identifier: GPL-2.0
"""generate_rust_analyzer - Generates the `rust-project.json` file for `rust-analyzer`.
"""

import argparse
import json
import logging
import os
import pathlib
import subprocess
import sys

def args_crates_cfgs(cfgs):
    crates_cfgs = {}
    for cfg in cfgs:
        crate, vals = cfg.split("=", 1)
        crates_cfgs[crate] = vals.replace("--cfg", "").split()

    return crates_cfgs

def generate_crates(srctree, objtree, sysroot_src, external_src, cfgs):
    # Generate the configuration list.
    cfg = []
    with open(objtree / "include" / "generated" / "rustc_cfg") as fd:
        for line in fd:
            line = line.replace("--cfg=", "")
            line = line.replace("\n", "")
            cfg.append(line)

    # Now fill the crates list -- dependencies need to come first.
    #
    # Avoid O(n^2) iterations by keeping a map of indexes.
    crates = []
    crates_indexes = {}
    crates_cfgs = args_crates_cfgs(cfgs)

    def append_crate(display_name, root_module, deps, cfg=[], is_workspace_member=True, is_proc_macro=False):
        crate = {
            "display_name": display_name,
            "root_module": str(root_module),
            "is_workspace_member": is_workspace_member,
            "is_proc_macro": is_proc_macro,
            "deps": [{"crate": crates_indexes[dep], "name": dep} for dep in deps],
            "cfg": cfg,
            "edition": "2021",
            "env": {
                "RUST_MODFILE": "This is only for rust-analyzer"
            }
        }
        if is_proc_macro:
            proc_macro_dylib_name = subprocess.check_output(
                [os.environ["RUSTC"], "--print", "file-names", "--crate-name", display_name, "--crate-type", "proc-macro", "-"],
                stdin=subprocess.DEVNULL,
            ).decode('utf-8').strip()
            crate["proc_macro_dylib_path"] = f"{objtree}/rust/{proc_macro_dylib_name}"
        crates_indexes[display_name] = len(crates)
        crates.append(crate)

<<<<<<< HEAD
    # First, the ones in `rust/` since they are a bit special.
    append_crate(
        "core",
        sysroot_src / "core" / "src" / "lib.rs",
        [],
        cfg=crates_cfgs.get("core", []),
        is_workspace_member=False,
    )
=======
    def append_sysroot_crate(
        display_name,
        deps,
        cfg=[],
    ):
        append_crate(
            display_name,
            sysroot_src / display_name / "src" / "lib.rs",
            deps,
            cfg,
            is_workspace_member=False,
        )

    # NB: sysroot crates reexport items from one another so setting up our transitive dependencies
    # here is important for ensuring that rust-analyzer can resolve symbols. The sources of truth
    # for this dependency graph are `(sysroot_src / crate / "Cargo.toml" for crate in crates)`.
    append_sysroot_crate("core", [], cfg=crates_cfgs.get("core", []))
    append_sysroot_crate("alloc", ["core"])
    append_sysroot_crate("std", ["alloc", "core"])
    append_sysroot_crate("proc_macro", ["core", "std"])
>>>>>>> e8a457b7

    append_crate(
        "compiler_builtins",
        srctree / "rust" / "compiler_builtins.rs",
        [],
    )

    append_crate(
        "macros",
        srctree / "rust" / "macros" / "lib.rs",
        ["std", "proc_macro"],
        is_proc_macro=True,
    )

    append_crate(
        "build_error",
        srctree / "rust" / "build_error.rs",
        ["core", "compiler_builtins"],
    )

    append_crate(
        "pin_init_internal",
        srctree / "rust" / "pin-init" / "internal" / "src" / "lib.rs",
        [],
        cfg=["kernel"],
        is_proc_macro=True,
    )

    append_crate(
        "pin_init",
        srctree / "rust" / "pin-init" / "src" / "lib.rs",
        ["core", "pin_init_internal", "macros"],
        cfg=["kernel"],
    )

    def append_crate_with_generated(
        display_name,
        deps,
    ):
        append_crate(
            display_name,
            srctree / "rust"/ display_name / "lib.rs",
            deps,
            cfg=cfg,
        )
        crates[-1]["env"]["OBJTREE"] = str(objtree.resolve(True))
        crates[-1]["source"] = {
            "include_dirs": [
                str(srctree / "rust" / display_name),
                str(objtree / "rust")
            ],
            "exclude_dirs": [],
        }

    append_crate_with_generated("bindings", ["core"])
    append_crate_with_generated("uapi", ["core"])
    append_crate_with_generated("kernel", ["core", "macros", "build_error", "pin-init", "bindings", "uapi"])

    def is_root_crate(build_file, target):
        try:
            return f"{target}.o" in open(build_file).read()
        except FileNotFoundError:
            return False

    # Then, the rest outside of `rust/`.
    #
    # We explicitly mention the top-level folders we want to cover.
    extra_dirs = map(lambda dir: srctree / dir, ("samples", "drivers"))
    if external_src is not None:
        extra_dirs = [external_src]
    for folder in extra_dirs:
        for path in folder.rglob("*.rs"):
            logging.info("Checking %s", path)
            name = path.name.replace(".rs", "")

            # Skip those that are not crate roots.
            if not is_root_crate(path.parent / "Makefile", name) and \
               not is_root_crate(path.parent / "Kbuild", name):
                continue

            logging.info("Adding %s", name)
            append_crate(
                name,
                path,
                ["core", "kernel"],
                cfg=cfg,
            )

    return crates

def main():
    parser = argparse.ArgumentParser()
    parser.add_argument('--verbose', '-v', action='store_true')
    parser.add_argument('--cfgs', action='append', default=[])
    parser.add_argument("srctree", type=pathlib.Path)
    parser.add_argument("objtree", type=pathlib.Path)
    parser.add_argument("sysroot", type=pathlib.Path)
    parser.add_argument("sysroot_src", type=pathlib.Path)
    parser.add_argument("exttree", type=pathlib.Path, nargs="?")
    args = parser.parse_args()

    logging.basicConfig(
        format="[%(asctime)s] [%(levelname)s] %(message)s",
        level=logging.INFO if args.verbose else logging.WARNING
    )

    # Making sure that the `sysroot` and `sysroot_src` belong to the same toolchain.
    assert args.sysroot in args.sysroot_src.parents

    rust_project = {
        "crates": generate_crates(args.srctree, args.objtree, args.sysroot_src, args.exttree, args.cfgs),
        "sysroot": str(args.sysroot),
    }

    json.dump(rust_project, sys.stdout, sort_keys=True, indent=4)

if __name__ == "__main__":
    main()<|MERGE_RESOLUTION|>--- conflicted
+++ resolved
@@ -57,16 +57,6 @@
         crates_indexes[display_name] = len(crates)
         crates.append(crate)
 
-<<<<<<< HEAD
-    # First, the ones in `rust/` since they are a bit special.
-    append_crate(
-        "core",
-        sysroot_src / "core" / "src" / "lib.rs",
-        [],
-        cfg=crates_cfgs.get("core", []),
-        is_workspace_member=False,
-    )
-=======
     def append_sysroot_crate(
         display_name,
         deps,
@@ -87,7 +77,6 @@
     append_sysroot_crate("alloc", ["core"])
     append_sysroot_crate("std", ["alloc", "core"])
     append_sysroot_crate("proc_macro", ["core", "std"])
->>>>>>> e8a457b7
 
     append_crate(
         "compiler_builtins",
