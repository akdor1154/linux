--- conflicted
+++ resolved
@@ -115,18 +115,11 @@
  * Determine whether the nominated task has the specified capability amongst
  * its effective set, returning 0 if it does, -ve if it does not.
  *
-<<<<<<< HEAD
- * NOTE WELL: cap_has_capability() cannot be used like the kernel's capable()
- * and has_capability() functions.  That is, it has the reverse semantics:
- * cap_has_capability() returns 0 when a task has a capability, but the
- * kernel's capable() and has_capability() returns 1 for this case.
-=======
  * NOTE WELL: cap_capable() has reverse semantics to the capable() call
  * and friends. That is cap_capable() returns an int 0 when a task has
  * a capability, while the kernel's capable(), has_ns_capability(),
  * has_ns_capability_noaudit(), and has_capability_noaudit() return a
  * bool true (1) for this case.
->>>>>>> e8a457b7
  */
 int cap_capable(const struct cred *cred, struct user_namespace *target_ns,
 		int cap, unsigned int opts)
