// SPDX-License-Identifier: GPL-2.0-only
/*
 * Landlock - System call implementations and user space interfaces
 *
 * Copyright © 2016-2020 Mickaël Salaün <mic@digikod.net>
 * Copyright © 2018-2020 ANSSI
 * Copyright © 2021-2025 Microsoft Corporation
 */

#include <asm/current.h>
#include <linux/anon_inodes.h>
#include <linux/build_bug.h>
#include <linux/capability.h>
#include <linux/cleanup.h>
#include <linux/compiler_types.h>
#include <linux/dcache.h>
#include <linux/err.h>
#include <linux/errno.h>
#include <linux/fs.h>
#include <linux/limits.h>
#include <linux/mount.h>
#include <linux/path.h>
#include <linux/sched.h>
#include <linux/security.h>
#include <linux/stddef.h>
#include <linux/syscalls.h>
#include <linux/types.h>
#include <linux/uaccess.h>
#include <uapi/linux/landlock.h>

#include "cred.h"
#include "domain.h"
#include "fs.h"
#include "limits.h"
#include "net.h"
#include "ruleset.h"
#include "setup.h"

static bool is_initialized(void)
{
	if (likely(landlock_initialized))
		return true;

	pr_warn_once(
		"Disabled but requested by user space. "
		"You should enable Landlock at boot time: "
		"https://docs.kernel.org/userspace-api/landlock.html#boot-time-configuration\n");
	return false;
}

/**
 * copy_min_struct_from_user - Safe future-proof argument copying
 *
 * Extend copy_struct_from_user() to check for consistent user buffer.
 *
 * @dst: Kernel space pointer or NULL.
 * @ksize: Actual size of the data pointed to by @dst.
 * @ksize_min: Minimal required size to be copied.
 * @src: User space pointer or NULL.
 * @usize: (Alleged) size of the data pointed to by @src.
 */
static __always_inline int
copy_min_struct_from_user(void *const dst, const size_t ksize,
			  const size_t ksize_min, const void __user *const src,
			  const size_t usize)
{
	/* Checks buffer inconsistencies. */
	BUILD_BUG_ON(!dst);
	if (!src)
		return -EFAULT;

	/* Checks size ranges. */
	BUILD_BUG_ON(ksize <= 0);
	BUILD_BUG_ON(ksize < ksize_min);
	if (usize < ksize_min)
		return -EINVAL;
	if (usize > PAGE_SIZE)
		return -E2BIG;

	/* Copies user buffer and fills with zeros. */
	return copy_struct_from_user(dst, ksize, src, usize);
}

/*
 * This function only contains arithmetic operations with constants, leading to
 * BUILD_BUG_ON().  The related code is evaluated and checked at build time,
 * but it is then ignored thanks to compiler optimizations.
 */
static void build_check_abi(void)
{
	struct landlock_ruleset_attr ruleset_attr;
	struct landlock_path_beneath_attr path_beneath_attr;
	struct landlock_net_port_attr net_port_attr;
	size_t ruleset_size, path_beneath_size, net_port_size;

	/*
	 * For each user space ABI structures, first checks that there is no
	 * hole in them, then checks that all architectures have the same
	 * struct size.
	 */
	ruleset_size = sizeof(ruleset_attr.handled_access_fs);
	ruleset_size += sizeof(ruleset_attr.handled_access_net);
	ruleset_size += sizeof(ruleset_attr.scoped);
	BUILD_BUG_ON(sizeof(ruleset_attr) != ruleset_size);
	BUILD_BUG_ON(sizeof(ruleset_attr) != 24);

	path_beneath_size = sizeof(path_beneath_attr.allowed_access);
	path_beneath_size += sizeof(path_beneath_attr.parent_fd);
	BUILD_BUG_ON(sizeof(path_beneath_attr) != path_beneath_size);
	BUILD_BUG_ON(sizeof(path_beneath_attr) != 12);

	net_port_size = sizeof(net_port_attr.allowed_access);
	net_port_size += sizeof(net_port_attr.port);
	BUILD_BUG_ON(sizeof(net_port_attr) != net_port_size);
	BUILD_BUG_ON(sizeof(net_port_attr) != 16);
}

/* Ruleset handling */

static int fop_ruleset_release(struct inode *const inode,
			       struct file *const filp)
{
	struct landlock_ruleset *ruleset = filp->private_data;

	landlock_put_ruleset(ruleset);
	return 0;
}

static ssize_t fop_dummy_read(struct file *const filp, char __user *const buf,
			      const size_t size, loff_t *const ppos)
{
	/* Dummy handler to enable FMODE_CAN_READ. */
	return -EINVAL;
}

static ssize_t fop_dummy_write(struct file *const filp,
			       const char __user *const buf, const size_t size,
			       loff_t *const ppos)
{
	/* Dummy handler to enable FMODE_CAN_WRITE. */
	return -EINVAL;
}

/*
 * A ruleset file descriptor enables to build a ruleset by adding (i.e.
 * writing) rule after rule, without relying on the task's context.  This
 * reentrant design is also used in a read way to enforce the ruleset on the
 * current task.
 */
static const struct file_operations ruleset_fops = {
	.release = fop_ruleset_release,
	.read = fop_dummy_read,
	.write = fop_dummy_write,
};

/*
 * The Landlock ABI version should be incremented for each new Landlock-related
 * user space visible change (e.g. Landlock syscalls).  This version should
 * only be incremented once per Linux release, and the date in
 * Documentation/userspace-api/landlock.rst should be updated to reflect the
 * UAPI change.
 */
const int landlock_abi_version = 7;

/**
 * sys_landlock_create_ruleset - Create a new ruleset
 *
 * @attr: Pointer to a &struct landlock_ruleset_attr identifying the scope of
 *        the new ruleset.
 * @size: Size of the pointed &struct landlock_ruleset_attr (needed for
 *        backward and forward compatibility).
 * @flags: Supported value:
 *         - %LANDLOCK_CREATE_RULESET_VERSION
 *         - %LANDLOCK_CREATE_RULESET_ERRATA
 *
 * This system call enables to create a new Landlock ruleset, and returns the
 * related file descriptor on success.
 *
 * If @flags is %LANDLOCK_CREATE_RULESET_VERSION and @attr is NULL and @size is
 * 0, then the returned value is the highest supported Landlock ABI version
 * (starting at 1).
 *
 * If @flags is %LANDLOCK_CREATE_RULESET_ERRATA and @attr is NULL and @size is
 * 0, then the returned value is a bitmask of fixed issues for the current
 * Landlock ABI version.
 *
 * Possible returned errors are:
 *
 * - %EOPNOTSUPP: Landlock is supported by the kernel but disabled at boot time;
 * - %EINVAL: unknown @flags, or unknown access, or unknown scope, or too small @size;
 * - %E2BIG: @attr or @size inconsistencies;
 * - %EFAULT: @attr or @size inconsistencies;
 * - %ENOMSG: empty &landlock_ruleset_attr.handled_access_fs.
 */
SYSCALL_DEFINE3(landlock_create_ruleset,
		const struct landlock_ruleset_attr __user *const, attr,
		const size_t, size, const __u32, flags)
{
	struct landlock_ruleset_attr ruleset_attr;
	struct landlock_ruleset *ruleset;
	int err, ruleset_fd;

	/* Build-time checks. */
	build_check_abi();

	if (!is_initialized())
		return -EOPNOTSUPP;

	if (flags) {
		if (attr || size)
			return -EINVAL;

		if (flags == LANDLOCK_CREATE_RULESET_VERSION)
			return landlock_abi_version;

		if (flags == LANDLOCK_CREATE_RULESET_ERRATA)
			return landlock_errata;

		return -EINVAL;
	}

	/* Copies raw user space buffer. */
	err = copy_min_struct_from_user(&ruleset_attr, sizeof(ruleset_attr),
					offsetofend(typeof(ruleset_attr),
						    handled_access_fs),
					attr, size);
	if (err)
		return err;

	/* Checks content (and 32-bits cast). */
	if ((ruleset_attr.handled_access_fs | LANDLOCK_MASK_ACCESS_FS) !=
	    LANDLOCK_MASK_ACCESS_FS)
		return -EINVAL;

	/* Checks network content (and 32-bits cast). */
	if ((ruleset_attr.handled_access_net | LANDLOCK_MASK_ACCESS_NET) !=
	    LANDLOCK_MASK_ACCESS_NET)
		return -EINVAL;

	/* Checks IPC scoping content (and 32-bits cast). */
	if ((ruleset_attr.scoped | LANDLOCK_MASK_SCOPE) != LANDLOCK_MASK_SCOPE)
		return -EINVAL;

	/* Checks arguments and transforms to kernel struct. */
	ruleset = landlock_create_ruleset(ruleset_attr.handled_access_fs,
					  ruleset_attr.handled_access_net,
					  ruleset_attr.scoped);
	if (IS_ERR(ruleset))
		return PTR_ERR(ruleset);

	/* Creates anonymous FD referring to the ruleset. */
	ruleset_fd = anon_inode_getfd("[landlock-ruleset]", &ruleset_fops,
				      ruleset, O_RDWR | O_CLOEXEC);
	if (ruleset_fd < 0)
		landlock_put_ruleset(ruleset);
	return ruleset_fd;
}

/*
 * Returns an owned ruleset from a FD. It is thus needed to call
 * landlock_put_ruleset() on the return value.
 */
static struct landlock_ruleset *get_ruleset_from_fd(const int fd,
						    const fmode_t mode)
{
	CLASS(fd, ruleset_f)(fd);
	struct landlock_ruleset *ruleset;

	if (fd_empty(ruleset_f))
		return ERR_PTR(-EBADF);

	/* Checks FD type and access right. */
	if (fd_file(ruleset_f)->f_op != &ruleset_fops)
		return ERR_PTR(-EBADFD);
	if (!(fd_file(ruleset_f)->f_mode & mode))
		return ERR_PTR(-EPERM);
	ruleset = fd_file(ruleset_f)->private_data;
	if (WARN_ON_ONCE(ruleset->num_layers != 1))
		return ERR_PTR(-EINVAL);
	landlock_get_ruleset(ruleset);
	return ruleset;
}

/* Path handling */

/*
 * @path: Must call put_path(@path) after the call if it succeeded.
 */
static int get_path_from_fd(const s32 fd, struct path *const path)
{
	CLASS(fd_raw, f)(fd);

	BUILD_BUG_ON(!__same_type(
		fd, ((struct landlock_path_beneath_attr *)NULL)->parent_fd));

	if (fd_empty(f))
		return -EBADF;
	/*
	 * Forbids ruleset FDs, internal filesystems (e.g. nsfs), including
	 * pseudo filesystems that will never be mountable (e.g. sockfs,
	 * pipefs).
	 */
	if ((fd_file(f)->f_op == &ruleset_fops) ||
	    (fd_file(f)->f_path.mnt->mnt_flags & MNT_INTERNAL) ||
	    (fd_file(f)->f_path.dentry->d_sb->s_flags & SB_NOUSER) ||
	    d_is_negative(fd_file(f)->f_path.dentry) ||
	    IS_PRIVATE(d_backing_inode(fd_file(f)->f_path.dentry)))
		return -EBADFD;

	*path = fd_file(f)->f_path;
	path_get(path);
	return 0;
}

static int add_rule_path_beneath(struct landlock_ruleset *const ruleset,
				 const void __user *const rule_attr)
{
	struct landlock_path_beneath_attr path_beneath_attr;
	struct path path;
	int res, err;
	access_mask_t mask;

	/* Copies raw user space buffer. */
	res = copy_from_user(&path_beneath_attr, rule_attr,
			     sizeof(path_beneath_attr));
	if (res)
		return -EFAULT;

	/*
	 * Informs about useless rule: empty allowed_access (i.e. deny rules)
	 * are ignored in path walks.
	 */
	if (!path_beneath_attr.allowed_access)
		return -ENOMSG;

	/* Checks that allowed_access matches the @ruleset constraints. */
	mask = ruleset->access_masks[0].fs;
	if ((path_beneath_attr.allowed_access | mask) != mask)
		return -EINVAL;

	/* Gets and checks the new rule. */
	err = get_path_from_fd(path_beneath_attr.parent_fd, &path);
	if (err)
		return err;

	/* Imports the new rule. */
	err = landlock_append_fs_rule(ruleset, &path,
				      path_beneath_attr.allowed_access);
	path_put(&path);
	return err;
}

static int add_rule_net_port(struct landlock_ruleset *ruleset,
			     const void __user *const rule_attr)
{
	struct landlock_net_port_attr net_port_attr;
	int res;
	access_mask_t mask;

	/* Copies raw user space buffer. */
	res = copy_from_user(&net_port_attr, rule_attr, sizeof(net_port_attr));
	if (res)
		return -EFAULT;

	/*
	 * Informs about useless rule: empty allowed_access (i.e. deny rules)
	 * are ignored by network actions.
	 */
	if (!net_port_attr.allowed_access)
		return -ENOMSG;

	/* Checks that allowed_access matches the @ruleset constraints. */
	mask = landlock_get_net_access_mask(ruleset, 0);
	if ((net_port_attr.allowed_access | mask) != mask)
		return -EINVAL;

	/* Denies inserting a rule with port greater than 65535. */
	if (net_port_attr.port > U16_MAX)
		return -EINVAL;

	/* Imports the new rule. */
	return landlock_append_net_rule(ruleset, net_port_attr.port,
					net_port_attr.allowed_access);
}

/**
 * sys_landlock_add_rule - Add a new rule to a ruleset
 *
 * @ruleset_fd: File descriptor tied to the ruleset that should be extended
 *		with the new rule.
 * @rule_type: Identify the structure type pointed to by @rule_attr:
 *             %LANDLOCK_RULE_PATH_BENEATH or %LANDLOCK_RULE_NET_PORT.
 * @rule_attr: Pointer to a rule (matching the @rule_type).
 * @flags: Must be 0.
 *
 * This system call enables to define a new rule and add it to an existing
 * ruleset.
 *
 * Possible returned errors are:
 *
 * - %EOPNOTSUPP: Landlock is supported by the kernel but disabled at boot time;
 * - %EAFNOSUPPORT: @rule_type is %LANDLOCK_RULE_NET_PORT but TCP/IP is not
 *   supported by the running kernel;
 * - %EINVAL: @flags is not 0;
 * - %EINVAL: The rule accesses are inconsistent (i.e.
 *   &landlock_path_beneath_attr.allowed_access or
 *   &landlock_net_port_attr.allowed_access is not a subset of the ruleset
 *   handled accesses)
 * - %EINVAL: &landlock_net_port_attr.port is greater than 65535;
 * - %ENOMSG: Empty accesses (e.g. &landlock_path_beneath_attr.allowed_access is
 *   0);
 * - %EBADF: @ruleset_fd is not a file descriptor for the current thread, or a
 *   member of @rule_attr is not a file descriptor as expected;
 * - %EBADFD: @ruleset_fd is not a ruleset file descriptor, or a member of
 *   @rule_attr is not the expected file descriptor type;
 * - %EPERM: @ruleset_fd has no write access to the underlying ruleset;
 * - %EFAULT: @rule_attr was not a valid address.
 */
SYSCALL_DEFINE4(landlock_add_rule, const int, ruleset_fd,
		const enum landlock_rule_type, rule_type,
		const void __user *const, rule_attr, const __u32, flags)
{
	struct landlock_ruleset *ruleset __free(landlock_put_ruleset) = NULL;

	if (!is_initialized())
		return -EOPNOTSUPP;

	/* No flag for now. */
	if (flags)
		return -EINVAL;

	/* Gets and checks the ruleset. */
	ruleset = get_ruleset_from_fd(ruleset_fd, FMODE_CAN_WRITE);
	if (IS_ERR(ruleset))
		return PTR_ERR(ruleset);

	switch (rule_type) {
	case LANDLOCK_RULE_PATH_BENEATH:
		return add_rule_path_beneath(ruleset, rule_attr);
	case LANDLOCK_RULE_NET_PORT:
		return add_rule_net_port(ruleset, rule_attr);
	default:
		return -EINVAL;
	}
}

/* Enforcement */

/**
 * sys_landlock_restrict_self - Enforce a ruleset on the calling thread
 *
 * @ruleset_fd: File descriptor tied to the ruleset to merge with the target.
 * @flags: Supported values:
 *
 * - %LANDLOCK_RESTRICT_SELF_LOG_SAME_EXEC_OFF
 * - %LANDLOCK_RESTRICT_SELF_LOG_NEW_EXEC_ON
 * - %LANDLOCK_RESTRICT_SELF_LOG_SUBDOMAINS_OFF
 *
 * This system call enables to enforce a Landlock ruleset on the current
 * thread.  Enforcing a ruleset requires that the task has %CAP_SYS_ADMIN in its
 * namespace or is running with no_new_privs.  This avoids scenarios where
 * unprivileged tasks can affect the behavior of privileged children.
 *
 * It is allowed to only pass the %LANDLOCK_RESTRICT_SELF_LOG_SUBDOMAINS_OFF
 * flag with a @ruleset_fd value of -1.
 *
 * Possible returned errors are:
 *
 * - %EOPNOTSUPP: Landlock is supported by the kernel but disabled at boot time;
 * - %EINVAL: @flags contains an unknown bit.
 * - %EBADF: @ruleset_fd is not a file descriptor for the current thread;
 * - %EBADFD: @ruleset_fd is not a ruleset file descriptor;
 * - %EPERM: @ruleset_fd has no read access to the underlying ruleset, or the
 *   current thread is not running with no_new_privs, or it doesn't have
 *   %CAP_SYS_ADMIN in its namespace.
 * - %E2BIG: The maximum number of stacked rulesets is reached for the current
 *   thread.
 */
SYSCALL_DEFINE2(landlock_restrict_self, const int, ruleset_fd, const __u32,
		flags)
{
	struct landlock_ruleset *new_dom,
		*ruleset __free(landlock_put_ruleset) = NULL;
	struct cred *new_cred;
	struct landlock_cred_security *new_llcred;
<<<<<<< HEAD
=======
	bool __maybe_unused log_same_exec, log_new_exec, log_subdomains,
		prev_log_subdomains;
>>>>>>> e8a457b7

	if (!is_initialized())
		return -EOPNOTSUPP;

	/*
	 * Similar checks as for seccomp(2), except that an -EPERM may be
	 * returned.
	 */
	if (!task_no_new_privs(current) &&
	    !ns_capable_noaudit(current_user_ns(), CAP_SYS_ADMIN))
		return -EPERM;

	if ((flags | LANDLOCK_MASK_RESTRICT_SELF) !=
	    LANDLOCK_MASK_RESTRICT_SELF)
		return -EINVAL;

	/* Translates "off" flag to boolean. */
	log_same_exec = !(flags & LANDLOCK_RESTRICT_SELF_LOG_SAME_EXEC_OFF);
	/* Translates "on" flag to boolean. */
	log_new_exec = !!(flags & LANDLOCK_RESTRICT_SELF_LOG_NEW_EXEC_ON);
	/* Translates "off" flag to boolean. */
	log_subdomains = !(flags & LANDLOCK_RESTRICT_SELF_LOG_SUBDOMAINS_OFF);

	/*
	 * It is allowed to set LANDLOCK_RESTRICT_SELF_LOG_SUBDOMAINS_OFF with
	 * -1 as ruleset_fd, but no other flag must be set.
	 */
	if (!(ruleset_fd == -1 &&
	      flags == LANDLOCK_RESTRICT_SELF_LOG_SUBDOMAINS_OFF)) {
		/* Gets and checks the ruleset. */
		ruleset = get_ruleset_from_fd(ruleset_fd, FMODE_CAN_READ);
		if (IS_ERR(ruleset))
			return PTR_ERR(ruleset);
	}

	/* Prepares new credentials. */
	new_cred = prepare_creds();
	if (!new_cred)
		return -ENOMEM;

	new_llcred = landlock_cred(new_cred);

#ifdef CONFIG_AUDIT
	prev_log_subdomains = !new_llcred->log_subdomains_off;
	new_llcred->log_subdomains_off = !prev_log_subdomains ||
					 !log_subdomains;
#endif /* CONFIG_AUDIT */

	/*
	 * The only case when a ruleset may not be set is if
	 * LANDLOCK_RESTRICT_SELF_LOG_SUBDOMAINS_OFF is set and ruleset_fd is -1.
	 * We could optimize this case by not calling commit_creds() if this flag
	 * was already set, but it is not worth the complexity.
	 */
	if (!ruleset)
		return commit_creds(new_cred);

	/*
	 * There is no possible race condition while copying and manipulating
	 * the current credentials because they are dedicated per thread.
	 */
	new_dom = landlock_merge_ruleset(new_llcred->domain, ruleset);
	if (IS_ERR(new_dom)) {
		abort_creds(new_cred);
		return PTR_ERR(new_dom);
	}

#ifdef CONFIG_AUDIT
	new_dom->hierarchy->log_same_exec = log_same_exec;
	new_dom->hierarchy->log_new_exec = log_new_exec;
	if ((!log_same_exec && !log_new_exec) || !prev_log_subdomains)
		new_dom->hierarchy->log_status = LANDLOCK_LOG_DISABLED;
#endif /* CONFIG_AUDIT */

	/* Replaces the old (prepared) domain. */
	landlock_put_ruleset(new_llcred->domain);
	new_llcred->domain = new_dom;
<<<<<<< HEAD
=======

#ifdef CONFIG_AUDIT
	new_llcred->domain_exec |= 1 << (new_dom->num_layers - 1);
#endif /* CONFIG_AUDIT */

>>>>>>> e8a457b7
	return commit_creds(new_cred);
}<|MERGE_RESOLUTION|>--- conflicted
+++ resolved
@@ -483,11 +483,8 @@
 		*ruleset __free(landlock_put_ruleset) = NULL;
 	struct cred *new_cred;
 	struct landlock_cred_security *new_llcred;
-<<<<<<< HEAD
-=======
 	bool __maybe_unused log_same_exec, log_new_exec, log_subdomains,
 		prev_log_subdomains;
->>>>>>> e8a457b7
 
 	if (!is_initialized())
 		return -EOPNOTSUPP;
@@ -565,13 +562,10 @@
 	/* Replaces the old (prepared) domain. */
 	landlock_put_ruleset(new_llcred->domain);
 	new_llcred->domain = new_dom;
-<<<<<<< HEAD
-=======
 
 #ifdef CONFIG_AUDIT
 	new_llcred->domain_exec |= 1 << (new_dom->num_layers - 1);
 #endif /* CONFIG_AUDIT */
 
->>>>>>> e8a457b7
 	return commit_creds(new_cred);
 }