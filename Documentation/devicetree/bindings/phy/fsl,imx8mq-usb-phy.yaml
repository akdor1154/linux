# SPDX-License-Identifier: (GPL-2.0-only OR BSD-2-Clause)
%YAML 1.2
---
$id: http://devicetree.org/schemas/phy/fsl,imx8mq-usb-phy.yaml#
$schema: http://devicetree.org/meta-schemas/core.yaml#

title: Freescale i.MX8MQ USB3 PHY

maintainers:
  - Li Jun <jun.li@nxp.com>

properties:
  compatible:
    oneOf:
      - enum:
          - fsl,imx8mq-usb-phy
          - fsl,imx8mp-usb-phy
      - items:
          - const: fsl,imx95-usb-phy
          - const: fsl,imx8mp-usb-phy

  reg:
    minItems: 1
    maxItems: 2

  "#phy-cells":
    const: 0

  clocks:
    maxItems: 1

  clock-names:
    items:
      - const: phy

  power-domains:
    maxItems: 1

  vbus-supply:
    description:
      A phandle to the regulator for USB VBUS.

  fsl,phy-tx-vref-tune-percent:
    description:
      Tunes the HS DC level relative to the nominal level
    minimum: 94
    maximum: 124

  fsl,phy-tx-rise-tune-percent:
    description:
      Adjusts the rise/fall time duration of the HS waveform relative to
      its nominal value
    minimum: 97
    maximum: 103

  fsl,phy-tx-preemp-amp-tune-microamp:
    description:
      Adjust amount of current sourced to DPn and DMn after a J-to-K
      or K-to-J transition. Default is 0 (disabled).
    minimum: 0
    maximum: 1800

  fsl,phy-tx-vboost-level-microvolt:
    description:
      Adjust the boosted transmit launch pk-pk differential amplitude
    minimum: 880
    maximum: 1120

  fsl,phy-comp-dis-tune-percent:
    description:
      Adjust the voltage level used to detect a disconnect event at the host
      relative to the nominal value
    minimum: 91
    maximum: 115

  fsl,phy-pcs-tx-deemph-3p5db-attenuation-db:
    description:
      Adjust TX de-emphasis attenuation in dB at nominal
      3.5dB point as per USB specification
    $ref: /schemas/types.yaml#/definitions/uint32
    minimum: 0
    maximum: 36

  fsl,phy-pcs-tx-swing-full-percent:
    description:
      Scaling of the voltage defined by fsl,phy-tx-vboost-level-microvolt
    minimum: 0
    maximum: 100

required:
  - compatible
  - reg
  - "#phy-cells"
  - clocks
  - clock-names

allOf:
  - if:
      properties:
        compatible:
          contains:
            enum:
              - fsl,imx95-usb-phy
    then:
      properties:
        reg:
          items:
            - description: USB PHY Control range
            - description: USB PHY TCA Block range
    else:
      properties:
        reg:
          maxItems: 1

  - if:
<<<<<<< HEAD
      properties:
        compatible:
          contains:
            enum:
              - fsl,imx95-usb-phy
=======
      required:
        - orientation-switch
>>>>>>> a5a056c8
    then:
      $ref: /schemas/usb/usb-switch.yaml#

unevaluatedProperties: false

examples:
  - |
    #include <dt-bindings/clock/imx8mq-clock.h>
    usb3_phy0: phy@381f0040 {
        compatible = "fsl,imx8mq-usb-phy";
        reg = <0x381f0040 0x40>;
        clocks = <&clk IMX8MQ_CLK_USB1_PHY_ROOT>;
        clock-names = "phy";
        #phy-cells = <0>;
    };<|MERGE_RESOLUTION|>--- conflicted
+++ resolved
@@ -113,16 +113,8 @@
           maxItems: 1
 
   - if:
-<<<<<<< HEAD
-      properties:
-        compatible:
-          contains:
-            enum:
-              - fsl,imx95-usb-phy
-=======
       required:
         - orientation-switch
->>>>>>> a5a056c8
     then:
       $ref: /schemas/usb/usb-switch.yaml#
 
