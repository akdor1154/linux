--- conflicted
+++ resolved
@@ -27,10 +27,7 @@
     compatible:
       contains:
         enum:
-<<<<<<< HEAD
-=======
           - airoha,en7581-pbus-csr
->>>>>>> e8a457b7
           - al,alpine-sysfabric-service
           - allwinner,sun8i-a83t-system-controller
           - allwinner,sun8i-h3-system-controller
@@ -109,10 +106,7 @@
           - rockchip,rk3288-qos
           - rockchip,rk3368-qos
           - rockchip,rk3399-qos
-<<<<<<< HEAD
-=======
           - rockchip,rk3528-qos
->>>>>>> e8a457b7
           - rockchip,rk3562-qos
           - rockchip,rk3568-qos
           - rockchip,rk3576-qos
@@ -215,10 +209,7 @@
           - rockchip,rk3288-qos
           - rockchip,rk3368-qos
           - rockchip,rk3399-qos
-<<<<<<< HEAD
-=======
           - rockchip,rk3528-qos
->>>>>>> e8a457b7
           - rockchip,rk3562-qos
           - rockchip,rk3568-qos
           - rockchip,rk3576-qos
